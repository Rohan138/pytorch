--- conflicted
+++ resolved
@@ -31,10 +31,6 @@
   const auto& ref_output_tensors =
       data_loader.attr(outputs_attr.c_str()).toTensorList().vec();
 
-<<<<<<< HEAD
-  AOTIModelContainerRunnerCpu runner(model_so_path.c_str());
-  auto actual_output_tensors = runner.run(input_tensors);
-=======
   std::unique_ptr<torch::inductor::AOTIModelRunner> runner;
   if (device == "cuda") {
     runner = std::make_unique<torch::inductor::AOTIModelRunnerCuda>(
@@ -46,7 +42,6 @@
     testing::AssertionFailure() << "unsupported device: " << device;
   }
   auto actual_output_tensors = runner->run(input_tensors);
->>>>>>> 08e43ed5
   ASSERT_TRUE(torch::allclose(ref_output_tensors[0], actual_output_tensors[0]));
 }
 
@@ -77,11 +72,6 @@
   }
 }
 
-<<<<<<< HEAD
-  AOTIModelContainerRunnerCuda runner(model_so_path.c_str());
-  auto actual_output_tensors = runner.run(input_tensors);
-  ASSERT_TRUE(torch::allclose(ref_output_tensors[0], actual_output_tensors[0]));
-=======
 } // namespace
 
 namespace torch {
@@ -102,7 +92,6 @@
 
 TEST(AotInductorTest, BasicScriptTestCuda) {
   test_aoti_script("cuda");
->>>>>>> 08e43ed5
 }
 #endif
 
