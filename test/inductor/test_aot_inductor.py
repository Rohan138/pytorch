# Owner(s): ["module: inductor"]
import copy
import os
import sys
import tempfile
import unittest
from typing import Dict

import torch
import torch._export
import torch._inductor
import torch.fx._pytree as fx_pytree
from torch._dynamo.testing import same
from torch._inductor import config
from torch._inductor.exc import CppWrapperCodeGenError
from torch._inductor.utils import aot_inductor_launcher

from torch.testing import FileCheck

from torch.testing._internal.common_utils import (
    IS_CI,
    IS_FBCODE,
    IS_WINDOWS,
    TEST_WITH_ROCM,
    TestCase,
)
from torch.testing._internal.inductor_utils import HAS_CUDA
from torch.utils import _pytree as pytree

if IS_WINDOWS and IS_CI:
    sys.stderr.write(
        "Windows CI does not have necessary dependencies for test_torchinductor yet\n"
    )
    if __name__ == "__main__":
        sys.exit(0)
    raise unittest.SkipTest("requires sympy/functorch/filelock")

try:
    try:
        from .test_torchinductor import (
            copy_tests,
            requires_cuda,
            requires_multigpu,
            TestFailure,
        )
    except ImportError:
        from test_torchinductor import (
            copy_tests,
            requires_cuda,
            requires_multigpu,
            TestFailure,
        )
except (unittest.SkipTest, ImportError) as e:
    if __name__ == "__main__":
        sys.exit(0)
    raise


class AOTInductorModelRunner:
    @classmethod
    def compile(cls, model, example_inputs, options=None, constraints=None):
        # The exact API is subject to change
        so_path = torch._export.aot_compile(
            model,
            example_inputs,
            options=options,
            constraints=constraints,
            remove_runtime_assertions=True,
        )
        return so_path

    @classmethod
    def load(cls, device, so_path, example_inputs):
        if IS_FBCODE:
            from .fb import test_aot_inductor_model_runner_pybind

            module = test_aot_inductor_model_runner_pybind.Runner(
                so_path, device == "cpu"
            )

            call_spec = module.get_call_spec()
            in_spec = pytree.treespec_loads(call_spec[0])
            out_spec = pytree.treespec_loads(call_spec[1])

            def optimized(*args):
                flat_inputs = fx_pytree.tree_flatten_spec((*args, {}), in_spec)
                flat_outputs = module.run(flat_inputs)
                return pytree.tree_unflatten(flat_outputs, out_spec)

        else:
            module = torch.utils.cpp_extension.load_inline(
                name="aot_inductor",
                cpp_sources=[aot_inductor_launcher(so_path, device)],
                # use a unique build directory to avoid test interference
                build_directory=tempfile.mkdtemp(),
                functions=["run", "get_call_spec"],
                with_cuda=(device == "cuda"),
            )

            call_spec = module.get_call_spec()
            in_spec = pytree.treespec_loads(call_spec[0])
            out_spec = pytree.treespec_loads(call_spec[1])

            def optimized(*args):
                flat_inputs = fx_pytree.tree_flatten_spec((*args, {}), in_spec)
                flat_outputs = module.run(flat_inputs)
                return pytree.tree_unflatten(flat_outputs, out_spec)

        return optimized

    @classmethod
    def run(cls, device, model, example_inputs, options=None, constraints=None):
        so_path = AOTInductorModelRunner.compile(
            model, example_inputs, options=options, constraints=constraints
        )
        optimized = AOTInductorModelRunner.load(device, so_path, example_inputs)
        return optimized(example_inputs)

    @classmethod
    def run_multiple(
        cls,
        device,
        model,
        list_example_inputs,
        options=None,
        constraints=None,
    ):
        so_path = AOTInductorModelRunner.compile(
            model,
            list_example_inputs[0],
            options=options,
            constraints=constraints,
        )
        optimized = AOTInductorModelRunner.load(device, so_path, list_example_inputs[0])
        list_output_tensors = []
        for example_inputs in list_example_inputs:
            list_output_tensors.append(optimized(example_inputs))
        return list_output_tensors


def check_model(
    self: TestCase,
    model,
    example_inputs,
    options=None,
    constraints=None,
):
    with torch.no_grad(), config.patch(
        {
            "aot_inductor.abi_compatible": self.abi_compatible,
            "allow_stack_allocation": self.allow_stack_allocation,
        }
    ):
        torch.manual_seed(0)
        model = model.to(self.device)
        ref_model = copy.deepcopy(model)
        ref_inputs = copy.deepcopy(example_inputs)
        expected = ref_model(*ref_inputs)

        torch.manual_seed(0)
        actual = AOTInductorModelRunner.run(
            self.device, model, example_inputs, options, constraints
        )

    self.assertTrue(same(actual, expected))


def check_model_with_multiple_inputs(
    self: TestCase,
    model,
    list_example_inputs,
    options=None,
    constraints=None,
):
    with torch.no_grad(), config.patch(
        {
            "aot_inductor.abi_compatible": self.abi_compatible,
            "allow_stack_allocation": self.allow_stack_allocation,
        }
    ):
        torch.manual_seed(0)
        model = model.to(self.device)
        ref_model = copy.deepcopy(model)
        ref_inputs = copy.deepcopy(list_example_inputs)
        list_expected = [ref_model(*inputs) for inputs in ref_inputs]

        torch.manual_seed(0)
        list_actual = AOTInductorModelRunner.run_multiple(
            self.device, model, list_example_inputs, options, constraints
        )

    self.assertTrue(same(list_actual, list_expected))


class AOTInductorTestsTemplate:
    def test_simple(self):
        class Model(torch.nn.Module):
            def __init__(self):
                super().__init__()
                self.linear = torch.nn.Linear(10, 10)

            def forward(self, x, y):
                return x + self.linear(y)

        example_inputs = (
            torch.randn(10, 10, device=self.device),
            torch.randn(10, 10, device=self.device),
        )
        self.check_model(Model(), example_inputs)

    def test_small_constant(self):
        class Model(torch.nn.Module):
            def __init__(self):
                super().__init__()
                self.linear = torch.nn.Linear(4, 4)

            def forward(self, x):
                return self.linear(x)

        example_inputs = (torch.randn(4, 4, device=self.device),)
        with config.patch({"always_keep_tensor_constants": True}):
            self.check_model(Model().to(self.device), example_inputs)

    def test_output_path(self):
        class Model(torch.nn.Module):
            def __init__(self):
                super().__init__()
                self.linear = torch.nn.Linear(10, 10)

            def forward(self, x, y):
                return x + self.linear(y)

        example_inputs = (
            torch.randn(10, 10, device=self.device),
            torch.randn(10, 10, device=self.device),
        )
        with config.patch("aot_inductor.output_path", "tmp_output_"):
            self.check_model(Model(), example_inputs)

    @requires_cuda()
    def test_multi_device(self):
        class Model(torch.nn.Module):
            def forward(self, x):
                x = x + 1
                x = x.cpu()
                x = x + 2
                x = x.cuda()
                return x

        example_inputs = (torch.randn(32, 64, device=self.device),)
        self.check_model(Model(), example_inputs)

    def test_large(self):
        class Model(torch.nn.Module):
            def __init__(self):
                super().__init__()
                self.linear = torch.nn.Linear(512, 250112)

            def forward(self, x, y):
                return x + self.linear(y)

        example_inputs = (
            torch.randn(1, 250112, device=self.device),
            torch.randn(1, 512, device=self.device),
        )
        self.check_model(Model(), example_inputs)

    def test_with_offset(self):
        class Model(torch.nn.Module):
            def __init__(self, device):
                super().__init__()
                self.orig_tensor = torch.randn(2, 15, 10, device=device)[0]
                self.tensor = self.orig_tensor[5:, :]

            def forward(self, x, y):
                return (
                    x
                    + torch.nn.functional.linear(y, self.orig_tensor[:10, :])
                    + self.tensor
                )

        example_inputs = (
            torch.randn(10, 10, device=self.device),
            torch.randn(10, 10, device=self.device),
        )
        self.check_model(Model(self.device), example_inputs)

    def test_freezing(self):
        class Model(torch.nn.Module):
            def __init__(self, device):
                super().__init__()
                self.weight = torch.randn(9, 10, device=device)
                self.padding = torch.randn(1, 10, device=device)

            def forward(self, x, y):
                padded_weight = torch.cat((self.weight, self.padding), dim=0)
                return x + torch.nn.functional.linear(y, padded_weight)

        example_inputs = (
            torch.randn(10, 10, device=self.device),
            torch.randn(10, 10, device=self.device),
        )

        with config.patch({"freezing": True}):
            self.check_model(Model(self.device), example_inputs)

    def test_missing_output(self):
        class Model(torch.nn.Module):
            def __init__(self):
                super().__init__()

            def forward(self, x, y):
                a = torch.sin(x)
                b = torch.mm(a, y)
                c = torch.cos(b)
                return c

        example_inputs = (
            torch.randn(10, 10, device=self.device),
            torch.randn(10, 10, device=self.device),
        )
        self.check_model(Model(), example_inputs)

    def test_output_misaligned(self):
        class Model(torch.nn.Module):
            def __init__(self):
                super().__init__()

            def forward(self, x, y):
                x_unsqueeze = torch.unsqueeze(x, dim=0)
                y_unsqueeze = torch.unsqueeze(y, dim=0)
                cat = torch.cat([x_unsqueeze, y_unsqueeze], dim=0)
                x_getitem = cat[0]
                y_getitem = cat[1]
                x_sigmoid = torch.sigmoid(x_getitem)
                return x_sigmoid, y_getitem

        example_inputs = (
            torch.randn(10, 10, device=self.device),
            torch.randn(10, 10, device=self.device),
        )
        self.check_model(Model(), example_inputs)

    def test_dynamic_smem_above_default_limit(self):
        class Model(torch.nn.Module):
            def forward(self, x, y):
                return x @ y

        model = Model().to(self.device)
        # on A100, the generated Triton kernel for this MM
        # requires 55296 bytes of dynamic SMEM which is above
        # the A100's default dynamic SMEM limit of 49152 bytes.
        example_inputs = (
            torch.randn(10285, 96, device=self.device),
            torch.randn(96, 1, device=self.device),
        )
        self.check_model(
            model,
            example_inputs,
            options={
                "max_autotune": True,
                "max_autotune_gemm_backends": "TRITON",
            },
        )

    @unittest.skipIf(IS_FBCODE, "Not yet runnable in fbcode")
    def test_seq(self):
        layernorm = torch.nn.LayerNorm(10)
        net = torch.nn.Sequential(
            layernorm,
            torch.nn.ReLU(),
            layernorm,
            torch.nn.ReLU(),
        )

        example_inputs = (torch.randn(10, device=self.device),)
        self.check_model(net.eval(), example_inputs)

    def test_addmm(self):
        class Model(torch.nn.Module):
            def __init__(self, n, k, device):
                super().__init__()
                self.weight = torch.randn(n, k, device=device)
                self.bias = torch.randn(n, device=device)

            def forward(self, a):
                return torch.nn.functional.linear(a, self.weight, self.bias)

        M = 8
        N = 6
        K = 16
        model = Model(N, K, self.device)
        batch = 2
        a = torch.randn(batch, M, K, device=self.device)
        example_inputs = (a,)
        self.check_model(model, example_inputs)

    def test_aliased_buffer_reuse(self):
        class Model(torch.nn.Module):
            def __init__(self):
                super().__init__()

            def forward(self, x, y):
                x = 2 * x
                y = 2 * y
                c = torch.cat([x, y], dim=-1)
                d = 1 + c
                m = torch.mm(d, d)
                return m[:, :2] + x

        example_inputs = (
            torch.randn(4, 2, device=self.device),
            torch.randn(4, 2, device=self.device),
        )
        self.check_model(Model(), example_inputs)

    def test_buffer_reuse(self):
        class Model(torch.nn.Module):
            def __init__(self):
                super().__init__()

            def forward(self, x, y):
                a = torch.sin(x)
                b = torch.cos(y)
                c = torch.mm(a, b)
                d = torch.relu(c)
                e = torch.sigmoid(d)
                f = torch.mm(x, y)
                g = e + f
                return g

        example_inputs = (
            torch.randn(4, 4, device=self.device),
            torch.randn(4, 4, device=self.device),
        )
        self.check_model(Model(), example_inputs)

    def test_duplicated_params(self):
        class Model(torch.nn.Module):
            def __init__(self):
                super().__init__()
                self.p = torch.nn.Parameter(torch.rand(6))
                self.q = self.p

            def forward(self, x):
                return self.p * x + self.q

        example_inputs = (torch.rand(6, device=self.device),)
        self.check_model(Model(), example_inputs)

    @unittest.skip("Skip this test, only for local test. SIGABRT is produced.")
    def test_inf(self):
        class Model(torch.nn.Module):
            def __init__(self):
                super().__init__()
                self.linear = torch.nn.Linear(10, 10)

            def forward(self, x, y):
                return x + self.linear(y)

        x = torch.randn(10, 10, device=self.device)
        x[0][0] = float("Inf")
        example_inputs = (
            x,
            torch.randn(10, 10, device=self.device),
        )
        self.check_model(
            Model().to(self.device),
            example_inputs,
            options={"debug_check_inf_and_nan": True},
        )

    @unittest.skip("Skip this test, only for local test. SIGABRT is produced.")
    def test_nan(self):
        class Model(torch.nn.Module):
            def __init__(self):
                super().__init__()
                self.linear = torch.nn.Linear(10, 10)

            def forward(self, x, y):
                return x + self.linear(y)

        x = torch.randn(10, 10, device=self.device)
        x[0][0] = float("nan")
        example_inputs = (
            x,
            torch.randn(10, 10, device=self.device),
        )
        self.check_model(
            Model().to(self.device),
            example_inputs,
            options={"debug_check_inf_and_nan": True},
        )

    def test_simple_dynamic(self):
        class Model(torch.nn.Module):
            def __init__(self):
                super().__init__()

            def forward(self, x, y):
                add_0 = x + y
                return torch.nn.functional.relu(input=add_0, inplace=False)

        a = torch.randn(128, 2048, device=self.device)
        b = torch.randn(128, 2048, device=self.device)
        constraints = [
            torch._export.dynamic_dim(a, 0) >= 1,
            torch._export.dynamic_dim(a, 0) <= 2048,
            torch._export.dynamic_dim(a, 0) == torch._export.dynamic_dim(b, 0),
        ]
        example_inputs = (a, b)
        self.check_model(Model(), example_inputs, constraints=constraints)

    def test_poi_multiple_dynamic(self):
        class Model(torch.nn.Module):
            def __init__(self):
                super().__init__()

            def forward(self, x, y):
                add_0 = x + y
                return torch.nn.functional.relu(input=add_0, inplace=False)

        a = torch.randn(128, 2048, device=self.device)
        b = torch.randn(128, 2048, device=self.device)
        constraints = [
            torch._export.dynamic_dim(a, 0) >= 1,
            torch._export.dynamic_dim(a, 0) <= 2048,
            torch._export.dynamic_dim(a, 0) == torch._export.dynamic_dim(b, 0),
        ]
        list_example_inputs = [(a, b)]
        list_example_inputs.append(
            (
                torch.randn(64, 2048, device=self.device),
                torch.randn(64, 2048, device=self.device),
            ),
        )
        list_example_inputs.append(
            (
                torch.randn(211, 2048, device=self.device),
                torch.randn(211, 2048, device=self.device),
            ),
        )
        self.check_model_with_multiple_inputs(
            Model(), list_example_inputs, constraints=constraints
        )

    def test_addmm_multiple_dynamic(self):
        class Model(torch.nn.Module):
            def __init__(self, n, k, device):
                super().__init__()
                self.weight = torch.randn(n, k, device=device)
                self.bias = torch.randn(n, device=device)

            def forward(self, a):
                return torch.nn.functional.linear(a, self.weight, self.bias)

        M = 8
        N = 6
        K = 16
        model = Model(N, K, self.device)
        batch = 2
        a = torch.randn(batch, M, K, device=self.device)
        constraints = [
            torch._export.dynamic_dim(a, 0) >= 1,
            torch._export.dynamic_dim(a, 0) <= 2048,
        ]
        list_example_inputs = [(a,)]
        batch = 2048
        list_example_inputs.append(
            (torch.randn(batch, M, K, device=self.device),),
        )
        batch = 128
        list_example_inputs.append(
            (torch.randn(batch, M, K, device=self.device),),
        )
        self.check_model_with_multiple_inputs(
            model,
            list_example_inputs,
            constraints=constraints,
            options={
                "max_autotune": True,
                "max_autotune_gemm_backends": "TRITON",
            },
        )

    def test_bmm_multiple_dynamic(self):
        class Model(torch.nn.Module):
            def __init__(self):
                super().__init__()

            def forward(self, a, b):
                return torch.bmm(a, b)

        M = 8
        N = 6
        K = 16
        model = Model()
        batch = 1024
        a = torch.randn(batch, M, K, device=self.device)
        b = torch.randn(batch, K, N, device=self.device)
        constraints = [
            torch._export.dynamic_dim(a, 0) >= 1,
            torch._export.dynamic_dim(a, 0) <= 2048,
            torch._export.dynamic_dim(a, 0) == torch._export.dynamic_dim(b, 0),
        ]
        list_example_inputs = [(a, b)]
        batch = 2048
        list_example_inputs.append(
            (
                torch.randn(batch, M, K, device=self.device),
                torch.randn(batch, K, N, device=self.device),
            ),
        )
        batch = 128
        list_example_inputs.append(
            (
                torch.randn(batch, M, K, device=self.device),
                torch.randn(batch, K, N, device=self.device),
            ),
        )
        self.check_model_with_multiple_inputs(
            model,
            list_example_inputs,
            options={
                "max_autotune": True,
                "max_autotune_gemm_backends": "TRITON",
            },
            constraints=constraints,
        )

    def test_foreach_multiple_dynamic(self):
        class Model(torch.nn.Module):
            def __init__(self):
                super().__init__()

            def forward(self, x, y):
                x_unsqueeze = torch.unsqueeze(x, dim=0)
                y_unsqueeze = torch.unsqueeze(y, dim=0)
                cat = torch.cat([x_unsqueeze, y_unsqueeze], dim=0)
                return cat

        model = Model()
        a = torch.randn(128, 2048, device=self.device)
        b = torch.randn(128, 2048, device=self.device)
        constraints = [
            torch._export.dynamic_dim(a, 0) >= 1,
            torch._export.dynamic_dim(a, 0) <= 2048,
            torch._export.dynamic_dim(a, 0) == torch._export.dynamic_dim(b, 0),
        ]
        list_example_inputs = [(a, b)]
        list_example_inputs.append(
            (
                torch.randn(64, 2048, device=self.device),
                torch.randn(64, 2048, device=self.device),
            ),
        )
        list_example_inputs.append(
            (
                torch.randn(211, 2048, device=self.device),
                torch.randn(211, 2048, device=self.device),
            ),
        )
        self.check_model_with_multiple_inputs(
            model,
            list_example_inputs,
            constraints=constraints,
        )

    # scaled_dot_product_flash_attention
    @unittest.skipIf(IS_FBCODE, "Not yet runnable in fbcode")
    def test_sdpa(self):
        class Model(torch.nn.Module):
            def __init__(self):
                super().__init__()

            def forward(self, q, k, v):
                return torch.nn.functional.scaled_dot_product_attention(q, k, v)[0]

        example_inputs = (
            torch.randn(1, 48, 64, 64, dtype=torch.bfloat16, device=self.device),
            torch.randn(1, 48, 64, 64, dtype=torch.bfloat16, device=self.device),
            torch.randn(1, 48, 64, 64, dtype=torch.bfloat16, device=self.device),
        )
        self.check_model(Model(), example_inputs)

    @unittest.skipIf(IS_FBCODE, "Not yet runnable in fbcode")
    def test_sdpa_2(self):
        class Model(torch.nn.Module):
            def __init__(self):
                super().__init__()

            def forward(self, q, k, v, x):
                t = torch.nn.functional.scaled_dot_product_attention(
                    q, k, v, is_causal=True
                )[0]
                return x + t

        example_inputs = (
            torch.randn(1, 48, 64, 64, dtype=torch.bfloat16, device=self.device),
            torch.randn(1, 48, 64, 64, dtype=torch.bfloat16, device=self.device),
            torch.randn(1, 48, 64, 64, dtype=torch.bfloat16, device=self.device),
            torch.randn(1, 48, 64, 64, dtype=torch.bfloat16, device=self.device),
        )
        self.check_model(Model(), example_inputs)

    def test_zero_grid_with_unbacked_symbols(self):
        class Repro(torch.nn.Module):
            def __init__(self):
                super().__init__()

            def forward(self, x, y):
                nz = torch.nonzero(x)
                b = torch.ones_like(nz, dtype=torch.float16)
                c = torch.zeros_like(nz, dtype=torch.float16)
                d = (b + c) @ y
                return d.sum()

        example_inputs = (
            torch.tensor([1, 1, 1], device=self.device),
            torch.randn((1, 32), dtype=torch.float16, device=self.device),
        )
        self.check_model(Repro(), example_inputs)

    def test_repeat_interleave(self):
        class Repro(torch.nn.Module):
            def __init__(self):
                super().__init__()

            def forward(self, x):
                return torch.ops.aten.repeat_interleave.Tensor(x, output_size=12)

        example_inputs = (torch.ones((1,), dtype=torch.int32, device=self.device) * 12,)
        self.check_model(Repro(), example_inputs)

    def test_dynamic_cat(self):
        class Model(torch.nn.Module):
            def __init__(self):
                super().__init__()

            def forward(self, x1, x2):
                return torch.cat([x1, x2], dim=0)

        a = torch.randn(2, 4, device=self.device)
        b = torch.randn(3, 4, device=self.device)
        constraints = [
            torch._export.dynamic_dim(a, 0) >= 1,
            torch._export.dynamic_dim(a, 0) <= 10,
            torch._export.dynamic_dim(b, 0) >= 1,
            torch._export.dynamic_dim(b, 0) <= 20,
        ]
        example_inputs = (a, b)
        self.check_model(Model(), example_inputs, constraints=constraints)

    @requires_multigpu()
    def test_replicate_on_devices(self):
        if self.device != "cuda":
            raise unittest.SkipTest("requires CUDA")

        class Model(torch.nn.Module):
            def __init__(self, w1, w2):
                super().__init__()
                self.w1 = w1
                self.w2 = w2

            def forward(self, x, y):
                a = x * self.w1
                b = y * self.w2
                return a + b

        w1 = torch.randn(10, 10)
        w2 = torch.randn(10, 10)
        inputs = (torch.randn(10, 10), torch.randn(10, 10))
        result_cpu = Model(w1, w2)(*inputs)

        # Compile model with AOTInductor
        with torch.cuda.device(0), config.patch(
            "aot_inductor.abi_compatible", self.abi_compatible
        ):
            so_path = AOTInductorModelRunner.compile(
                model=Model(w1.cuda(0), w2.cuda(0)),
                example_inputs=tuple(t.cuda(0) for t in inputs),
            )

        # Run model on cuda:N
        for i in range(torch.cuda.device_count()):
            with torch.cuda.device(i):
                example_inputs = tuple(t.cuda(i) for t in inputs)
                optimized = AOTInductorModelRunner.load("cuda", so_path, example_inputs)
                result_cuda = optimized(example_inputs)
            self.assertTrue(same(result_cpu, result_cuda.cpu()))

    def test_pytree_inputs(self):
        class M(torch.nn.Module):
            def __init__(self):
                super().__init__()

            def forward(self, x: Dict[str, torch.Tensor]):
                add_ = torch.zeros(5)
                mul_ = torch.ones(5)
                for v in x.values():
                    add_ += v
                    mul_ *= v

                return [add_, mul_]

        self.check_model(M(), ({"x": torch.ones(5), "y": torch.ones(5)},))

    @requires_multigpu()
    def test_non_default_cuda_device(self):
        if self.device != "cuda":
            raise unittest.SkipTest("requires CUDA")

        class Model(torch.nn.Module):
            def __init__(self, weight):
                super().__init__()
                self.weight = weight

            def forward(self, x, y):
                return x + torch.nn.functional.linear(y, self.weight)

        weight = torch.randn(10, 10)
        inputs = (torch.randn(10, 10), torch.randn(10, 10))
        result_cpu = Model(weight)(*inputs)

        with torch.cuda.device(0), torch.no_grad(), config.patch(
            "aot_inductor.abi_compatible", self.abi_compatible
        ):
            result_cuda_0 = AOTInductorModelRunner.run(
                "cuda", Model(weight.cuda(0)), tuple(t.cuda(0) for t in inputs)
            )

        with torch.cuda.device(1), torch.no_grad(), config.patch(
            "aot_inductor.abi_compatible", self.abi_compatible
        ):
            result_cuda_1 = AOTInductorModelRunner.run(
                "cuda", Model(weight.cuda(1)), tuple(t.cuda(1) for t in inputs)
            )

        self.assertTrue(same(result_cpu, result_cuda_0.cpu()))
        self.assertTrue(same(result_cpu, result_cuda_1.cpu()))

    def test_reuse_kernel(self):
        class Model(torch.nn.Module):
            def __init__(self):
                super().__init__()

            def forward(self, x, y):
                a = torch.sin(x)
                b = torch.mm(a, y)
                c = torch.sin(b)
                d = torch.mm(b, c)
                return d

        example_inputs = (
            torch.randn(87, 87, device=self.device),
            torch.randn(87, 87, device=self.device),
        )
        self.check_model(Model(), example_inputs)

        if self.device == "cuda":
            so_path = torch._export.aot_compile(Model(), example_inputs)
            with open(os.path.splitext(so_path)[0] + ".cpp") as cpp:
                src_code = cpp.read()
                FileCheck().check_count(
                    "triton_poi_fused_sin_0 = loadKernel(",
                    1,
                    exactly=True,
                ).run(src_code)

    def test_fake_tensor_device_validation(self):
        if self.device != "cuda":
            raise unittest.SkipTest("requires CUDA")

        class Model(torch.nn.Module):
            def __init__(self):
                super().__init__()

            def forward(self, x, y):
                return x + y

        example_inputs = (torch.randn(10, 10), torch.randn(10, 10))

        # Export on CPU
        exported_program = torch._export.export(
            Model(),
            example_inputs,
            constraints=[],
        )

        # Compile exported model on CUDA
        gm = exported_program.graph_module.to(self.device)
        with self.assertRaisesRegex(ValueError, "Device mismatch between fake input"):
            torch._inductor.aot_compile(
                gm, tuple(i.to(self.device) for i in example_inputs)
            )

    @unittest.mock.patch("torch._inductor.graph.supported_dtype_of_cpp_wrapper")
    def test_unsupported_input_dtype(self, supported_dtype_of_cpp_wrapper_mock):
        supported_dtype_of_cpp_wrapper_mock.return_value = False

        class Model(torch.nn.Module):
            def __init__(self):
                super().__init__()

            def forward(self, x, y):
                return x + y

        example_inputs = (
            torch.randn(10, 10).to(self.device),
            torch.randn(10, 10).to(self.device),
        )
        with self.assertRaisesRegex(
            CppWrapperCodeGenError, "Unsupported input dtype torch.float32"
        ):
            torch._export.aot_compile(Model(), example_inputs)

        supported_dtype_of_cpp_wrapper_mock.assert_called_once_with(
            torch.float32, self.device == "cuda"
        )

    def test_normal_functional(self):
        class Model(torch.nn.Module):
            def __init__(self):
                super().__init__()

            def forward(self, x):
                return torch.ops.aten.normal_functional.default(x)

        self.check_model(Model(), (torch.empty(4, 1, 4, 4),))

    def test_empty_graph(self):
        class Model(torch.nn.Module):
            def __init__(self):
                super().__init__()

            def forward(self, x):
                return x

        example_inputs = (torch.randn(8, 4, 4, device=self.device),)
        self.check_model(Model(), example_inputs)

    def test_dup_unbacked_sym_decl(self):
        class Model(torch.nn.Module):
            def __init__(self):
                super().__init__()

            def forward(self, x):
                abs_1 = torch.ops.aten.abs.default(x)
                lt = torch.ops.aten.lt.Scalar(abs_1, 0.001)
                eq = torch.ops.aten.eq.Scalar(lt, 0)
                index_1 = torch.ops.aten.index.Tensor(x, [eq])
                sin = torch.ops.aten.sin.default(index_1)
                index_2 = torch.ops.aten.index.Tensor(x, [eq])
                div_3 = torch.ops.aten.div.Tensor(sin, index_2)
                return div_3

        example_inputs = (torch.randn(4, 4, 4, 4).to(self.device),)
        self.check_model(Model(), example_inputs)

    def test_run_with_grad_enabled(self):
        class Model(torch.nn.Module):
            def forward(self, x, weight, bias):
                return torch.ops.aten.addmm(bias, weight, x)

        m = Model().to(device=self.device)
        x = torch.rand(8, 8, device=self.device, requires_grad=True)
        weight = torch.rand(8, 8, device=self.device, requires_grad=True)
        bias = torch.rand(8, device=self.device, requires_grad=True)
        example_inputs = (x, weight, bias)

        expected = m(*example_inputs)
        expected, _ = pytree.tree_flatten(expected)

        # compiler under no_grad
        with torch.no_grad():
            so_path = AOTInductorModelRunner.compile(m, example_inputs)

        # run under grad enabled
        self.assertTrue(torch.is_grad_enabled())

        optimized = AOTInductorModelRunner.load(self.device, so_path, example_inputs)
        actual = optimized(example_inputs)
        actual, _ = pytree.tree_flatten(actual)

        self.assertTrue(same(actual, expected))


class AOTInductorTestABICompatibleCpu(TestCase):
    device = "cpu"
    abi_compatible = True
    check_model = check_model
    check_model_with_multiple_inputs = check_model_with_multiple_inputs
    allow_stack_allocation = False


def fail_with_and_without_stack_allocation():
    return TestFailure(
        ("abi_compatible_cpu", "abi_compatible_cpu_with_stack_allocation")
    )


# test_failures, xfail by default, set is_skip=True to skip
CPU_TEST_FAILURES = {
    "test_addmm_multiple_dynamic": fail_with_and_without_stack_allocation(),
    "test_bmm_multiple_dynamic": fail_with_and_without_stack_allocation(),
    "test_dup_unbacked_sym_decl": fail_with_and_without_stack_allocation(),
    "test_dynamic_cat": fail_with_and_without_stack_allocation(),
    "test_dynamic_smem_above_default_limit": fail_with_and_without_stack_allocation(),
    "test_foreach_multiple_dynamic": fail_with_and_without_stack_allocation(),
    # TODO: test_freezing_abi_compatible_cpu somehow fails on CI but not locally,
    #   NotImplementedError: Cannot access storage of OpaqueTensorImpl
    "test_freezing": TestFailure(
        ("abi_compatible_cpu", "abi_compatible_cpu_with_stack_allocation"), is_skip=True
    ),
    "test_normal_functional": fail_with_and_without_stack_allocation(),
    "test_poi_multiple_dynamic": fail_with_and_without_stack_allocation(),
    "test_sdpa": fail_with_and_without_stack_allocation(),
    "test_sdpa_2": fail_with_and_without_stack_allocation(),
    "test_simple_dynamic": fail_with_and_without_stack_allocation(),
}

copy_tests(
    AOTInductorTestsTemplate,
    AOTInductorTestABICompatibleCpu,
    "abi_compatible_cpu",
<<<<<<< HEAD
    CPU_TEST_FAILURES,
)


class AOTInductorTestABICompatibleCpuWithStackAllocation(TestCase):
    device = "cpu"
    abi_compatible = True
    check_model = check_model
    check_model_with_multiple_inputs = check_model_with_multiple_inputs
    allow_stack_allocation = True


copy_tests(
    AOTInductorTestsTemplate,
    AOTInductorTestABICompatibleCpuWithStackAllocation,
    "abi_compatible_cpu_with_stack_allocation",
    CPU_TEST_FAILURES,
=======
    # test_failures, xfail by default, set is_skip=True to skip
    {
        "test_addmm_multiple_dynamic": TestFailure(("abi_compatible_cpu",)),
        "test_bmm_multiple_dynamic": TestFailure(("abi_compatible_cpu",)),
        "test_dynamic_cat": TestFailure(("abi_compatible_cpu",)),
        "test_dynamic_smem_above_default_limit": TestFailure(("abi_compatible_cpu",)),
        "test_dup_unbacked_sym_decl": TestFailure(("abi_compatible_cpu",)),
        "test_foreach_multiple_dynamic": TestFailure(("abi_compatible_cpu",)),
        # TODO: test_freezing_abi_compatible_cpu somehow fails on CI but not locally,
        #   NotImplementedError: Cannot access storage of OpaqueTensorImpl
        "test_freezing": TestFailure(("abi_compatible_cpu",), is_skip=True),
        "test_normal_functional": TestFailure(("abi_compatible_cpu",)),
        "test_poi_multiple_dynamic": TestFailure(("abi_compatible_cpu",)),
        "test_sdpa": TestFailure(("abi_compatible_cpu",)),
        "test_sdpa_2": TestFailure(("abi_compatible_cpu",)),
        "test_simple_dynamic": TestFailure(("abi_compatible_cpu",)),
        "test_zero_grid": TestFailure(
            ("abi_compatible_cpu",)
        ),  # unsupported input dtype
        "test_zero_grid_with_unbacked_symbols": TestFailure(
            ("abi_compatible_cpu",)
        ),  # unsupported input dtype
    },
>>>>>>> a9d38bae
)


class AOTInductorTestABICompatibleCuda(TestCase):
    device = "cuda"
    abi_compatible = True
    check_model = check_model
    check_model_with_multiple_inputs = check_model_with_multiple_inputs
    allow_stack_allocation = False


copy_tests(
    AOTInductorTestsTemplate,
    AOTInductorTestABICompatibleCuda,
    "abi_compatible_cuda",
    # test_failures, xfail by default, set is_skip=True to skip
    {
        "test_dup_unbacked_sym_decl": TestFailure(("abi_compatible_cuda",)),
        "test_normal_functional": TestFailure(("abi_compatible_cuda",)),
    },
)


@unittest.skipIf(IS_FBCODE, "NonABI mode should not be used in fbcode")
class AOTInductorTestNonABICompatibleCpu(TestCase):
    device = "cpu"
    abi_compatible = False
    check_model = check_model
    check_model_with_multiple_inputs = check_model_with_multiple_inputs
    allow_stack_allocation = False


copy_tests(
    AOTInductorTestsTemplate,
    AOTInductorTestNonABICompatibleCpu,
    "non_abi_compatible_cpu",
    # test_failures, xfail by default, set is_skip=True to skip
    {
        "test_addmm_multiple_dynamic": TestFailure(("non_abi_compatible_cpu",)),
        "test_bmm_multiple_dynamic": TestFailure(("non_abi_compatible_cpu",)),
        "test_dynamic_smem_above_default_limit": TestFailure(
            ("non_abi_compatible_cpu",)
        ),
        # TODO: test_freezing_non_abi_compatible_cpu somehow fails on CI but not locally,
        #   NotImplementedError: Cannot access storage of OpaqueTensorImpl
        "test_freezing": TestFailure(("non_abi_compatible_cpu",), is_skip=True),
    },
)


@unittest.skipIf(IS_FBCODE, "NonABI mode should not be used in fbcode")
class AOTInductorTestNonABICompatibleCuda(TestCase):
    device = "cuda"
    abi_compatible = False
    check_model = check_model
    check_model_with_multiple_inputs = check_model_with_multiple_inputs
    allow_stack_allocation = False


copy_tests(
    AOTInductorTestsTemplate,
    AOTInductorTestNonABICompatibleCuda,
    "non_abi_compatible_cuda",
)

if __name__ == "__main__":
    from torch._dynamo.test_case import run_tests

    # cpp_extension N/A in fbcode
    if HAS_CUDA and not TEST_WITH_ROCM:
        run_tests(needs="filelock")<|MERGE_RESOLUTION|>--- conflicted
+++ resolved
@@ -1017,13 +1017,14 @@
     "test_sdpa": fail_with_and_without_stack_allocation(),
     "test_sdpa_2": fail_with_and_without_stack_allocation(),
     "test_simple_dynamic": fail_with_and_without_stack_allocation(),
+    "test_zero_grid": fail_with_and_without_stack_allocation(),  # unsupported input dtype
+    "test_zero_grid_with_unbacked_symbols": fail_with_and_without_stack_allocation(),  # unsupported input dtype
 }
 
 copy_tests(
     AOTInductorTestsTemplate,
     AOTInductorTestABICompatibleCpu,
     "abi_compatible_cpu",
-<<<<<<< HEAD
     CPU_TEST_FAILURES,
 )
 
@@ -1041,31 +1042,6 @@
     AOTInductorTestABICompatibleCpuWithStackAllocation,
     "abi_compatible_cpu_with_stack_allocation",
     CPU_TEST_FAILURES,
-=======
-    # test_failures, xfail by default, set is_skip=True to skip
-    {
-        "test_addmm_multiple_dynamic": TestFailure(("abi_compatible_cpu",)),
-        "test_bmm_multiple_dynamic": TestFailure(("abi_compatible_cpu",)),
-        "test_dynamic_cat": TestFailure(("abi_compatible_cpu",)),
-        "test_dynamic_smem_above_default_limit": TestFailure(("abi_compatible_cpu",)),
-        "test_dup_unbacked_sym_decl": TestFailure(("abi_compatible_cpu",)),
-        "test_foreach_multiple_dynamic": TestFailure(("abi_compatible_cpu",)),
-        # TODO: test_freezing_abi_compatible_cpu somehow fails on CI but not locally,
-        #   NotImplementedError: Cannot access storage of OpaqueTensorImpl
-        "test_freezing": TestFailure(("abi_compatible_cpu",), is_skip=True),
-        "test_normal_functional": TestFailure(("abi_compatible_cpu",)),
-        "test_poi_multiple_dynamic": TestFailure(("abi_compatible_cpu",)),
-        "test_sdpa": TestFailure(("abi_compatible_cpu",)),
-        "test_sdpa_2": TestFailure(("abi_compatible_cpu",)),
-        "test_simple_dynamic": TestFailure(("abi_compatible_cpu",)),
-        "test_zero_grid": TestFailure(
-            ("abi_compatible_cpu",)
-        ),  # unsupported input dtype
-        "test_zero_grid_with_unbacked_symbols": TestFailure(
-            ("abi_compatible_cpu",)
-        ),  # unsupported input dtype
-    },
->>>>>>> a9d38bae
 )
 
 
