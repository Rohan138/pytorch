--- conflicted
+++ resolved
@@ -7801,15 +7801,11 @@
         self.assertEqual(texpr(expr), "tl.math.floor(s1)")
         self.assertEqual(pexpr(expr), "math.floor(s1)")
 
-<<<<<<< HEAD
-=======
     def test_print_ceil(self):
         s1 = sympy.Symbol("s1", integer=False)
         expr = sympy.ceiling(s1)
-        self.assertEqual(texpr(expr), "tl.math.ceil(s1)")
         self.assertEqual(pexpr(expr), "math.ceil(s1)")
 
->>>>>>> 50ed38a7
 
 if HAS_CUDA and not TEST_WITH_ASAN:
 
