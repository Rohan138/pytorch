--- conflicted
+++ resolved
@@ -1583,35 +1583,6 @@
         # there is no functionalization.
         self.assertTrue(torch.allclose(ep(test_inp), Foo().forward(test_inp) + 4*4*4))
 
-<<<<<<< HEAD
-    def test_export_then_compile_tensor_ctor(self):
-        class M(torch.nn.Module):
-            def __init__(self,):
-                super().__init__()
-
-            def forward(self, scores, mask):
-                scores = scores.masked_fill(
-                    mask, torch.tensor(torch.finfo(scores.dtype).min)
-                )  # (bs, n_heads, q_length, k_length)
-                return scores
-
-        tensor_cpu = torch.randn(2, 4)
-        mask_cpu = torch.BoolTensor(
-            [[False,  True, False, False],
-            [False, False, False, False]]
-        )
-
-        m = M().eval()
-        # res_ref = m(tensor_cpu, mask_cpu)
-        # print("res_ref is: {}".format(res_ref), flush=True)
-
-        exported_model = capture_pre_autograd_graph(
-            m,
-            (tensor_cpu, mask_cpu),
-        )
-        optimized_model = torch.compile(exported_model)
-        optimized_model(tensor_cpu, mask_cpu)
-=======
     def test_issue_113041(self):
         class TestModule(torch.nn.Module):
             def __init__(self):
@@ -1721,7 +1692,34 @@
         a, b = ep()
         self.assertEqual(a.size(), torch.Size([3, 4]))
         self.assertEqual(b.size(), torch.Size([3, 4]))
->>>>>>> ff488aa2
+
+    def test_export_then_compile_tensor_ctor(self):
+        class M(torch.nn.Module):
+            def __init__(self,):
+                super().__init__()
+
+            def forward(self, scores, mask):
+                scores = scores.masked_fill(
+                    mask, torch.tensor(torch.finfo(scores.dtype).min)
+                )  # (bs, n_heads, q_length, k_length)
+                return scores
+
+        tensor_cpu = torch.randn(2, 4)
+        mask_cpu = torch.BoolTensor(
+            [[False,  True, False, False],
+            [False, False, False, False]]
+        )
+
+        m = M().eval()
+        # res_ref = m(tensor_cpu, mask_cpu)
+        # print("res_ref is: {}".format(res_ref), flush=True)
+
+        exported_model = capture_pre_autograd_graph(
+            m,
+            (tensor_cpu, mask_cpu),
+        )
+        optimized_model = torch.compile(exported_model)
+        optimized_model(tensor_cpu, mask_cpu)
 
 
 if __name__ == '__main__':
