--- conflicted
+++ resolved
@@ -1544,8 +1544,6 @@
         ):
             ep(*test_inp)
 
-<<<<<<< HEAD
-=======
     def test_lazy_module_kwargs(self):
         class LazyModule(torch.nn.modules.lazy.LazyModuleMixin, torch.nn.Module):
             def initialize_parameters(self, *args, **kwargs):
@@ -1585,7 +1583,6 @@
         # there is no functionalization.
         self.assertTrue(torch.allclose(ep(test_inp), Foo().forward(test_inp) + 4*4*4))
 
->>>>>>> b3308c48
 
 if __name__ == '__main__':
     run_tests()