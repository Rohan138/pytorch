--- conflicted
+++ resolved
@@ -156,11 +156,8 @@
     LinearReluLinearModel,
     LinearReluModel,
     LinearBnLeakyReluModel,
-<<<<<<< HEAD
+    LinearTanhModel,
     ConvBnAddReluModel,
-=======
-    LinearTanhModel,
->>>>>>> 619d52a5
     QuantizationTestCase,
     skipIfNoFBGEMM,
     skipIfNoQNNPACK,
@@ -412,7 +409,45 @@
                 expected_node_occurrence=expected_occurrence)
 
     @skipIfNoONEDNN
-<<<<<<< HEAD
+    def test_fuse_linear_tanh_for_onednn_backend(self):
+        # linear - tanh is fused for onednn backend only
+        from torch.ao.quantization.backend_config import get_onednn_backend_config
+        expected_nodes = [
+            ns.call_module(nni.LinearTanh),
+        ]
+        expected_occurrence = {
+            ns.call_module(nn.Linear): 0,
+            ns.call_module(nn.Tanh): 0,
+        }
+
+        # test eval mode
+        m = LinearTanhModel().eval()
+        # fuse_fx is a top level api and only supports eval mode
+        m = fuse_fx(m,
+                    backend_config=get_onednn_backend_config())
+        self.checkGraphModuleNodes(
+            m,
+            expected_node_list=expected_nodes,
+            expected_node_occurrence=expected_occurrence)
+
+    def test_linear_tanh_not_fused_by_default(self):
+        # Make sure linear - tanh is not fused by default
+        # test eval mode
+        m = LinearTanhModel().eval()
+        # fuse_fx is a top level api and only supports eval mode
+        m = fuse_fx(m)
+        expected_nodes = [
+            ns.call_module(nn.Linear),
+            ns.call_module(nn.Tanh),
+        ]
+        expected_occurrence = {
+            ns.call_module(nni.LinearTanh): 0,
+        }
+        self.checkGraphModuleNodes(
+            m,
+            expected_node_list=expected_nodes,
+            expected_node_occurrence=expected_occurrence)
+
     def test_fuse_conv_bn_add_relu_onednn(self):
         # conv - bn - add - relu is fused for onednn backend only
         from torch.ao.quantization.backend_config import get_onednn_backend_config
@@ -520,46 +555,6 @@
                 self.checkGraphModuleNodes(m, expected_node_occurrence=node_occurrence)
                 self.checkGraphModuleNodes(m_ref, expected_node_occurrence=node_occurrence_ref)
                 m(*example_x)
-=======
-    def test_fuse_linear_tanh_for_onednn_backend(self):
-        # linear - tanh is fused for onednn backend only
-        from torch.ao.quantization.backend_config import get_onednn_backend_config
-        expected_nodes = [
-            ns.call_module(nni.LinearTanh),
-        ]
-        expected_occurrence = {
-            ns.call_module(nn.Linear): 0,
-            ns.call_module(nn.Tanh): 0,
-        }
-
-        # test eval mode
-        m = LinearTanhModel().eval()
-        # fuse_fx is a top level api and only supports eval mode
-        m = fuse_fx(m,
-                    backend_config=get_onednn_backend_config())
-        self.checkGraphModuleNodes(
-            m,
-            expected_node_list=expected_nodes,
-            expected_node_occurrence=expected_occurrence)
-
-    def test_linear_tanh_not_fused_by_default(self):
-        # Make sure linear - tanh is not fused by default
-        # test eval mode
-        m = LinearTanhModel().eval()
-        # fuse_fx is a top level api and only supports eval mode
-        m = fuse_fx(m)
-        expected_nodes = [
-            ns.call_module(nn.Linear),
-            ns.call_module(nn.Tanh),
-        ]
-        expected_occurrence = {
-            ns.call_module(nni.LinearTanh): 0,
-        }
-        self.checkGraphModuleNodes(
-            m,
-            expected_node_list=expected_nodes,
-            expected_node_occurrence=expected_occurrence)
->>>>>>> 619d52a5
 
     def test_fuse_convtranspose_bn_eval(self):
 
