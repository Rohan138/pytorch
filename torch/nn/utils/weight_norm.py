r"""
Weight Normalization from https://arxiv.org/abs/1602.07868
"""
from torch.nn.parameter import Parameter, UninitializedParameter
from torch import _weight_norm, norm_except_dim
from typing import Any, TypeVar
import warnings
from ..modules import Module

__all__ = ['WeightNorm', 'weight_norm', 'remove_weight_norm']

class WeightNorm:
    name: str
    dim: int

    def __init__(self, name: str, dim: int) -> None:
        if dim is None:
            dim = -1
        self.name = name
        self.dim = dim

    # TODO Make return type more specific
    def compute_weight(self, module: Module) -> Any:
        g = getattr(module, self.name + '_g')
        v = getattr(module, self.name + '_v')
        return _weight_norm(v, g, self.dim)

    @staticmethod
    def apply(module, name: str, dim: int) -> 'WeightNorm':
        warnings.warn("torch.nn.utils.weight_norm is deprecated in favor of "
                      "torch.nn.utils.parametrizations.weight_norm.",
<<<<<<< HEAD
                      stacklevel=2)
=======
                      stacklevel=TO_BE_DETERMINED)
>>>>>>> fff02e67

        for hook in module._forward_pre_hooks.values():
            if isinstance(hook, WeightNorm) and hook.name == name:
                raise RuntimeError(f"Cannot register two weight_norm hooks on the same parameter {name}")

        if dim is None:
            dim = -1

        fn = WeightNorm(name, dim)

        weight = getattr(module, name)
        if isinstance(weight, UninitializedParameter):
            raise ValueError(
                'The module passed to `WeightNorm` can\'t have uninitialized parameters. '
                'Make sure to run the dummy forward before applying weight normalization')
        # remove w from parameter list
        del module._parameters[name]

        # add g and v as new parameters and express w as g/||v|| * v
        module.register_parameter(name + '_g', Parameter(norm_except_dim(weight, 2, dim).data))
        module.register_parameter(name + '_v', Parameter(weight.data))
        setattr(module, name, fn.compute_weight(module))

        # recompute weight before every forward()
        module.register_forward_pre_hook(fn)

        return fn

    def remove(self, module: Module) -> None:
        weight = self.compute_weight(module)
        delattr(module, self.name)
        del module._parameters[self.name + '_g']
        del module._parameters[self.name + '_v']
        setattr(module, self.name, Parameter(weight.data))

    def __call__(self, module: Module, inputs: Any) -> None:
        setattr(module, self.name, self.compute_weight(module))


T_module = TypeVar('T_module', bound=Module)

def weight_norm(module: T_module, name: str = 'weight', dim: int = 0) -> T_module:
    r"""Applies weight normalization to a parameter in the given module.

    .. math::
         \mathbf{w} = g \dfrac{\mathbf{v}}{\|\mathbf{v}\|}

    Weight normalization is a reparameterization that decouples the magnitude
    of a weight tensor from its direction. This replaces the parameter specified
    by :attr:`name` (e.g. ``'weight'``) with two parameters: one specifying the magnitude
    (e.g. ``'weight_g'``) and one specifying the direction (e.g. ``'weight_v'``).
    Weight normalization is implemented via a hook that recomputes the weight
    tensor from the magnitude and direction before every :meth:`~Module.forward`
    call.

    By default, with ``dim=0``, the norm is computed independently per output
    channel/plane. To compute a norm over the entire weight tensor, use
    ``dim=None``.

    See https://arxiv.org/abs/1602.07868

    .. warning::

        This function is deprecated.  Use :func:`torch.nn.utils.parametrizations.weight_norm`
        which uses the modern parametrization API.  The new ``weight_norm`` is compatible
        with ``state_dict`` generated from old ``weight_norm``.

        Migration guide:

        * The magnitude (``weight_g``) and direction (``weight_v``) are now expressed
          as ``parametrizations.weight.original0`` and ``parametrizations.weight.original1``
          respectively.  If this is bothering you, please comment on
          https://github.com/pytorch/pytorch/issues/102999

        * To remove the weight normalization reparametrization, use
          :func:`torch.nn.utils.parametrize.remove_parametrizations`.

        * The weight is no longer recomputed once at module forward; instead, it will
          be recomputed on every access.  To restore the old behavior, use
          :func:`torch.nn.utils.parametrize.cached` before invoking the module
          in question.

    Args:
        module (Module): containing module
        name (str, optional): name of weight parameter
        dim (int, optional): dimension over which to compute the norm

    Returns:
        The original module with the weight norm hook

    Example::

        >>> m = weight_norm(nn.Linear(20, 40), name='weight')
        >>> m
        Linear(in_features=20, out_features=40, bias=True)
        >>> m.weight_g.size()
        torch.Size([40, 1])
        >>> m.weight_v.size()
        torch.Size([40, 20])

    """
    WeightNorm.apply(module, name, dim)
    return module


def remove_weight_norm(module: T_module, name: str = 'weight') -> T_module:
    r"""Removes the weight normalization reparameterization from a module.

    Args:
        module (Module): containing module
        name (str, optional): name of weight parameter

    Example:
        >>> m = weight_norm(nn.Linear(20, 40))
        >>> remove_weight_norm(m)
    """
    for k, hook in module._forward_pre_hooks.items():
        if isinstance(hook, WeightNorm) and hook.name == name:
            hook.remove(module)
            del module._forward_pre_hooks[k]
            return module

    raise ValueError(f"weight_norm of '{name}' not found in {module}")<|MERGE_RESOLUTION|>--- conflicted
+++ resolved
@@ -29,11 +29,7 @@
     def apply(module, name: str, dim: int) -> 'WeightNorm':
         warnings.warn("torch.nn.utils.weight_norm is deprecated in favor of "
                       "torch.nn.utils.parametrizations.weight_norm.",
-<<<<<<< HEAD
-                      stacklevel=2)
-=======
                       stacklevel=TO_BE_DETERMINED)
->>>>>>> fff02e67
 
         for hook in module._forward_pre_hooks.values():
             if isinstance(hook, WeightNorm) and hook.name == name:
