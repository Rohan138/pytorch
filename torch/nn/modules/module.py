--- conflicted
+++ resolved
@@ -1744,10 +1744,9 @@
                 buffers = self.__dict__.get('_buffers')
                 if isinstance(value, Buffer) or buffers is not None and name in buffers:
                     if value is not None and not isinstance(value, torch.Tensor):
-<<<<<<< HEAD
-                        raise TypeError("cannot assign '{}' as buffer '{}' "
+                        raise TypeError(f"cannot assign '{torch.typename(value)}' as buffer '{name}' "
                                         "(torch.nn.Buffer, torch.Tensor or None expected)"
-                                        .format(torch.typename(value), name))
+                                        )
                     if isinstance(value, Buffer):
                         persistent = value.persistent
                     else:
@@ -1776,16 +1775,6 @@
                             # behavior from before the argument was added: persistent=True
                             self.register_buffer(name, value)
                     # === HACK END ===
-=======
-                        raise TypeError(f"cannot assign '{torch.typename(value)}' as buffer '{name}' "
-                                        "(torch.Tensor or None expected)"
-                                        )
-                    for hook in _global_buffer_registration_hooks.values():
-                        output = hook(self, name, value)
-                        if output is not None:
-                            value = output
-                    buffers[name] = value
->>>>>>> 4c95f728
                 else:
                     super().__setattr__(name, value)
 
