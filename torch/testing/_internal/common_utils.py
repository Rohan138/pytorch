--- conflicted
+++ resolved
@@ -2615,15 +2615,6 @@
             skipped_before = 0 if result is None else len(result.skipped)
 
         super_run = super().run
-<<<<<<< HEAD
-        if TEST_WITH_TORCHINDUCTOR:
-            super_run = torch._dynamo.optimize("inductor", save_config=False)(super_run)
-        elif TEST_WITH_AOT_EAGER:
-            super_run = torch._dynamo.optimize("aot_eager_decomp_partition", save_config=False)(super_run)
-        elif TEST_WITH_TORCHDYNAMO:
-            # TorchDynamo optimize annotation
-            super_run = torch._dynamo.optimize("eager", save_config=False)(super_run)
-=======
         test_cls = super_run.__self__
 
         # Are we compiling?
@@ -2651,7 +2642,6 @@
                 super_run = torch._dynamo.optimize("eager")(super_run)
 
             super_run(result=result)
->>>>>>> c9b713d2
 
         if strict_mode:
             torch._dynamo.reset()
