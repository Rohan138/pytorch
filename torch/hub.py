import contextlib
import errno
import hashlib
import json
import os
import re
import shutil
import sys
import tempfile
import torch
import warnings
import zipfile
from pathlib import Path
from typing import Dict, Optional, Any
from urllib.error import HTTPError, URLError
from urllib.request import urlopen, Request
from urllib.parse import urlparse  # noqa: F401
from torch.serialization import MAP_LOCATION

class _Faketqdm:  # type: ignore[no-redef]

    def __init__(self, total=None, disable=False,
                 unit=None, *args, **kwargs):
        self.total = total
        self.disable = disable
        self.n = 0
        # Ignore all extra *args and **kwargs lest you want to reinvent tqdm

    def update(self, n):
        if self.disable:
            return

        self.n += n
        if self.total is None:
            sys.stderr.write(f"\r{self.n:.1f} bytes")
        else:
            sys.stderr.write(f"\r{100 * self.n / float(self.total):.1f}%")
        sys.stderr.flush()

    # Don't bother implementing; use real tqdm if you want
    def set_description(self, *args, **kwargs):
        pass

    def write(self, s):
        sys.stderr.write(f"{s}\n")

    def close(self):
        self.disable = True

    def __enter__(self):
        return self

    def __exit__(self, exc_type, exc_val, exc_tb):
        if self.disable:
            return

        sys.stderr.write('\n')

try:
    from tqdm import tqdm  # If tqdm is installed use it, otherwise use the fake wrapper
except ImportError:
    tqdm = _Faketqdm

__all__ = [
    'download_url_to_file',
    'get_dir',
    'help',
    'list',
    'load',
    'load_state_dict_from_url',
    'set_dir',
]

# matches bfd8deac from resnet18-bfd8deac.pth
HASH_REGEX = re.compile(r'-([a-f0-9]*)\.')

_TRUSTED_REPO_OWNERS = ("facebookresearch", "facebookincubator", "pytorch", "fairinternal")
ENV_GITHUB_TOKEN = 'GITHUB_TOKEN'
ENV_TORCH_HOME = 'TORCH_HOME'
ENV_XDG_CACHE_HOME = 'XDG_CACHE_HOME'
DEFAULT_CACHE_DIR = '~/.cache'
VAR_DEPENDENCY = 'dependencies'
MODULE_HUBCONF = 'hubconf.py'
READ_DATA_CHUNK = 8192
_hub_dir = None


@contextlib.contextmanager
def _add_to_sys_path(path):
    sys.path.insert(0, path)
    try:
        yield
    finally:
        sys.path.remove(path)


# Copied from tools/shared/module_loader to be included in torch package
def _import_module(name, path):
    import importlib.util
    from importlib.abc import Loader
    spec = importlib.util.spec_from_file_location(name, path)
    assert spec is not None
    module = importlib.util.module_from_spec(spec)
    assert isinstance(spec.loader, Loader)
    spec.loader.exec_module(module)
    return module


def _remove_if_exists(path):
    if os.path.exists(path):
        if os.path.isfile(path):
            os.remove(path)
        else:
            shutil.rmtree(path)


def _git_archive_link(repo_owner, repo_name, ref):
    # See https://docs.github.com/en/rest/reference/repos#download-a-repository-archive-zip
    return f"https://github.com/{repo_owner}/{repo_name}/zipball/{ref}"


def _load_attr_from_module(module, func_name):
    # Check if callable is defined in the module
    if func_name not in dir(module):
        return None
    return getattr(module, func_name)


def _get_torch_home():
    torch_home = os.path.expanduser(
        os.getenv(ENV_TORCH_HOME,
                  os.path.join(os.getenv(ENV_XDG_CACHE_HOME,
                                         DEFAULT_CACHE_DIR), 'torch')))
    return torch_home


def _parse_repo_info(github):
    if ':' in github:
        repo_info, ref = github.split(':')
    else:
        repo_info, ref = github, None
    repo_owner, repo_name = repo_info.split('/')

    if ref is None:
        # The ref wasn't specified by the user, so we need to figure out the
        # default branch: main or master. Our assumption is that if main exists
        # then it's the default branch, otherwise it's master.
        try:
            with urlopen(f"https://github.com/{repo_owner}/{repo_name}/tree/main/"):
                ref = 'main'
        except HTTPError as e:
            if e.code == 404:
                ref = 'master'
            else:
                raise
        except URLError as e:
            # No internet connection, need to check for cache as last resort
            for possible_ref in ("main", "master"):
                if os.path.exists(f"{get_dir()}/{repo_owner}_{repo_name}_{possible_ref}"):
                    ref = possible_ref
                    break
            if ref is None:
                raise RuntimeError(
                    "It looks like there is no internet connection and the "
                    f"repo could not be found in the cache ({get_dir()})"
                ) from e
    return repo_owner, repo_name, ref


def _read_url(url):
    with urlopen(url) as r:
        return r.read().decode(r.headers.get_content_charset('utf-8'))


def _validate_not_a_forked_repo(repo_owner, repo_name, ref):
    # Use urlopen to avoid depending on local git.
    headers = {'Accept': 'application/vnd.github.v3+json'}
    token = os.environ.get(ENV_GITHUB_TOKEN)
    if token is not None:
        headers['Authorization'] = f'token {token}'
    for url_prefix in (
            f'https://api.github.com/repos/{repo_owner}/{repo_name}/branches',
            f'https://api.github.com/repos/{repo_owner}/{repo_name}/tags'):
        page = 0
        while True:
            page += 1
            url = f'{url_prefix}?per_page=100&page={page}'
            response = json.loads(_read_url(Request(url, headers=headers)))
            # Empty response means no more data to process
            if not response:
                break
            for br in response:
                if br['name'] == ref or br['commit']['sha'].startswith(ref):
                    return

    raise ValueError(f'Cannot find {ref} in https://github.com/{repo_owner}/{repo_name}. '
                     'If it\'s a commit from a forked repo, please call hub.load() with forked repo directly.')


def _get_cache_or_reload(github, force_reload, trust_repo, calling_fn, verbose=True, skip_validation=False):
    # Setup hub_dir to save downloaded files
    hub_dir = get_dir()
    if not os.path.exists(hub_dir):
        os.makedirs(hub_dir)
    # Parse github repo information
    repo_owner, repo_name, ref = _parse_repo_info(github)
    # Github allows branch name with slash '/',
    # this causes confusion with path on both Linux and Windows.
    # Backslash is not allowed in Github branch name so no need to
    # to worry about it.
    normalized_br = ref.replace('/', '_')
    # Github renames folder repo-v1.x.x to repo-1.x.x
    # We don't know the repo name before downloading the zip file
    # and inspect name from it.
    # To check if cached repo exists, we need to normalize folder names.
    owner_name_branch = '_'.join([repo_owner, repo_name, normalized_br])
    repo_dir = os.path.join(hub_dir, owner_name_branch)
    # Check that the repo is in the trusted list
    _check_repo_is_trusted(repo_owner, repo_name, owner_name_branch, trust_repo=trust_repo, calling_fn=calling_fn)

    use_cache = (not force_reload) and os.path.exists(repo_dir)

    if use_cache:
        if verbose:
            sys.stderr.write(f'Using cache found in {repo_dir}\n')
    else:
        # Validate the tag/branch is from the original repo instead of a forked repo
        if not skip_validation:
            _validate_not_a_forked_repo(repo_owner, repo_name, ref)

        cached_file = os.path.join(hub_dir, normalized_br + '.zip')
        _remove_if_exists(cached_file)

        try:
            url = _git_archive_link(repo_owner, repo_name, ref)
            sys.stderr.write(f'Downloading: \"{url}\" to {cached_file}\n')
            download_url_to_file(url, cached_file, progress=False)
        except HTTPError as err:
            if err.code == 300:
                # Getting a 300 Multiple Choices error likely means that the ref is both a tag and a branch
                # in the repo. This can be disambiguated by explicitely using refs/heads/ or refs/tags
                # See https://git-scm.com/book/en/v2/Git-Internals-Git-References
                # Here, we do the same as git: we throw a warning, and assume the user wanted the branch
                warnings.warn(
                    f"The ref {ref} is ambiguous. Perhaps it is both a tag and a branch in the repo? "
                    "Torchhub will now assume that it's a branch. "
                    "You can disambiguate tags and branches by explicitly passing refs/heads/branch_name or "
<<<<<<< HEAD
                    "refs/tags/tag_name as the ref. That might require using skip_validation=True.", stacklevel=2
=======
                    "refs/tags/tag_name as the ref. That might require using skip_validation=True.", stacklevel=TO_BE_DETERMINED
>>>>>>> fff02e67
                )
                disambiguated_branch_ref = f"refs/heads/{ref}"
                url = _git_archive_link(repo_owner, repo_name, ref=disambiguated_branch_ref)
                download_url_to_file(url, cached_file, progress=False)
            else:
                raise

        with zipfile.ZipFile(cached_file) as cached_zipfile:
            extraced_repo_name = cached_zipfile.infolist()[0].filename
            extracted_repo = os.path.join(hub_dir, extraced_repo_name)
            _remove_if_exists(extracted_repo)
            # Unzip the code and rename the base folder
            cached_zipfile.extractall(hub_dir)

        _remove_if_exists(cached_file)
        _remove_if_exists(repo_dir)
        shutil.move(extracted_repo, repo_dir)  # rename the repo

    return repo_dir


def _check_repo_is_trusted(repo_owner, repo_name, owner_name_branch, trust_repo, calling_fn="load"):
    hub_dir = get_dir()
    filepath = os.path.join(hub_dir, "trusted_list")

    if not os.path.exists(filepath):
        Path(filepath).touch()
    with open(filepath) as file:
        trusted_repos = tuple(line.strip() for line in file)

    # To minimize friction of introducing the new trust_repo mechanism, we consider that
    # if a repo was already downloaded by torchhub, then it is already trusted (even if it's not in the allowlist)
    trusted_repos_legacy = next(os.walk(hub_dir))[1]

    owner_name = '_'.join([repo_owner, repo_name])
    is_trusted = (
        owner_name in trusted_repos
        or owner_name_branch in trusted_repos_legacy
        or repo_owner in _TRUSTED_REPO_OWNERS
    )

    # TODO: Remove `None` option in 2.0 and change the default to "check"
    if trust_repo is None:
        if not is_trusted:
            warnings.warn(
                "You are about to download and run code from an untrusted repository. In a future release, this won't "
                "be allowed. To add the repository to your trusted list, change the command to {calling_fn}(..., "
                "trust_repo=False) and a command prompt will appear asking for an explicit confirmation of trust, "
                f"or {calling_fn}(..., trust_repo=True), which will assume that the prompt is to be answered with "
                f"'yes'. You can also use {calling_fn}(..., trust_repo='check') which will only prompt for "
<<<<<<< HEAD
                f"confirmation if the repo is not already trusted. This will eventually be the default behaviour", stacklevel=2)
=======
                f"confirmation if the repo is not already trusted. This will eventually be the default behaviour", stacklevel=TO_BE_DETERMINED)
>>>>>>> fff02e67
        return

    if (trust_repo is False) or (trust_repo == "check" and not is_trusted):
        response = input(
            f"The repository {owner_name} does not belong to the list of trusted repositories and as such cannot be downloaded. "
            "Do you trust this repository and wish to add it to the trusted list of repositories (y/N)?")
        if response.lower() in ("y", "yes"):
            if is_trusted:
                print("The repository is already trusted.")
        elif response.lower() in ("n", "no", ""):
            raise Exception("Untrusted repository.")
        else:
            raise ValueError(f"Unrecognized response {response}.")

    # At this point we're sure that the user trusts the repo (or wants to trust it)
    if not is_trusted:
        with open(filepath, "a") as file:
            file.write(owner_name + "\n")


def _check_module_exists(name):
    import importlib.util
    return importlib.util.find_spec(name) is not None


def _check_dependencies(m):
    dependencies = _load_attr_from_module(m, VAR_DEPENDENCY)

    if dependencies is not None:
        missing_deps = [pkg for pkg in dependencies if not _check_module_exists(pkg)]
        if len(missing_deps):
            raise RuntimeError(f"Missing dependencies: {', '.join(missing_deps)}")


def _load_entry_from_hubconf(m, model):
    if not isinstance(model, str):
        raise ValueError('Invalid input: model should be a string of function name')

    # Note that if a missing dependency is imported at top level of hubconf, it will
    # throw before this function. It's a chicken and egg situation where we have to
    # load hubconf to know what're the dependencies, but to import hubconf it requires
    # a missing package. This is fine, Python will throw proper error message for users.
    _check_dependencies(m)

    func = _load_attr_from_module(m, model)

    if func is None or not callable(func):
        raise RuntimeError(f'Cannot find callable {model} in hubconf')

    return func


def get_dir():
    r"""
    Get the Torch Hub cache directory used for storing downloaded models & weights.

    If :func:`~torch.hub.set_dir` is not called, default path is ``$TORCH_HOME/hub`` where
    environment variable ``$TORCH_HOME`` defaults to ``$XDG_CACHE_HOME/torch``.
    ``$XDG_CACHE_HOME`` follows the X Design Group specification of the Linux
    filesystem layout, with a default value ``~/.cache`` if the environment
    variable is not set.
    """
    # Issue warning to move data if old env is set
    if os.getenv('TORCH_HUB'):
<<<<<<< HEAD
        warnings.warn('TORCH_HUB is deprecated, please use env TORCH_HOME instead', stacklevel=2)
=======
        warnings.warn('TORCH_HUB is deprecated, please use env TORCH_HOME instead', stacklevel=TO_BE_DETERMINED)
>>>>>>> fff02e67

    if _hub_dir is not None:
        return _hub_dir
    return os.path.join(_get_torch_home(), 'hub')


def set_dir(d):
    r"""
    Optionally set the Torch Hub directory used to save downloaded models & weights.

    Args:
        d (str): path to a local folder to save downloaded models & weights.
    """
    global _hub_dir
    _hub_dir = os.path.expanduser(d)


def list(github, force_reload=False, skip_validation=False, trust_repo=None):
    r"""
    List all callable entrypoints available in the repo specified by ``github``.

    Args:
        github (str): a string with format "repo_owner/repo_name[:ref]" with an optional
            ref (tag or branch). If ``ref`` is not specified, the default branch is assumed to be ``main`` if
            it exists, and otherwise ``master``.
            Example: 'pytorch/vision:0.10'
        force_reload (bool, optional): whether to discard the existing cache and force a fresh download.
            Default is ``False``.
        skip_validation (bool, optional): if ``False``, torchhub will check that the branch or commit
            specified by the ``github`` argument properly belongs to the repo owner. This will make
            requests to the GitHub API; you can specify a non-default GitHub token by setting the
            ``GITHUB_TOKEN`` environment variable. Default is ``False``.
        trust_repo (bool, str or None): ``"check"``, ``True``, ``False`` or ``None``.
            This parameter was introduced in v1.12 and helps ensuring that users
            only run code from repos that they trust.

            - If ``False``, a prompt will ask the user whether the repo should
              be trusted.
            - If ``True``, the repo will be added to the trusted list and loaded
              without requiring explicit confirmation.
            - If ``"check"``, the repo will be checked against the list of
              trusted repos in the cache. If it is not present in that list, the
              behaviour will fall back onto the ``trust_repo=False`` option.
            - If ``None``: this will raise a warning, inviting the user to set
              ``trust_repo`` to either ``False``, ``True`` or ``"check"``. This
              is only present for backward compatibility and will be removed in
              v2.0.

            Default is ``None`` and will eventually change to ``"check"`` in v2.0.

    Returns:
        list: The available callables entrypoint

    Example:
        >>> # xdoctest: +REQUIRES(env:TORCH_DOCTEST_HUB)
        >>> entrypoints = torch.hub.list('pytorch/vision', force_reload=True)
    """
    repo_dir = _get_cache_or_reload(github, force_reload, trust_repo, "list", verbose=True,
                                    skip_validation=skip_validation)

    with _add_to_sys_path(repo_dir):
        hubconf_path = os.path.join(repo_dir, MODULE_HUBCONF)
        hub_module = _import_module(MODULE_HUBCONF, hubconf_path)

    # We take functions starts with '_' as internal helper functions
    entrypoints = [f for f in dir(hub_module) if callable(getattr(hub_module, f)) and not f.startswith('_')]

    return entrypoints


def help(github, model, force_reload=False, skip_validation=False, trust_repo=None):
    r"""
    Show the docstring of entrypoint ``model``.

    Args:
        github (str): a string with format <repo_owner/repo_name[:ref]> with an optional
            ref (a tag or a branch). If ``ref`` is not specified, the default branch is assumed
            to be ``main`` if it exists, and otherwise ``master``.
            Example: 'pytorch/vision:0.10'
        model (str): a string of entrypoint name defined in repo's ``hubconf.py``
        force_reload (bool, optional): whether to discard the existing cache and force a fresh download.
            Default is ``False``.
        skip_validation (bool, optional): if ``False``, torchhub will check that the ref
            specified by the ``github`` argument properly belongs to the repo owner. This will make
            requests to the GitHub API; you can specify a non-default GitHub token by setting the
            ``GITHUB_TOKEN`` environment variable. Default is ``False``.
        trust_repo (bool, str or None): ``"check"``, ``True``, ``False`` or ``None``.
            This parameter was introduced in v1.12 and helps ensuring that users
            only run code from repos that they trust.

            - If ``False``, a prompt will ask the user whether the repo should
              be trusted.
            - If ``True``, the repo will be added to the trusted list and loaded
              without requiring explicit confirmation.
            - If ``"check"``, the repo will be checked against the list of
              trusted repos in the cache. If it is not present in that list, the
              behaviour will fall back onto the ``trust_repo=False`` option.
            - If ``None``: this will raise a warning, inviting the user to set
              ``trust_repo`` to either ``False``, ``True`` or ``"check"``. This
              is only present for backward compatibility and will be removed in
              v2.0.

            Default is ``None`` and will eventually change to ``"check"`` in v2.0.
    Example:
        >>> # xdoctest: +REQUIRES(env:TORCH_DOCTEST_HUB)
        >>> print(torch.hub.help('pytorch/vision', 'resnet18', force_reload=True))
    """
    repo_dir = _get_cache_or_reload(github, force_reload, trust_repo, "help", verbose=True,
                                    skip_validation=skip_validation)

    with _add_to_sys_path(repo_dir):
        hubconf_path = os.path.join(repo_dir, MODULE_HUBCONF)
        hub_module = _import_module(MODULE_HUBCONF, hubconf_path)

    entry = _load_entry_from_hubconf(hub_module, model)

    return entry.__doc__


def load(repo_or_dir, model, *args, source='github', trust_repo=None, force_reload=False, verbose=True,
         skip_validation=False,
         **kwargs):
    r"""
    Load a model from a github repo or a local directory.

    Note: Loading a model is the typical use case, but this can also be used to
    for loading other objects such as tokenizers, loss functions, etc.

    If ``source`` is 'github', ``repo_or_dir`` is expected to be
    of the form ``repo_owner/repo_name[:ref]`` with an optional
    ref (a tag or a branch).

    If ``source`` is 'local', ``repo_or_dir`` is expected to be a
    path to a local directory.

    Args:
        repo_or_dir (str): If ``source`` is 'github',
            this should correspond to a github repo with format ``repo_owner/repo_name[:ref]`` with
            an optional ref (tag or branch), for example 'pytorch/vision:0.10'. If ``ref`` is not specified,
            the default branch is assumed to be ``main`` if it exists, and otherwise ``master``.
            If ``source`` is 'local'  then it should be a path to a local directory.
        model (str): the name of a callable (entrypoint) defined in the
            repo/dir's ``hubconf.py``.
        *args (optional): the corresponding args for callable ``model``.
        source (str, optional): 'github' or 'local'. Specifies how
            ``repo_or_dir`` is to be interpreted. Default is 'github'.
        trust_repo (bool, str or None): ``"check"``, ``True``, ``False`` or ``None``.
            This parameter was introduced in v1.12 and helps ensuring that users
            only run code from repos that they trust.

            - If ``False``, a prompt will ask the user whether the repo should
              be trusted.
            - If ``True``, the repo will be added to the trusted list and loaded
              without requiring explicit confirmation.
            - If ``"check"``, the repo will be checked against the list of
              trusted repos in the cache. If it is not present in that list, the
              behaviour will fall back onto the ``trust_repo=False`` option.
            - If ``None``: this will raise a warning, inviting the user to set
              ``trust_repo`` to either ``False``, ``True`` or ``"check"``. This
              is only present for backward compatibility and will be removed in
              v2.0.

            Default is ``None`` and will eventually change to ``"check"`` in v2.0.
        force_reload (bool, optional): whether to force a fresh download of
            the github repo unconditionally. Does not have any effect if
            ``source = 'local'``. Default is ``False``.
        verbose (bool, optional): If ``False``, mute messages about hitting
            local caches. Note that the message about first download cannot be
            muted. Does not have any effect if ``source = 'local'``.
            Default is ``True``.
        skip_validation (bool, optional): if ``False``, torchhub will check that the branch or commit
            specified by the ``github`` argument properly belongs to the repo owner. This will make
            requests to the GitHub API; you can specify a non-default GitHub token by setting the
            ``GITHUB_TOKEN`` environment variable. Default is ``False``.
        **kwargs (optional): the corresponding kwargs for callable ``model``.

    Returns:
        The output of the ``model`` callable when called with the given
        ``*args`` and ``**kwargs``.

    Example:
        >>> # xdoctest: +REQUIRES(env:TORCH_DOCTEST_HUB)
        >>> # from a github repo
        >>> repo = 'pytorch/vision'
        >>> model = torch.hub.load(repo, 'resnet50', weights='ResNet50_Weights.IMAGENET1K_V1')
        >>> # from a local directory
        >>> path = '/some/local/path/pytorch/vision'
        >>> # xdoctest: +SKIP
        >>> model = torch.hub.load(path, 'resnet50', weights='ResNet50_Weights.DEFAULT')
    """
    source = source.lower()

    if source not in ('github', 'local'):
        raise ValueError(
            f'Unknown source: "{source}". Allowed values: "github" | "local".')

    if source == 'github':
        repo_or_dir = _get_cache_or_reload(repo_or_dir, force_reload, trust_repo, "load",
                                           verbose=verbose, skip_validation=skip_validation)

    model = _load_local(repo_or_dir, model, *args, **kwargs)
    return model


def _load_local(hubconf_dir, model, *args, **kwargs):
    r"""
    Load a model from a local directory with a ``hubconf.py``.

    Args:
        hubconf_dir (str): path to a local directory that contains a
            ``hubconf.py``.
        model (str): name of an entrypoint defined in the directory's
            ``hubconf.py``.
        *args (optional): the corresponding args for callable ``model``.
        **kwargs (optional): the corresponding kwargs for callable ``model``.

    Returns:
        a single model with corresponding pretrained weights.

    Example:
        >>> # xdoctest: +SKIP("stub local path")
        >>> path = '/some/local/path/pytorch/vision'
        >>> model = _load_local(path, 'resnet50', weights='ResNet50_Weights.IMAGENET1K_V1')
    """
    with _add_to_sys_path(hubconf_dir):
        hubconf_path = os.path.join(hubconf_dir, MODULE_HUBCONF)
        hub_module = _import_module(MODULE_HUBCONF, hubconf_path)

        entry = _load_entry_from_hubconf(hub_module, model)
        model = entry(*args, **kwargs)

    return model


def download_url_to_file(url: str, dst: str, hash_prefix: Optional[str] = None,
                         progress: bool = True) -> None:
    r"""Download object at the given URL to a local path.

    Args:
        url (str): URL of the object to download
        dst (str): Full path where object will be saved, e.g. ``/tmp/temporary_file``
        hash_prefix (str, optional): If not None, the SHA256 downloaded file should start with ``hash_prefix``.
            Default: None
        progress (bool, optional): whether or not to display a progress bar to stderr
            Default: True

    Example:
        >>> # xdoctest: +REQUIRES(env:TORCH_DOCTEST_HUB)
        >>> # xdoctest: +REQUIRES(POSIX)
        >>> torch.hub.download_url_to_file('https://s3.amazonaws.com/pytorch/models/resnet18-5c106cde.pth', '/tmp/temporary_file')

    """
    file_size = None
    req = Request(url, headers={"User-Agent": "torch.hub"})
    u = urlopen(req)
    meta = u.info()
    if hasattr(meta, 'getheaders'):
        content_length = meta.getheaders("Content-Length")
    else:
        content_length = meta.get_all("Content-Length")
    if content_length is not None and len(content_length) > 0:
        file_size = int(content_length[0])

    # We deliberately save it in a temp file and move it after
    # download is complete. This prevents a local working checkpoint
    # being overridden by a broken download.
    dst = os.path.expanduser(dst)
    dst_dir = os.path.dirname(dst)
    f = tempfile.NamedTemporaryFile(delete=False, dir=dst_dir)

    try:
        if hash_prefix is not None:
            sha256 = hashlib.sha256()
        with tqdm(total=file_size, disable=not progress,
                  unit='B', unit_scale=True, unit_divisor=1024) as pbar:
            while True:
                buffer = u.read(8192)
                if len(buffer) == 0:
                    break
                f.write(buffer)
                if hash_prefix is not None:
                    sha256.update(buffer)
                pbar.update(len(buffer))

        f.close()
        if hash_prefix is not None:
            digest = sha256.hexdigest()
            if digest[:len(hash_prefix)] != hash_prefix:
                raise RuntimeError(f'invalid hash value (expected "{hash_prefix}", got "{digest}")')
        shutil.move(f.name, dst)
    finally:
        f.close()
        if os.path.exists(f.name):
            os.remove(f.name)


# Hub used to support automatically extracts from zipfile manually compressed by users.
# The legacy zip format expects only one file from torch.save() < 1.6 in the zip.
# We should remove this support since zipfile is now default zipfile format for torch.save().
def _is_legacy_zip_format(filename: str) -> bool:
    if zipfile.is_zipfile(filename):
        infolist = zipfile.ZipFile(filename).infolist()
        return len(infolist) == 1 and not infolist[0].is_dir()
    return False


def _legacy_zip_load(filename: str, model_dir: str, map_location: MAP_LOCATION, weights_only: bool) -> Dict[str, Any]:
    warnings.warn('Falling back to the old format < 1.6. This support will be '
                  'deprecated in favor of default zipfile format introduced in 1.6. '
<<<<<<< HEAD
                  'Please redo torch.save() to save it in the new zipfile format.', stacklevel=2)
=======
                  'Please redo torch.save() to save it in the new zipfile format.', stacklevel=TO_BE_DETERMINED)
>>>>>>> fff02e67
    # Note: extractall() defaults to overwrite file if exists. No need to clean up beforehand.
    #       We deliberately don't handle tarfile here since our legacy serialization format was in tar.
    #       E.g. resnet18-5c106cde.pth which is widely used.
    with zipfile.ZipFile(filename) as f:
        members = f.infolist()
        if len(members) != 1:
            raise RuntimeError('Only one file(not dir) is allowed in the zipfile')
        f.extractall(model_dir)
        extraced_name = members[0].filename
        extracted_file = os.path.join(model_dir, extraced_name)
    return torch.load(extracted_file, map_location=map_location, weights_only=weights_only)


def load_state_dict_from_url(
    url: str,
    model_dir: Optional[str] = None,
    map_location: MAP_LOCATION = None,
    progress: bool = True,
    check_hash: bool = False,
    file_name: Optional[str] = None,
    weights_only: bool = False,
) -> Dict[str, Any]:
    r"""Loads the Torch serialized object at the given URL.

    If downloaded file is a zip file, it will be automatically
    decompressed.

    If the object is already present in `model_dir`, it's deserialized and
    returned.
    The default value of ``model_dir`` is ``<hub_dir>/checkpoints`` where
    ``hub_dir`` is the directory returned by :func:`~torch.hub.get_dir`.

    Args:
        url (str): URL of the object to download
        model_dir (str, optional): directory in which to save the object
        map_location (optional): a function or a dict specifying how to remap storage locations (see torch.load)
        progress (bool, optional): whether or not to display a progress bar to stderr.
            Default: True
        check_hash(bool, optional): If True, the filename part of the URL should follow the naming convention
            ``filename-<sha256>.ext`` where ``<sha256>`` is the first eight or more
            digits of the SHA256 hash of the contents of the file. The hash is used to
            ensure unique names and to verify the contents of the file.
            Default: False
        file_name (str, optional): name for the downloaded file. Filename from ``url`` will be used if not set.
        weights_only(bool, optional): If True, only weights will be loaded and no complex pickled objects.
            Recommended for untrusted sources. See :func:`~torch.load` for more details.

    Example:
        >>> # xdoctest: +REQUIRES(env:TORCH_DOCTEST_HUB)
        >>> state_dict = torch.hub.load_state_dict_from_url('https://s3.amazonaws.com/pytorch/models/resnet18-5c106cde.pth')

    """
    # Issue warning to move data if old env is set
    if os.getenv('TORCH_MODEL_ZOO'):
<<<<<<< HEAD
        warnings.warn('TORCH_MODEL_ZOO is deprecated, please use env TORCH_HOME instead', stacklevel=2)
=======
        warnings.warn('TORCH_MODEL_ZOO is deprecated, please use env TORCH_HOME instead', stacklevel=TO_BE_DETERMINED)
>>>>>>> fff02e67

    if model_dir is None:
        hub_dir = get_dir()
        model_dir = os.path.join(hub_dir, 'checkpoints')

    try:
        os.makedirs(model_dir)
    except OSError as e:
        if e.errno == errno.EEXIST:
            # Directory already exists, ignore.
            pass
        else:
            # Unexpected OSError, re-raise.
            raise

    parts = urlparse(url)
    filename = os.path.basename(parts.path)
    if file_name is not None:
        filename = file_name
    cached_file = os.path.join(model_dir, filename)
    if not os.path.exists(cached_file):
        sys.stderr.write(f'Downloading: "{url}" to {cached_file}\n')
        hash_prefix = None
        if check_hash:
            r = HASH_REGEX.search(filename)  # r is Optional[Match[str]]
            hash_prefix = r.group(1) if r else None
        download_url_to_file(url, cached_file, hash_prefix, progress=progress)

    if _is_legacy_zip_format(cached_file):
        return _legacy_zip_load(cached_file, model_dir, map_location, weights_only)
    return torch.load(cached_file, map_location=map_location, weights_only=weights_only)<|MERGE_RESOLUTION|>--- conflicted
+++ resolved
@@ -245,11 +245,7 @@
                     f"The ref {ref} is ambiguous. Perhaps it is both a tag and a branch in the repo? "
                     "Torchhub will now assume that it's a branch. "
                     "You can disambiguate tags and branches by explicitly passing refs/heads/branch_name or "
-<<<<<<< HEAD
-                    "refs/tags/tag_name as the ref. That might require using skip_validation=True.", stacklevel=2
-=======
                     "refs/tags/tag_name as the ref. That might require using skip_validation=True.", stacklevel=TO_BE_DETERMINED
->>>>>>> fff02e67
                 )
                 disambiguated_branch_ref = f"refs/heads/{ref}"
                 url = _git_archive_link(repo_owner, repo_name, ref=disambiguated_branch_ref)
@@ -300,11 +296,7 @@
                 "trust_repo=False) and a command prompt will appear asking for an explicit confirmation of trust, "
                 f"or {calling_fn}(..., trust_repo=True), which will assume that the prompt is to be answered with "
                 f"'yes'. You can also use {calling_fn}(..., trust_repo='check') which will only prompt for "
-<<<<<<< HEAD
-                f"confirmation if the repo is not already trusted. This will eventually be the default behaviour", stacklevel=2)
-=======
                 f"confirmation if the repo is not already trusted. This will eventually be the default behaviour", stacklevel=TO_BE_DETERMINED)
->>>>>>> fff02e67
         return
 
     if (trust_repo is False) or (trust_repo == "check" and not is_trusted):
@@ -369,11 +361,7 @@
     """
     # Issue warning to move data if old env is set
     if os.getenv('TORCH_HUB'):
-<<<<<<< HEAD
-        warnings.warn('TORCH_HUB is deprecated, please use env TORCH_HOME instead', stacklevel=2)
-=======
         warnings.warn('TORCH_HUB is deprecated, please use env TORCH_HOME instead', stacklevel=TO_BE_DETERMINED)
->>>>>>> fff02e67
 
     if _hub_dir is not None:
         return _hub_dir
@@ -683,11 +671,7 @@
 def _legacy_zip_load(filename: str, model_dir: str, map_location: MAP_LOCATION, weights_only: bool) -> Dict[str, Any]:
     warnings.warn('Falling back to the old format < 1.6. This support will be '
                   'deprecated in favor of default zipfile format introduced in 1.6. '
-<<<<<<< HEAD
-                  'Please redo torch.save() to save it in the new zipfile format.', stacklevel=2)
-=======
                   'Please redo torch.save() to save it in the new zipfile format.', stacklevel=TO_BE_DETERMINED)
->>>>>>> fff02e67
     # Note: extractall() defaults to overwrite file if exists. No need to clean up beforehand.
     #       We deliberately don't handle tarfile here since our legacy serialization format was in tar.
     #       E.g. resnet18-5c106cde.pth which is widely used.
@@ -742,11 +726,7 @@
     """
     # Issue warning to move data if old env is set
     if os.getenv('TORCH_MODEL_ZOO'):
-<<<<<<< HEAD
-        warnings.warn('TORCH_MODEL_ZOO is deprecated, please use env TORCH_HOME instead', stacklevel=2)
-=======
         warnings.warn('TORCH_MODEL_ZOO is deprecated, please use env TORCH_HOME instead', stacklevel=TO_BE_DETERMINED)
->>>>>>> fff02e67
 
     if model_dir is None:
         hub_dir = get_dir()
