from __future__ import annotations

import contextlib
import dis
import functools
import inspect
import logging
import os
import sys
import textwrap
import threading
import traceback
import types
import warnings
from enum import Enum
from os.path import dirname, join
from typing import (
    Any,
    Callable,
    Dict,
    List,
    NamedTuple,
    Optional,
    Set,
    Tuple,
    TYPE_CHECKING,
    Union,
)
from unittest.mock import patch

import torch
import torch.fx
import torch.utils._pytree as pytree
import torch.utils.checkpoint
from torch import _guards
from torch._subclasses import fake_tensor
from torch.export import Constraint
from torch.fx.experimental.proxy_tensor import make_fx, maybe_disable_fake_tensor_mode
from torch.fx.experimental.symbolic_shapes import ConstraintViolationError, DimDynamic
from torch.fx.graph import _PyTreeCodeGen, _PyTreeInfo
from torch.nn.parallel.distributed import DistributedDataParallel
from ..fx import GraphModule
from .backends.registry import CompilerFn, lookup_backend

from .hooks import Hooks

if TYPE_CHECKING:
    from torch._C._dynamo.eval_frame import (  # noqa: F401
        reset_code,
        set_eval_frame,
        set_guard_error_hook,
        skip_code,
        unsupported,
    )
else:
    for name in dir(torch._C._dynamo.eval_frame):
        if name.startswith("__"):
            continue
        globals()[name] = getattr(torch._C._dynamo.eval_frame, name)

from . import config, convert_frame, external_utils, skipfiles, utils
from .code_context import code_context
from .exc import CondOpArgsMismatchError, UserError, UserErrorType
from .mutation_guard import install_generation_tagging_init
from .types import CacheEntry, DynamoCallback
from .utils import compile_times

log = logging.getLogger(__name__)

from torch._dispatch.python import enable_python_dispatcher
from torch.utils._python_dispatch import _disable_current_modes

always_optimize_code_objects = utils.ExactWeakKeyDictionary()
null_context = contextlib.nullcontext


import sympy


# See https://github.com/python/typing/pull/240
class Unset(Enum):
    token = 0


unset = Unset.token

compile_lock = threading.RLock()
guarded_backend_cache = threading.local()


def _maybe_init_guarded_backend_cache():
    if not hasattr(guarded_backend_cache, "skip_backend_check_for_run_only_mode"):
        guarded_backend_cache.skip_backend_check_for_run_only_mode = False
    if not hasattr(guarded_backend_cache, "current_backend"):
        guarded_backend_cache.current_backend = None
    if not hasattr(guarded_backend_cache, "cached_backends"):
        guarded_backend_cache.cached_backends = {}


def _reset_guarded_backend_cache():
    _maybe_init_guarded_backend_cache()
    guarded_backend_cache.skip_backend_check_for_run_only_mode = False
    guarded_backend_cache.current_backend = None
    cached_backends = guarded_backend_cache.cached_backends
    for backend in cached_backends.values():
        if hasattr(backend, "reset"):
            backend.reset()
    cached_backends.clear()
    guarded_backend_cache.cached_backends = {}


@contextlib.contextmanager
def backend_cache_wrapper(callback: CompilerFn):
    _maybe_init_guarded_backend_cache()

    # callback is False for RunOnlyContext. RunOnlyContext is used
    # as a way to re-use the previous compiled cache.
    # We therefore skip the check and re-use whatever code that's already cached.
    # Note: the cache that's actually used depends on the caching policy.
    if callback is False:
        try:
            prev_skip = guarded_backend_cache.skip_backend_check_for_run_only_mode
            guarded_backend_cache.skip_backend_check_for_run_only_mode = True
            yield None
        finally:
            guarded_backend_cache.skip_backend_check_for_run_only_mode = prev_skip
    else:
        backend = innermost_fn(callback)

        def _set_current_backend(backend: CompilerFn):
            prev_backend = guarded_backend_cache.current_backend
            guarded_backend_cache.current_backend = backend
            # Mapping id of a CompilerFn to itself
            guarded_backend_cache.cached_backends[id(backend)] = backend
            return prev_backend

        prev_backend = _set_current_backend(backend)
        try:
            yield backend
        finally:
            _set_current_backend(prev_backend)


DONT_WRAP_FILES = {
    # For tracing into fx modules
    inspect.getsourcefile(GraphModule),
    join(dirname(dirname(__file__)), "onnx/_internal/fx/dynamo_graph_extractor.py"),
}


def _debug_get_cache_entry_list(
    code: Union[types.CodeType, Callable[..., Any]]
) -> List[CacheEntry]:  # type: ignore[valid-type]
    """
    Given a code object or a callable object, retrieve the cache entries
     stored in this code.
    """
    if callable(code):
        code = code.__code__
    cache_head = torch._C._dynamo.eval_frame._debug_get_cache_entry_list(code)
    cache_list = []
    while cache_head is not None:
        cache_list.append(cache_head)
        cache_head = cache_head.next
    return cache_list


class OptimizedModule(torch.nn.Module):
    """
    Wraps the original nn.Module object and later patches its
    forward method to optimized self.forward method.
    """

    def __init__(self, mod: torch.nn.Module, dynamo_ctx):
        super().__init__()
        # Installs the params/buffer
        self._orig_mod = mod
        self.dynamo_ctx = dynamo_ctx
        self._initialize()

    def _initialize(self):
        # Do this stuff in constructor to lower overhead slightly
        if isinstance(self._orig_mod.forward, types.MethodType) and skipfiles.check(
            self._orig_mod.forward
        ):
            # This may be a torch.nn.* instance in skipfiles.py which
            # won't trigger a frame evaluation workaround to add an extra
            # frame we can capture
            self.forward = self.dynamo_ctx(external_utils.wrap_inline(self._orig_mod))
        else:
            # Invoke hooks outside of dynamo then pickup the inner frame
            self.forward = self.dynamo_ctx(self._orig_mod.__call__)

        if hasattr(self._orig_mod, "_initialize_hook"):
            self._forward = self.forward
            self.forward = self._call_lazy_check

    def __getstate__(self):
        state = dict(self.__dict__)
        state.pop("forward", None)
        state.pop("__call__", None)
        return state

    def __setstate__(self, state):
        self.__dict__ = state
        self._initialize()

    def __getattr__(self, name):
        if name == "_orig_mod":
            return self._modules["_orig_mod"]
        return getattr(self._orig_mod, name)

    def _call_lazy_check(self, *args, **kwargs):
        if hasattr(self._orig_mod, "_initialize_hook"):
            # In the case of a lazy module, we want to run
            # the pre-hooks which initialize it.
            # Afterwards, lazy module deletes its pre-hooks
            # to avoid treating it as lazy on subsequent recompile.
            self._orig_mod._infer_parameters(self._orig_mod, args, kwargs)
        return self._forward(*args, **kwargs)

    def __dir__(self):
        orig_mod_attrs = self._orig_mod.__dir__()
        return orig_mod_attrs + [
            attr for attr in super().__dir__() if attr not in orig_mod_attrs
        ]


def remove_from_cache(f):
    """
    Make sure f.__code__ is not cached to force a recompile
    """
    if isinstance(f, types.CodeType):
        reset_code(f)
    elif hasattr(f, "__code__"):
        reset_code(f.__code__)
    elif hasattr(getattr(f, "forward", None), "__code__"):
        reset_code(f.forward.__code__)
    else:
        from . import reset  # type: ignore[attr-defined]

        reset()
        log.warning("could not determine __code__ for %s", f)


def nothing():
    pass


def innermost_fn(fn):
    """
    In case of nesting of _TorchDynamoContext calls, find the innermost
    function. TorchDynamo caches on fn.__code__ object, so its necessary to find
    the innermost function to pass on the optimize, run, disable etc.
    """
    unaltered_fn = fn
    while hasattr(unaltered_fn, "_torchdynamo_orig_callable"):
        unaltered_fn = unaltered_fn._torchdynamo_orig_callable
        assert callable(unaltered_fn)
    return unaltered_fn


# The config to restore to should dynamo compile / recompile when
# executing from the compiled function's _TorchDynamoContext
config_cache = threading.local()


def _maybe_init_guarded_config_cache():
    if not hasattr(config_cache, "saved_config_and_hash"):
        config_cache.saved_config_and_hash: Optional[  # type: ignore[misc]
            Tuple[Dict[str, Any], bytes]
        ] = None


@contextlib.contextmanager
def restore_guarded_dynamo_config(
    first_ctx: bool,
    saved_config: Dict[str, Any],
    saved_config_hash: bytes,
):
    _maybe_init_guarded_config_cache()
    # Set exactly once from top-level compile
    is_top_level = False
    try:
        if first_ctx and config_cache.saved_config_and_hash is None:
            is_top_level = True
            config_cache.saved_config_and_hash = saved_config, saved_config_hash
            log.debug(
                "Setting top-level compile config hash: %s", saved_config_hash.hex()
            )
        else:
            log.debug("Ignoring inner dynamo compile config and hash")
        yield
    finally:
        if is_top_level:
            log.debug(
                "Unsetting top-level compile config hash: %s",
                config_cache.saved_config_and_hash[1].hex(),
            )
            config_cache.saved_config_and_hash = None


def _get_config_and_hash(dynamic=None):
    if dynamic is None:
        updates = {}
    elif dynamic:
        updates = {"assume_static_by_default": False}
    else:
        updates = {"automatic_dynamic_shapes": False, "assume_static_by_default": True}

    return config.get_config_and_hash_with_updates(updates)


def get_saved_else_current_config_hash() -> bytes:
    _maybe_init_guarded_config_cache()
    if config_cache.saved_config_and_hash is not None:
        return config_cache.saved_config_and_hash[1]
    else:
        return config.get_hash()


class _TorchDynamoContext:
    def __init__(
        self,
        callback: DynamoCallback,
        on_enter=nothing,
        backend_ctx_ctor=null_context,
        patch_fn=nothing,
        first_ctx=False,
        *,
        export=False,
        dynamic=None,
        compiler_config=None,
        save_config=True,
    ):
        super().__init__()
        assert callable(callback) or callback is False or callback is None
        self.callback: DynamoCallback = callback
        self.prior: Union[Unset, DynamoCallback] = unset
        self.on_enter = on_enter
        self.extra_ctx_ctor = backend_ctx_ctor
        self.first_ctx = first_ctx
        self.export = export
        self.dynamic = dynamic
        self.compiler_config = compiler_config
        self.save_config = save_config and first_ctx
        if self.save_config:
            self.save_and_hash_config()
        patch_fn()

    def save_and_hash_config(self):
        # save current value of dynamo configs
        self.saved_config, self.saved_config_hash = _get_config_and_hash(self.dynamic)
        log.debug(
            "Saving dynamo config and hash for new compiled object(s). Hash: %s",
            self.saved_config_hash.hex(),
        )

    def __enter__(self):
        if config.raise_on_ctx_manager_usage:
            raise RuntimeError(
                "torch._dynamo.optimize(...) is used with a context manager. "
                "Please refer to https://pytorch.org/tutorials/intermediate/torch_compile_tutorial.html "
                "to use torch._dynamo.optimize(...) as an annotation/decorator. "
            )
        self.on_enter()
        self.prior = set_eval_frame(self.callback)
        self.backend_cache_manager = backend_cache_wrapper(self.callback)
        self.backend_cache_manager.__enter__()
        self.backend_ctx = self.extra_ctx_ctor()
        self.backend_ctx.__enter__()
        if self.save_config:
            self.dynamo_config_ctx = restore_guarded_dynamo_config(
                self.first_ctx, self.saved_config, self.saved_config_hash
            )
            self.dynamo_config_ctx.__enter__()

    def __exit__(self, exc_type, exc_val, exc_tb):
        assert self.prior is not unset
        set_eval_frame(self.prior)
        self.prior = unset
        # TODO: This is totally not the right way to chain contexts manually
        if self.save_config:
            self.dynamo_config_ctx.__exit__(exc_type, exc_val, exc_tb)
        self.backend_ctx.__exit__(exc_type, exc_val, exc_tb)
        self.backend_cache_manager.__exit__(exc_type, exc_val, exc_tb)

    def __call__(self, fn):
        # public api for compiler config/options
        def get_compiler_config():
            return self.compiler_config

        fn = innermost_fn(fn)

        # add context containing GraphModule to any GraphModule forward functions
        if isinstance(fn, torch.fx.GraphModule):
            # Assume that the underlying node metadata of `fn`,
            # a GraphModule instance, accurately represents
            # all instances of type(fn).
            code_context.get_context(fn.forward.__code__)["orig_graphmodule"] = fn

        # Optimize the forward method of torch.nn.Module object
        if isinstance(fn, torch.nn.Module):
            mod = fn
            new_mod = OptimizedModule(mod, self)
            # Save the function pointer to find the original callable while nesting
            # of decorators.
            new_mod._torchdynamo_orig_callable = mod.forward

            # when compiling torch.nn.Module,
            # provide public api OptimizedModule.get_compiler_config()
            assert not hasattr(new_mod, "get_compiler_config")
            new_mod.get_compiler_config = get_compiler_config  # type: ignore[attr-defined]

            return new_mod
        assert callable(fn)

        try:
            filename = inspect.getsourcefile(fn)
        except TypeError:
            filename = None
        if (
            (filename is None or skipfiles.check(fn))
            and (
                getattr(fn, "__name__", "") not in ["_call_impl", "_wrapped_call_impl"]
            )
            and filename not in DONT_WRAP_FILES
        ):
            # call to a builtin without a frame for us to capture
            fn = external_utils.wrap_inline(fn)

        callback = self.callback
        on_enter = self.on_enter
        backend_ctx_ctor = self.extra_ctx_ctor

        @functools.wraps(fn)
        def _fn(*args, **kwargs):
            if (
                not isinstance(self, DisableContext)
                and torch.fx._symbolic_trace.is_fx_tracing()
            ):
                if config.error_on_nested_fx_trace:
                    raise RuntimeError(
                        "Detected that you are using FX to symbolically trace "
                        "a dynamo-optimized function. This is not supported at the moment."
                    )
                else:
                    return fn(*args, **kwargs)

            if torch.jit.is_tracing():
                if config.error_on_nested_jit_trace:
                    raise RuntimeError(
                        "Detected that you are using FX to torch.jit.trace "
                        "a dynamo-optimized function. This is not supported at the moment."
                    )
                else:
                    return fn(*args, **kwargs)

            on_enter()
            prior = set_eval_frame(callback)
            backend_cache_manager = backend_cache_wrapper(self.callback)
            backend_cache_manager.__enter__()
            backend_ctx = backend_ctx_ctor()
            backend_ctx.__enter__()
            if self.save_config:
                dynamo_config_ctx = restore_guarded_dynamo_config(
                    self.first_ctx, self.saved_config, self.saved_config_hash
                )
                dynamo_config_ctx.__enter__()
            try:
                return fn(*args, **kwargs)
            finally:
                set_eval_frame(prior)
                if self.save_config:
                    dynamo_config_ctx.__exit__(None, None, None)
                backend_ctx.__exit__(None, None, None)
                backend_cache_manager.__exit__(None, None, None)

        # hooks to properly handle inlining
        if isinstance(self, DisableContext):
            _fn._torchdynamo_disable = True  # type: ignore[attr-defined]
        else:
            _fn._torchdynamo_inline = fn  # type: ignore[attr-defined]

        # Save the function pointer to find the original callable while nesting
        # of decorators.
        _fn._torchdynamo_orig_callable = fn  # type: ignore[attr-defined]

        # when compiling user function instead of nn.Module
        # provide public api _fn.get_compiler_config()
        assert not hasattr(_fn, "get_compiler_config")
        _fn.get_compiler_config = get_compiler_config  # type: ignore[attr-defined]

        # If the function is called using torch._dynamo.optimize decorator, we
        # should prevent any type of skipping.
        if callback not in (None, False):
            if not hasattr(fn, "__code__"):
                raise RuntimeError(
                    textwrap.dedent(
                        """

                        torch._dynamo.optimize is called on a non function object.
                        If this is a callable class, please wrap the relevant code into a function and optimize the
                        wrapper function.

                        >> class CallableClass:
                        >>     def __init__(self):
                        >>         super().__init__()
                        >>         self.relu = torch.nn.ReLU()
                        >>
                        >>     def __call__(self, x):
                        >>         return self.relu(torch.sin(x))
                        >>
                        >>     def print_hello(self):
                        >>         print("Hello world")
                        >>
                        >> mod = CallableClass()

                        If you want to optimize the __call__ function and other code, wrap that up in a function

                        >> def wrapper_fn(x):
                        >>     y = mod(x)
                        >>     return y.sum()

                        and then optimize the wrapper_fn

                        >> opt_wrapper_fn = torch._dynamo.optimize(wrapper_fn)
                        """
                    )
                )
            always_optimize_code_objects[fn.__code__] = True

        return _fn


class OptimizeContext(_TorchDynamoContext):
    def __init__(
        self,
        callback,
        backend_ctx_ctor,
        first_ctx=False,
        *,
        export=False,
        dynamic=None,
        save_config=True,
        compiler_config=None,
    ):
        def on_enter():
            install_generation_tagging_init()

        super().__init__(
            callback=callback,
            on_enter=on_enter,
            backend_ctx_ctor=backend_ctx_ctor,
            patch_fn=TorchPatcher.patch,
            first_ctx=first_ctx,
            export=export,
            dynamic=dynamic,
            compiler_config=compiler_config,
            save_config=save_config,
        )


class RunOnlyContext(_TorchDynamoContext):
    def __init__(self):
        # cudagraph trees relies on generation increment
        def on_enter():
            torch._dynamo.mutation_guard.GenerationTracker.generation += 1

        super().__init__(callback=False, on_enter=on_enter)


class DisableContext(_TorchDynamoContext):
    def __init__(self):
        super().__init__(callback=None)


def first_real_inst_idx(code):
    if sys.version_info < (3, 11):
        return 0
    for inst in dis.get_instructions(code):
        if inst.opname == "RESUME":
            return inst.offset // 2
    raise RuntimeError("RESUME instruction not found in code")


def catch_errors_wrapper(callback, hooks: Hooks):
    @functools.wraps(callback)
    def catch_errors(frame, cache_entry, frame_state):
        assert frame_state is not None

        is_skipfile = skipfiles.check(frame.f_code)
        if (
            # TODO: the first condition is not covered by any test
            frame.f_lasti >= first_real_inst_idx(frame.f_code)
            or is_skipfile
            or config.disable
        ):
<<<<<<< HEAD
            if not is_skipfile or config.verbose:  # don't log verbose skipfile skips
                log.debug(
                    "skipping %s %s", frame.f_code.co_name, frame.f_code.co_filename
=======
            if log.isEnabledFor(logging.DEBUG):
                skip_reason = (
                    "traced frame already"
                    if frame.f_lasti >= first_real_inst_idx(frame.f_code)
                    else "in skipfiles"
                    if skipfiles.check(frame.f_code)
                    else "dynamo tracing is disabled"
                )
                log.debug(
                    "skipping: %s (reason: %s, file: %s)",
                    frame.f_code.co_name,
                    skip_reason,
                    frame.f_code.co_filename,
>>>>>>> c9b713d2
                )
            return None
        if frame.f_code.co_filename == "<string>" and frame.f_code.co_name == "__new__":
            # nametuple constructor
            return None
        if config.optimize_ddp:
            ddp_module = DistributedDataParallel._get_active_ddp_module()
            if ddp_module:
                with compile_lock:
                    from torch._dynamo.backends.distributed import DDPOptimizer

                    ddp_optimizer = DDPOptimizer(
                        bucket_bytes_cap=ddp_module.bucket_bytes_cap,
                        backend_compile_fn=callback._torchdynamo_orig_callable,
                    )
                    assert hasattr(
                        callback, "_clone_with_backend"
                    ), "DDPOptimizer only supports callback fns that know how to clone themselves."
                    hijacked_callback = callback._clone_with_backend(
                        ddp_optimizer.compile_fn,
                    )
                    return hijacked_callback(frame, cache_entry, hooks, frame_state)

        with compile_lock, _disable_current_modes():
            return callback(frame, cache_entry, hooks, frame_state)

    catch_errors._torchdynamo_orig_callable = callback  # type: ignore[attr-defined]
    return catch_errors


def _optimize_catch_errors(
    compile_fn,
    hooks: Hooks,
    backend_ctx_ctor=null_context,
    export=False,
    dynamic=None,
    compiler_config=None,
    save_config=True,
):
    return OptimizeContext(
        catch_errors_wrapper(compile_fn, hooks),
        backend_ctx_ctor=backend_ctx_ctor,
        first_ctx=True,
        export=export,
        dynamic=dynamic,
        compiler_config=compiler_config,
        save_config=save_config,
    )


def get_compiler_fn(compiler_fn):
    from .repro.after_dynamo import wrap_backend_debug

    if hasattr(compiler_fn, "compiler_name"):
        compiler_str = compiler_fn.compiler_name
    elif isinstance(compiler_fn, str):
        compiler_str = compiler_fn
    else:
        compiler_str = None
    compiler_fn = lookup_backend(compiler_fn)
    return wrap_backend_debug(compiler_fn, compiler_str)


class _NullDecorator(contextlib.nullcontext):  # type: ignore[type-arg]
    def __call__(self, fn):
        assert callable(fn)
        return fn


def check_if_dynamo_supported():
    if sys.platform == "win32":
        raise RuntimeError("Windows not yet supported for torch.compile")
    if sys.version_info >= (3, 12):
        raise RuntimeError("Python 3.12+ not yet supported for torch.compile")


def is_dynamo_supported():
    try:
        check_if_dynamo_supported()
        return True
    except Exception:
        return False


def optimize(
    backend="inductor",
    *,
    nopython=False,
    guard_export_fn=None,
    guard_fail_fn=None,
    disable=False,
    dynamic=None,
    save_config=True,
):
    """
    The main entrypoint of TorchDynamo.  Do graph capture and call
    backend() to optimize extracted graphs.

    Args:
        backend: One of the two things:
            - Either, a function/callable taking a torch.fx.GraphModule and
            example_inputs and returning a python callable that runs the
            graph faster.
            One can also provide additional context for the backend, like
            torch.jit.fuser("fuser2"), by setting the backend_ctx_ctor attribute.
            See AOTAutogradMemoryEfficientFusionWithContext for the usage.
            - Or, a string backend name in `torch._dynamo.list_backends()`
        nopython: If True, graph breaks will be errors and there will
            be a single whole-program graph.
        disable: If True, turn this decorator into a no-op
        dynamic: If True, upfront compile as dynamic a kernel as possible.  If False,
            disable all dynamic shapes support (always specialize).  If None, automatically
            detect when sizes vary and generate dynamic kernels upon recompile.

    Example Usage::

        @torch._dynamo.optimize()
        def toy_example(a, b):
            ...
    """
    check_if_dynamo_supported()
    # Note: The hooks object could be global instead of passed around, *however* that would make
    # for a confusing API usage and plumbing story wherein we nest multiple .optimize calls.
    # There is some prior art around this, w/r/t nesting backend calls are enforced to be the same
    # compiler, however, this feels onerous for callback and hooks, and it feels better to give our users an
    # easier to understand UX at the cost of a little more plumbing on our end.
    hooks = Hooks(guard_export_fn=guard_export_fn, guard_fail_fn=guard_fail_fn)
    torch._C._log_api_usage_once("torch._dynamo.optimize")
    if disable or os.environ.get("TORCHDYNAMO_DISABLE", "") == "1":
        return _NullDecorator()

    backend = get_compiler_fn(backend)

    # Find if backend has any extra context manager
    backend_ctx_ctor = getattr(backend, "backend_ctx_ctor", null_context)

    if nopython:
        return optimize_assert(
            backend,
            dynamic=dynamic,
            hooks=hooks,
            save_config=save_config,
        )
    return _optimize_catch_errors(
        convert_frame.convert_frame(backend, hooks=hooks),
        hooks,
        backend_ctx_ctor,
        dynamic=dynamic,
        save_config=save_config,
        compiler_config=backend.get_compiler_config()
        if hasattr(backend, "get_compiler_config")
        else None,
    )


# TODO(voz): Consider making "explain" output alongside a run / part of a run
@patch("torch._dynamo.symbolic_convert.explain", True)
def explain(f, *extra_args, **extra_kwargs):
    def inner(*args, **kwargs):
        # TODO(voz): Do we want a decorator for this?
        from . import reset  # type: ignore[attr-defined]

        reset()

        graphs: List[torch.fx.GraphModule] = []
        break_reasons: List[Any] = []
        op_count: int = 0
        ops_per_graph: List[torch.fx.Node] = []
        out_guards: List[_guards.Guard] = []

        def dynamo_graph_accumulating_compiler(
            gm: torch.fx.GraphModule, example_inputs
        ):
            from .backends.debugging import _explain_graph_detail

            nonlocal graphs
            nonlocal op_count
            nonlocal ops_per_graph
            nonlocal break_reasons

            gm, graphs, op_count, ops_per_graph, break_reasons = _explain_graph_detail(
                gm, graphs, op_count, ops_per_graph, break_reasons
            )

            return gm.forward

        def guard_export_print(guards):
            nonlocal out_guards
            out_guards.extend(guards)

        opt_f = optimize(
            dynamo_graph_accumulating_compiler,
            nopython=False,
            guard_export_fn=guard_export_print,
        )(f)
        # TODO(voz): We may have instances of `f` that mutate inputs, we should track sideeffects and reject.
        opt_f(*args, **kwargs)

        graph_count = len(graphs)

        # For the explanation summary, dedupe reasons by the innermost stack frame and dedupe by it.
        deduped_reasons = {}
        for reason in break_reasons:
            innermost_frame = reason.user_stack[-1]
            # __repr__ uniquely identifies a FrameSummary so we can use it for deduping
            deduped_reasons[repr(innermost_frame)] = reason

        formatted_list = ""
        for idx, break_reason in enumerate(deduped_reasons.values()):
            formatted_stack = "".join(traceback.format_list(break_reason.user_stack))
            msg = f"{idx + 1}. Reason: {break_reason.reason}\n   User Stack: {formatted_stack}\n"
            formatted_list += msg

        graph_break_count = graph_count - 1
        compile_time = compile_times(repr="str")

        # TODO(voz): Do we want a decorator for this?
        reset()
        from .backends.debugging import ExplainOutput

        return ExplainOutput(
            graphs,
            graph_count,
            graph_break_count,
            break_reasons,
            op_count,
            ops_per_graph,
            out_guards,
            compile_time,
        )

    if extra_args or extra_kwargs:
        warnings.warn(
            "explain(f, *args, **kwargs) is deprecated, use explain(f)(*args, **kwargs) instead.  "
            "If you don't migrate, we may break your explain call in the future if your user defined kwargs "
            "conflict with future kwargs added to explain(f)."
        )
        return inner(*extra_args, **extra_kwargs)
    else:
        return inner


class FlattenInputOutputSignature(torch.fx.interpreter.Transformer):
    def __init__(
        self,
        m: torch.fx.GraphModule,
        flat_args: Tuple[Any],
        matched_input_elements_positions: List[int],
        matched_output_elements_positions: List[int],
        example_fake_inputs: List[torch.Tensor],
        flat_args_dynamic_dims: List[Set[int]],
        fake_mode: Optional[fake_tensor.FakeTensorMode] = None,
    ):
        super().__init__(m)

        assert len(flat_args_dynamic_dims) == len(flat_args)
        matched_input_elements_to_fake = {
            val: example_fake_inputs[ix]
            for ix, val in enumerate(matched_input_elements_positions)
        }

        self.new_args = []
        for i in range(0, len(flat_args)):
            arg = super().placeholder(f"arg{i}", (), {})
            if i in matched_input_elements_to_fake:
                arg.node.meta["val"] = matched_input_elements_to_fake[i]
            else:
                # Fill node.mata["val"] with faketensor from the input,
                # if it's not found in matched_input_elements_positions
                if fake_mode is not None and isinstance(flat_args[i], torch.Tensor):
                    # TODO(zhxchen17) Also preserve all the user constraints here.
                    arg.node.meta["val"] = fake_mode.from_tensor(
                        flat_args[i],
                        dynamic_dims=[
                            DimDynamic.DYNAMIC
                            if d in flat_args_dynamic_dims[i]
                            else DimDynamic.STATIC
                            for d in range(len(flat_args[i].shape))
                        ],
                    )
            self.new_args.append(arg)
        self.old_args_gen = (self.new_args[i] for i in matched_input_elements_positions)
        self.matched_output_elements_positions = matched_output_elements_positions

    def placeholder(self, target, args, kwargs):
        arg = next(self.old_args_gen)
        if "val" in self.current_node.meta:
            arg.node.meta["val"] = self.current_node.meta["val"]
        if "tensor_dict" in self.current_node.meta:
            arg.node.meta["tensor_dict"] = self.current_node.meta["tensor_dict"]
        return arg

    def output(self, target, args, kwargs):
        dynamo_result_flat = args[0]
        lookup = [*dynamo_result_flat, *self.new_args]
        new_result_flat = [lookup[i] for i in self.matched_output_elements_positions]
        return super().output(target, (new_result_flat,), {})

    def run_node(self, n):
        self.current_node = n
        result_proxy = super().run_node(n)
        if "val" in self.current_node.meta:
            result_proxy.node.meta["val"] = self.current_node.meta["val"]
        if self.current_node.op != "output":
            result_proxy.node._rename(
                getattr(self.current_node, "name", result_proxy.node.name)
            )
        return result_proxy


class ExportResult(NamedTuple):
    graph_module: torch.fx.GraphModule
    guards: Set[_guards.Guard]
    # NB: Do not add new fields without overriding __iter__; people are
    # destructuring so it is BC-breaking


def check_signature_rewritable(graph):
    input_errors = []
    for node in graph.graph.nodes:
        if node.op == "placeholder":
            assert hasattr(node, "_dynamo_source")
            source = node._dynamo_source
            user_stacks = graph._source_to_user_stacks.get(source)
            if user_stacks is None:
                continue
            assert len(user_stacks) > 0
            # In some cases we may not have a useful stack.  Look for a
            # useful stack
            stack = None
            for s in user_stacks:
                if len(s) == 0:
                    continue
                stack = s
                break
            if stack is None:
                msg = f"{source.name()}, a closed over free variable"
            else:
                tb = "".join(traceback.format_list(stack))
                extra = ""
                if len(user_stacks) > 1:
                    extra = f"(elided {len(user_stacks)-1} more accesses)"
                msg = f"{source.name()}, accessed at:\n{tb}{extra}"
            # TODO: option to print ALL of the stack traces at once
            input_errors.append(msg)

    if input_errors:
        raise UserError(
            UserErrorType.INVALID_INPUT,
            "Cannot export model which references tensors that are neither "
            "buffers/parameters/constants nor are direct inputs.  For each tensor, if you'd "
            "like this tensor to be an explicit input, add it as a dummy argument "
            "to the top-level model definition you are exporting; if you would "
            "like its value to be embedded as an exported constant, wrap its access "
            "in a function marked with @assume_constant_result.\n\n"
            + "\n\n".join(input_errors),
        )


def rewrite_signature(
    f_sig,
    graph,
    fake_mode,
    flat_args,
    in_spec,
    example_fake_inputs,
    graph_captured_input,
    graph_captured_output,
    dynamo_traced_result,
    flat_args_dynamic_dims,
):
    orig_args, orig_kwargs = pytree.tree_unflatten(flat_args, in_spec)

    supported_types = (torch.Tensor, torch.SymInt, torch.SymFloat, torch.SymBool)

    def is_supported_type(val):
        return isinstance(val, supported_types)

    def produce_matching(sources, candidates):
        source_types = " or ".join(
            [
                desc
                + " of types: ("
                + ", ".join([str(type(val)) for val in vals])
                + ")"
                for desc, vals in sources.items()
            ]
        )
        source_vals = [val for vals in sources.values() for val in vals]
        matched_elements_positions = []
        dict_of_source_vals = {}
        for i, val in enumerate(source_vals):
            dict_of_source_vals[id(val)] = i

        for candidate_desc, candidate_vals in candidates.items():
            for i, val in enumerate(candidate_vals):
                if is_supported_type(val):
                    if id(val) in dict_of_source_vals:
                        matched_elements_positions.append(dict_of_source_vals[id(val)])
                    else:
                        raise AssertionError(
                            f"{candidate_desc} #{i+1}, of type {type(val)}, is not among {source_types}"
                        )
                else:
                    raise AssertionError(
                        f"{candidate_desc} #{i+1} is {val}, but only "
                        f"the following types are supported: {supported_types}"
                    )

        return matched_elements_positions

    matched_input_elements_positions = produce_matching(
        sources={"original inputs": flat_args},
        candidates={"graph-captured input": graph_captured_input},
    )

    flat_results_traced, out_spec_traced = pytree.tree_flatten(dynamo_traced_result)

    assert graph_captured_output is not None
    matched_output_elements_positions = produce_matching(
        sources={
            "graph-captured outputs": list(graph_captured_output),
            "original inputs": flat_args,
        },
        candidates={"original output": flat_results_traced},
    )

    new_graph = FlattenInputOutputSignature(
        graph,
        flat_args,
        matched_input_elements_positions,
        matched_output_elements_positions,
        example_fake_inputs,
        flat_args_dynamic_dims,
        fake_mode,
    ).transform()

    # Make dynamo graph to have same input/output spec as user code
    def argument_names(f_sig, args, kwargs) -> List[str]:
        def signature_to_fullargspec(sig: inspect.Signature):
            # Get a list of Parameter objects from the Signature object
            params = list(sig.parameters.values())
            # Separate positional arguments, keyword-only arguments and varargs/varkw
            args = [
                p.name
                for p in params
                if p.kind == inspect.Parameter.POSITIONAL_OR_KEYWORD
            ]
            kwonlyargs = [
                p.name for p in params if p.kind == inspect.Parameter.KEYWORD_ONLY
            ]
            varargs = next(
                (p.name for p in params if p.kind == inspect.Parameter.VAR_POSITIONAL),
                None,
            )
            varkw = next(
                (p.name for p in params if p.kind == inspect.Parameter.VAR_KEYWORD),
                None,
            )
            # Get default values for positional arguments and keyword-only arguments
            defaults = tuple(
                p.default
                for p in params
                if p.kind == inspect.Parameter.POSITIONAL_OR_KEYWORD
                and p.default is not inspect.Parameter.empty
            )
            kwonlydefaults = {
                p.name: p.default
                for p in params
                if p.kind == inspect.Parameter.KEYWORD_ONLY
                and p.default is not inspect.Parameter.empty
            }
            # Get annotations for parameters and return value
            annotations = {}
            if sig.return_annotation:
                annotations = {"return": sig.return_annotation}
            for parameter in params:
                annotations[parameter.name] = parameter.annotation
            # Return a FullArgSpec object with the extracted attributes
            return inspect.FullArgSpec(
                args, varargs, varkw, defaults, kwonlyargs, kwonlydefaults, annotations
            )

        fullargspec = signature_to_fullargspec(f_sig)

        # 1. Map `args` 1-to-1 to positional arguments in original signature.
        input_strs = fullargspec.args[: len(args)]

        if len(args) > len(fullargspec.args):
            # 2. If there are more arguments left in `args`, they map to varargs in original
            # signature. Assign names as {varargs}_0, {varargs}_1, ...
            assert fullargspec.varargs is not None, "More arguments than expected"
            input_strs += [
                f"{fullargspec.varargs}_{i}"
                for i in range(0, len(args) - len(input_strs))
            ]
        elif len(args) < len(fullargspec.args):
            # 3. If there are fewer arguments in `args` than `fullargspec.args`,
            # it implies these are arguments either with default values, or provided in
            # `kwargs`. The former can be safely ignored. Because Dynamo.export does not
            # export them as part of the function signature. The latter will be handled
            # in the next step.
            for unprovided_arg in fullargspec.args[
                len(args) : -len(fullargspec.defaults or [])
            ]:
                assert unprovided_arg in kwargs, f"Missing argument {unprovided_arg}"

        # 4. Keyword arguments provided in `kwargs`.
        input_strs += list(kwargs.keys())

        # 5. Keyword-only arguments with default values if not provided are not exported
        # as part of the function signature.
        for kwonly_arg in fullargspec.kwonlyargs:
            kwonlydefaults = fullargspec.kwonlydefaults or {}
            assert (
                kwonly_arg in kwargs or kwonly_arg in kwonlydefaults
            ), f"Missing keyword only argument {kwonly_arg}"

        return input_strs

    new_graph.graph._codegen = _PyTreeCodeGen(
        _PyTreeInfo(
            argument_names(f_sig, orig_args, orig_kwargs),
            in_spec,
            out_spec_traced,
        )
    )
    new_graph.recompile()
    return new_graph


def export(
    f: Callable[..., Any],
    *extra_args,
    aten_graph: bool = False,
    pre_dispatch: bool = False,
    decomposition_table: Optional[
        Dict[torch._ops.OpOverload, Callable[..., Any]]
    ] = None,
    tracing_mode: str = "symbolic",
    constraints: Optional[List[Constraint]] = None,
    assume_static_by_default: bool = False,
    same_signature: bool = True,
    **extra_kwargs,
) -> Callable[..., ExportResult]:
    """
    Export an input function f to a format that can be executed outside of PyTorch using the FX graph.

    Args:
        f (callable): A PyTorch function to be exported.

        aten_graph (bool): If True, exports a graph with ATen operators.
        If False, exports a graph with Python operators. Default is False.

        pre_dispatch (bool): If True, exports a graph with ATen operators,
        but before any logic in the PyTorch dispatcher has run.
        This can be useful if you want to apply further transformations on a graph before running it
        through autograd, autocast, or any other functionalities that are integrated into the dispatcher.
        This flag is only valid if aten_graph=True is set.
        Default is False.

        decomposition_table (dict): A dictionary that maps operators to their decomposition functions.
        Required if aten_graph or tracing_mode is specified. Default is None.

        tracing_mode (str): If "symbolic", turn on dynamic shapes support. Default is "symbolic".

        same_signature (bool): If True, rewrite the returned graph's signature to be the same as f.

    Returns:
        A function that given args and kwargs, returns a tuple of (graph, guards)
        Graph: An FX graph representing the execution of the input PyTorch function with the provided arguments and options.
        Guards: The guards we accumulated during tracing f above

    Raises:
        AssertionError: If decomposition_table is specified without setting aten_graph=True,
        or if graph breaks during tracing in export.

        AssertionError: If Dynamo input and output is not consistent with traced input/output.

    Note - this headerdoc was authored by ChatGPT, with slight modifications by the author.
    """
    # Deal with "local variable referenced before assignment"
    _f = f
    _assume_static_by_default = assume_static_by_default

    def inner(*args, **kwargs):
        f = _f
        assume_static_by_default = _assume_static_by_default
        check_if_dynamo_supported()
        torch._C._log_api_usage_once("torch._dynamo.export")
        if decomposition_table is not None:
            assert (
                aten_graph
            ), "Specifying a decomposition_table table or tracing mode is illegal without setting aten_graph=True"
        if pre_dispatch:
            assert aten_graph, "pre_dispatch=True can only be used when aten_graph=True"
        f = innermost_fn(f)
        call_to_inspect = f.forward if isinstance(f, torch.nn.Module) else f
        original_signature = inspect.signature(call_to_inspect)
        graph = None
        out_guards = None
        graph_captured_input = None
        graph_captured_result: Optional[Tuple[torch.Tensor, ...]] = None
        fake_mode = None

        def guard_export_print(guards: Set[_guards.Guard]):
            nonlocal out_guards
            assert (
                out_guards is None
            ), "whole graph export entails exactly one guard export"
            out_guards = guards

        example_inputs = []

        def dynamo_normalization_capturing_compiler(
            gm: torch.fx.GraphModule, inner_example_inputs
        ):
            nonlocal graph
            assert (
                graph is None
            ), "Tried to emit a second graph during export. Tracing through 'f' must produce a single graph."
            graph = gm

            nonlocal fake_mode, example_inputs
            # NB: do NOT pass inner_example_inputs here, we are detecting the
            # Dynamo allocated fake mode, which should be DISTINCT from a
            # potential outer ambient fake mode which the user provided.
            # example_inputs is always the user specified inputs, so they
            # would have the wrong fake mode attached to them
            fake_mode = _guards.detect_fake_mode()
            example_inputs = inner_example_inputs

            def result_capturing_wrapper(*graph_inputs):
                nonlocal graph_captured_result
                nonlocal graph_captured_input

                graph_captured_input = graph_inputs
                assert graph is not None

                named_parameters = dict(graph.named_parameters(remove_duplicate=False))
                named_buffers = dict(graph.named_buffers(remove_duplicate=False))

                ambient_fake_mode = (
                    _guards.detect_fake_mode(graph_inputs)
                    if _guards.detect_fake_mode(graph_inputs) is not None
                    else fake_mode
                )

                with ambient_fake_mode, enable_python_dispatcher():
                    params_and_buffers = {
                        **dict(named_parameters),
                        **dict(named_buffers),
                    }
                    fake_params_buffers = dict()

                    for name, value in params_and_buffers.items():
                        fake_params_buffers[name] = ambient_fake_mode.from_tensor(
                            value, static_shapes=True
                        )

                    fake_graph_inputs = pytree.tree_map(
                        ambient_fake_mode.from_tensor, graph_inputs
                    )
                    graph_captured_result = torch.func.functional_call(
                        graph, fake_params_buffers, fake_graph_inputs
                    )

                return graph_captured_result

            return result_capturing_wrapper

        # Note: This is needed by rewrite_signature. We need to put it before
        # optimize_assert since user program may mutate the inputs.
        flat_args, in_spec = pytree.tree_flatten((args, kwargs))

        remove_from_cache(f)
        constraint_violation_error = None
        if tracing_mode != "symbolic":
            assume_static_by_default = True
        with config.patch(
            specialize_int=True,
            assume_static_by_default=assume_static_by_default,
            automatic_dynamic_shapes=False,
            capture_dynamic_output_shape_ops=True,
            capture_scalar_outputs=True,
        ):
            opt_f = optimize_assert(
                dynamo_normalization_capturing_compiler,
                hooks=Hooks(
                    guard_export_fn=guard_export_print,
                    guard_fail_fn=None,
                ),
                export=True,
                export_constraints=constraints,
            )(f)
            # TODO(voz): We may have instances of `f` that mutate inputs, we should track sideeffects and reject.
            try:
                result_traced = opt_f(*args, **kwargs)
            except ConstraintViolationError as e:
                constraint_violation_error = e
        remove_from_cache(f)

        if (
            (shape_env := getattr(fake_mode, "shape_env", None)) is not None
            and (dim_constraints := shape_env.dim_constraints) is not None
            and not skipfiles.check(call_to_inspect)
        ):
            dim_constraints.solve()
            dim_constraints.remove_redundant_dynamic_results()
            forced_specializations = dim_constraints.forced_specializations()
            msg = dim_constraints.prettify_results(
                original_signature, constraint_violation_error, forced_specializations
            )
            if constraint_violation_error:
                constraint_violation_error.args = (
                    constraint_violation_error.args[0] + msg,
                )
            else:
                if forced_specializations:
                    constraint_violation_error = ConstraintViolationError(msg)
                else:
                    log.info(
                        "Summary of dimension constraints:%s",
                        msg,
                    )

            # Error if we have any constraints on static values
            for k in shape_env.var_to_range.keys():
                if isinstance(k, sympy.Integer):
                    constraint_violation_error = ConstraintViolationError(
                        f"{''.join(traceback.format_list(shape_env.var_to_stack[k]))}\n"
                        "It appears that you're trying to set a constraint on a "
                        f"value which we evaluated to have a static value of {k}. "
                        "Scroll up to see where this constraint was set."
                    )
        if constraint_violation_error:
            raise constraint_violation_error

        assert (
            graph is not None
        ), "Failed to produce a graph during tracing. Tracing through 'f' must produce a single graph."
        assert hasattr(graph, "_source_to_user_stacks")
        assert out_guards is not None, "Failed to produce guards during tracing"
        assert fake_mode is not None

        # This check need to happened before aten_graph
        # because placeholder's _source_node attribute is not preserved by make_fx
        if same_signature:
            check_signature_rewritable(graph)

        # NB: This is mostly hitting the cache; Dynamo already converted these
        example_fake_inputs = [fake_mode.from_tensor(t) for t in example_inputs]

        if aten_graph:
            # Running graph with interpreter is needed for propagating the stack_trace
            def graph_with_interpreter(*args):
                with torch.fx.traceback.preserve_node_meta():
                    return torch.fx.Interpreter(graph).run(*args)

            with maybe_disable_fake_tensor_mode(), enable_python_dispatcher(), (
                fake_mode
            ):
                try:
                    graph = make_fx(
                        graph_with_interpreter,
                        decomposition_table=decomposition_table,
                        tracing_mode="real",
                        _allow_non_fake_inputs=True,
                        pre_dispatch=pre_dispatch,
                        _allow_fake_constant=False,
                    )(*example_fake_inputs)
                except CondOpArgsMismatchError as e:
                    # Wrap the internal error to the user-facing error
                    raise UserError(  # noqa: TRY200
                        UserErrorType.DYNAMIC_CONTROL_FLOW,
                        str(e),
                        case_name="cond_operands",
                    )

        if same_signature:
            flat_args_dynamic_dims = [
                {c.dim for c in (constraints or ()) if c.w_tensor() is x}
                for x in flat_args
            ]
            graph = rewrite_signature(
                original_signature,
                graph,
                fake_mode,
                flat_args,
                in_spec,
                example_fake_inputs,
                graph_captured_input,
                graph_captured_result,
                result_traced,
                flat_args_dynamic_dims,
            )
        # Store constraints and inputs as metadata for user passes, e.g. turn constraints to runtime check
        graph.meta["input_shape_constraints"] = (
            [constraint.serializable_spec for constraint in constraints]
            if constraints
            else []
        )

        return ExportResult(graph, out_guards)

    if extra_args or extra_kwargs:
        warnings.warn(
            "export(f, *args, **kwargs) is deprecated, use export(f)(*args, **kwargs) instead.  "
            "If you don't migrate, we may break your export call in the future if your user defined kwargs "
            "conflict with future kwargs added to export(f)."
        )
        return inner(*extra_args, **extra_kwargs)
    else:
        return inner


def optimize_assert(
    backend,
    *,
    hooks=Hooks(None, None),
    export=False,
    export_constraints=None,
    dynamic=None,
    save_config=True,
):
    """
    The same as `torch._dynamo.optimize(backend, nopython=True)`
    """
    backend = get_compiler_fn(backend)

    # Find if backend has any extra context manager
    backend_ctx_ctor = getattr(backend, "backend_ctx_ctor", null_context)

    return _optimize_catch_errors(
        convert_frame.convert_frame_assert(
            backend, export=export, export_constraints=export_constraints
        ),
        hooks,
        backend_ctx_ctor,
        export=export,
        dynamic=dynamic,
        save_config=save_config,
    )


class TorchPatcher:
    @staticmethod
    @functools.lru_cache(None)
    def patch():
        # A better way to disable the following would be decorate the source
        # functions with @torch._disable_dynamo. However, this causes issues
        # with torch.deploy internally.
        from .decorators import disable

        torch.jit.trace = disable(torch.jit.trace)
        torch.jit.trace_module = disable(torch.jit.trace_module)
        torch.jit._get_trace_graph = disable(torch.jit._get_trace_graph)
        torch.fx._symbolic_trace.Tracer.trace = disable(
            torch.fx._symbolic_trace.Tracer.trace
        )
        torch.distributions.Distribution.set_default_validate_args(False)

        from ..optim import (
            adadelta,
            adagrad,
            adam,
            adamax,
            adamw,
            asgd,
            lbfgs,
            nadam,
            radam,
            rmsprop,
            rprop,
            sgd,
            sparse_adam,
        )

        optimizer_modules = {
            adadelta,
            adagrad,
            adam,
            adamax,
            adamw,
            asgd,
            lbfgs,
            nadam,
            radam,
            rmsprop,
            rprop,
            sgd,
            sparse_adam,
        }

        disabled_multi_tensor_opt_modules = {
            adamax,
            radam,  # data-dependent control flow
            sgd,  # for now, until we can speed up compilation (this affects the benchmarks)
        }

        for opt_mod in optimizer_modules:
            opt_name = opt_mod.__name__.split(".")[-1]
            multi_tensor_fn_name = f"_multi_tensor_{opt_name}"
            fused_fn_name = f"_fused_{opt_name}"
            if (
                hasattr(opt_mod, multi_tensor_fn_name)
                and opt_mod in disabled_multi_tensor_opt_modules
            ):
                setattr(
                    opt_mod,
                    multi_tensor_fn_name,
                    disable(getattr(opt_mod, multi_tensor_fn_name)),
                )

            if hasattr(opt_mod, fused_fn_name):
                setattr(
                    opt_mod, fused_fn_name, disable(getattr(opt_mod, fused_fn_name))
                )

        optimizer_classes = [
            opt
            for opt in torch.optim.__dict__.values()
            if inspect.isclass(opt) and issubclass(opt, torch.optim.Optimizer)
        ]

        # Note: we don't support sparsity, data-dependent control, or tracing through backwards
        excluded_optimizer_classes = {
            torch.optim.SparseAdam,
            torch.optim.RAdam,
            torch.optim.LBFGS,
        }
        for opt in optimizer_classes:
            if opt in excluded_optimizer_classes:
                opt.step = disable(opt.step)

            if hasattr(opt, "_init_group"):
                opt._init_group = disable(opt._init_group)

            # disable any currently set hooks
            # Note: we only want to disable the profiling hook
            # which is the *last* hook applied, we want to keep the no_grad hook
            hooked = getattr(opt.step, "hooked", False)
            if hooked:
                unwrapped_step = getattr(opt.step, "__wrapped__", None)
                if unwrapped_step:
                    opt.step = unwrapped_step

            # disable future hooking
            opt.step.hooked = True

    @staticmethod
    def suppress_torch_distributed_warnings(fn):
        def inner_fn(*args, **kwargs):
            warnings.filterwarnings(
                "ignore", category=UserWarning, module="torch.distributed"
            )
            return fn(*args, **kwargs)

        return inner_fn<|MERGE_RESOLUTION|>--- conflicted
+++ resolved
@@ -596,11 +596,6 @@
             or is_skipfile
             or config.disable
         ):
-<<<<<<< HEAD
-            if not is_skipfile or config.verbose:  # don't log verbose skipfile skips
-                log.debug(
-                    "skipping %s %s", frame.f_code.co_name, frame.f_code.co_filename
-=======
             if log.isEnabledFor(logging.DEBUG):
                 skip_reason = (
                     "traced frame already"
@@ -614,7 +609,6 @@
                     frame.f_code.co_name,
                     skip_reason,
                     frame.f_code.co_filename,
->>>>>>> c9b713d2
                 )
             return None
         if frame.f_code.co_filename == "<string>" and frame.f_code.co_name == "__new__":
