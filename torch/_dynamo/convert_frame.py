--- conflicted
+++ resolved
@@ -329,55 +329,6 @@
             def format_func_info(code):
                 return f"'{code.co_name}' ({code.co_filename}:{code.co_firstlineno})"
 
-<<<<<<< HEAD
-            def format_guard_failures(code):
-                # For the common case, it's sufficient to see just the most recent failure.
-                # We could add a verbose mode if needed
-                return f"  reasons: {str(guard_failures[code][-1])}\n"
-
-            if cache_size.will_compilation_exceed_total():
-                exceed_reason = "will exceed total cache size"
-                relevant_limit, value = (
-                    "config.accumulated_cache_size_limit",
-                    config.accumulated_cache_size_limit,
-                )
-            else:
-                exceed_reason = (
-                    "will exceed cache size for: same config & same-ID inputs"
-                )
-                relevant_limit, value = (
-                    "config.cache_size_limit",
-                    config.cache_size_limit,
-                )
-
-            if config.report_guard_failures:
-                assert code in guard_failures, "TODO(whc) any other recompile reasons?"
-
-                log.warning(
-                    "torch._dynamo %s. %s: %s\n"
-                    "   function: %s\n"
-                    "   reasons:  %s\n"
-                    "to diagnose recompilation issues, see %s.",
-                    exceed_reason,
-                    relevant_limit,
-                    value,
-                    format_func_info(code),
-                    format_guard_failures(code),
-                    troubleshooting_url,
-                )
-            else:
-                log.warning(
-                    "torch._dynamo %s. %s: %s\n"
-                    "   function: %s\n"
-                    "to diagnose recompilation issues, set env variable TORCHDYNAMO_REPORT_GUARD_FAILURES=1"
-                    " and also see %s.",
-                    exceed_reason,
-                    relevant_limit,
-                    value,
-                    format_func_info(code),
-                    troubleshooting_url,
-                )
-=======
             def format_guard_failures():
                 assert recompile_reasons, "TODO(whc) any other recompile reasons?"
                 return recompile_reasons[-1]
@@ -393,7 +344,6 @@
                 format_guard_failures(),
                 troubleshooting_url,
             )
->>>>>>> 1412092a
             unimplemented("cache_size_limit reached")
 
         if not has_tensor_in_frame(frame):
