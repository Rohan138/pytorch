import collections
import dataclasses
import functools
import inspect
import sys
from typing import Any, Dict, List, Optional

from .. import variables
from ..bytecode_transformation import create_call_function, create_instruction
from ..eval_frame import skip_code

from ..exc import unimplemented
<<<<<<< HEAD
from ..guards import make_dupe_guard
from ..source import AttrSource
from ..utils import HashableTracker, is_hashable, iter_contains
=======
from ..guards import GuardBuilder, make_dupe_guard
from ..source import AttrSource, GetItemSource, GlobalWeakRefSource
from ..utils import global_key_name, istensor, iter_contains
>>>>>>> 26e15efc
from .base import MutableLocal, VariableTracker
from .constant import ConstantVariable


class ConstDictVariable(VariableTracker):
    def __init__(self, items, user_cls, recursively_contains=None, **kwargs):
        super().__init__(recursively_contains=recursively_contains, **kwargs)

        assert all(
            isinstance(x, HashableTracker) and isinstance(v, VariableTracker)
            for x, v in items.items()
        )
        self.guards.update(VariableTracker.propagate(items.values())["guards"])
        self.items = items
        self.user_cls = user_cls

    def as_proxy(self):
        return {k.vt.as_proxy(): v.as_proxy() for k, v in self.items.items()}

    def as_python_constant(self):
        return {
            k.vt.as_python_constant(): v.as_python_constant()
            for k, v in self.items.items()
        }

    def python_type(self):
        return self.user_cls

    def reconstruct(self, codegen):
        # instructions to load collections.OrderedDict if necessary
        if self.user_cls is collections.OrderedDict:
            codegen.extend_output(
                [
                    codegen.create_load_python_module(collections, True),
                    codegen.create_load_attr("OrderedDict"),
                ]
            )
        # instructions to build the dict keys and values
        for key, value in self.items.items():
            codegen(key.vt)
            codegen(value)
        # BUILD_MAP and calling collections.OrderedDict if necessary
        if self.user_cls is collections.OrderedDict:
            return [
                create_instruction("BUILD_MAP", arg=len(self.items)),
                *create_call_function(1, False),
            ]
        # BUILD_MAP only if user_cls is dict
        else:
            return [create_instruction("BUILD_MAP", arg=len(self.items))]

    def getitem_const(self, arg: VariableTracker):
        key = HashableTracker(arg)
        return self.items[key].add_options(self, arg)

    def call_method(
        self,
        tx,
        name,
        args: "List[VariableTracker]",
        kwargs: "Dict[str, VariableTracker]",
    ) -> "VariableTracker":
        from . import ConstantVariable, TupleVariable

        options = VariableTracker.propagate(self, args, kwargs.values())
        val = self.items

        if name == "__getitem__":
            return self.getitem_const(args[0])

        elif name == "items":
            assert not (args or kwargs)
            items = [TupleVariable([k.vt, v], **options) for k, v in self.items.items()]
            return TupleVariable(items, **options)
        elif name == "keys":
            assert not (args or kwargs)
            return SetVariable(
                [k.vt for k in self.items.keys()],
                mutable_local=MutableLocal(),
                **options,
            )
        elif name == "values":
            assert not (args or kwargs)
            return TupleVariable(list(val.values()), **options)
        elif name == "__len__":
            assert not (args or kwargs)
            return ConstantVariable.create(len(self.items), **options)
        elif (
            name == "__setitem__"
            and args
            and is_hashable(args[0])
            and self.mutable_local
        ):
            assert not kwargs and len(args) == 2
            k = HashableTracker(args[0])

            newval = collections.OrderedDict(val)
            newval[k] = args[1]

            new_rec_contains = self.recursively_contains.union(
                args[1].recursively_contains
            )
            if args[1].mutable_local is not None:
                new_rec_contains.add(args[1].mutable_local)

            return tx.replace_all(
                self,
                self.modifed(newval, new_rec_contains, **options),
            )
        elif (
            name in ("pop", "get")
            and args
            and is_hashable(args[0])
            and HashableTracker(args[0]) not in self.items
            and len(args) == 2
        ):
            # missing item, return the default value
            return args[1].add_options(options)
        elif name == "pop" and args and is_hashable(args[0]) and self.mutable_local:
            newval = collections.OrderedDict(val)
            result = newval.pop(HashableTracker(args[0]))
            tx.replace_all(self, self.modifed(newval, None, **options))
            return result.add_options(options)
        elif (
            name == "update"
            and args
            and isinstance(args[0], ConstDictVariable)
            and self.mutable_local
        ):
            newval = collections.OrderedDict(val)
            newval.update(args[0].items)
            new_rec_contains = self.recursively_contains.union(
                args[0].recursively_contains
            )
            result = self.modifed(
                newval, recursively_contains=new_rec_contains, **options
            )
            return tx.replace_all(self, result)
        elif (
            name in ("get", "__getattr__")
            and args
            and is_hashable(args[0])
            and HashableTracker(args[0]) in self.items
        ):
            result = self.items[HashableTracker(args[0])]
            return result.add_options(options)
        elif name == "__contains__" and args:
            return ConstantVariable.create(
                is_hashable(args[0]) and HashableTracker(args[0]) in self.items,
                **options,
            )
        else:
            return super().call_method(tx, name, args, kwargs)

    def modifed(self, items, recursively_contains, **options):
        """a copy of self with different items"""
        return self.clone(
            items=items, recursively_contains=recursively_contains, **options
        )

    def unpack_var_sequence(self, tx):
        return [x.vt for x in self.items.keys()]


class DefaultDictVariable(ConstDictVariable):
    def __init__(self, items, user_cls, default_factory=None, **kwargs):
        super().__init__(items, user_cls, **kwargs)
        assert user_cls is collections.defaultdict
        self.default_factory = default_factory

    def is_python_constant(self):
        # Return false for unsupported defaults. This ensures that a bad handler
        # path is not taken in BuiltinVariable for getitem.
        if self.default_factory not in [list, tuple, dict] and not self.items:
            return False
        return super().is_python_constant()

    @staticmethod
    def is_supported_arg(arg):
        if isinstance(arg, variables.BuiltinVariable):
            return arg.fn in [list, tuple, dict]
        else:
            return isinstance(arg, variables.functions.BaseUserFunctionVariable)

    def call_method(
        self,
        tx,
        name,
        args: "List[VariableTracker]",
        kwargs: "Dict[str, VariableTracker]",
    ) -> "VariableTracker":
        options = VariableTracker.propagate(self, args, kwargs.values())

        if name == "__getitem__":
            k = HashableTracker(args[0])

            if k in self.items:
                return self.getitem_const(args[0])
            else:
                if self.default_factory is None:
                    raise KeyError(f"{k}")
                else:
                    new_val = collections.OrderedDict(self.items)
                    default_var = self.default_factory.call_function(tx, [], {})
                    new_val[k] = default_var
                    new_rec_contains = self.recursively_contains.union(
                        default_var.recursively_contains
                    )
                    if default_var.mutable_local is not None:
                        new_rec_contains.add(default_var.mutable_local)
                    tx.replace_all(
                        self, self.modifed(new_val, new_rec_contains, **options)
                    )
                    return default_var
        else:
            return super().call_method(tx, name, args, kwargs)


class SetVariable(VariableTracker):
    @dataclasses.dataclass
    class SetElement:
        vt: VariableTracker
        underlying_value: Any

        def __hash__(self) -> int:
            return hash(self.underlying_value)

        def __eq__(self, other: object) -> bool:
            if not isinstance(other, SetVariable.SetElement):
                return False
            if isinstance(self.vt, variables.TensorVariable):
                return self.underlying_value is other.underlying_value
            else:
                return self.underlying_value == other.underlying_value

    def __init__(
        self,
        items: List[VariableTracker],
        recursively_contains=None,
        regen_guards=True,
        **kwargs,
    ):
        super().__init__(recursively_contains=recursively_contains, **kwargs)
        # Note - Set is still backed by a list, because we want set behavior over the contents,
        assert isinstance(items, list)
        assert all(isinstance(x, VariableTracker) for x in items)

        self.items = []
        self._add(items)

        # Sometimes, we know that we have passed in the guards from the items in the set
        if regen_guards:
            self.guards.update(VariableTracker.propagate(items)["guards"])

    def as_proxy(self):
        return [x.as_proxy() for x in self.items]

    def python_type(self):
        return set

    def reconstruct(self, codegen):
        codegen.load_import_from("builtins", "set")
        codegen.foreach(self.items)
        return [
            create_instruction("BUILD_SET", arg=len(self.items))
        ] + create_call_function(1, True)

    # Note - this is only used for producing a set
    def _as_set_element(self, vt):
        from .base import VariableTracker
        from .misc import MethodWrapperVariable
        from .tensor import TensorVariable

        assert isinstance(vt, VariableTracker)

        if isinstance(vt, TensorVariable):
            fake_tensor = vt.as_proxy().node.meta.get("example_value")
            if fake_tensor is None:
                unimplemented(
                    "Cannot check Tensor object identity without its fake value"
                )
            return SetVariable.SetElement(vt, fake_tensor)
        if isinstance(vt, ConstantVariable):
            return SetVariable.SetElement(vt, vt.value)
        if isinstance(vt, MethodWrapperVariable):
            return SetVariable.SetElement(vt, vt.as_python_constant())

        unimplemented(f"Sets with {type(vt)} NYI")

    @property
    def _underlying_items(self):
        underlying_items = set()
        for current_item in self.items:
            assert (
                current_item not in underlying_items
            ), "Items modeling set invariant violated"
            underlying_items.add(self._as_set_element(current_item))
        return underlying_items

    def _add(self, item):
        underlying_items = self._underlying_items

        if isinstance(item, (list, set)):
            items_to_add = item
        else:
            items_to_add = [item]

        for item_to_add in items_to_add:
            set_element = self._as_set_element(item_to_add)
            if set_element not in underlying_items:
                underlying_items.add(set_element)
                self.items.append(set_element.vt)
            else:
                for e in underlying_items:
                    if hash(set_element) == hash(e):
                        alias_guard = make_dupe_guard(
                            e.vt.source, set_element.vt.source
                        )
                        if alias_guard:
                            e.vt = e.vt.add_guards(
                                {e.vt.source.make_guard(alias_guard)}
                            )

        return self.items

    def call_method(
        self,
        tx,
        name,
        args: List[VariableTracker],
        kwargs: Dict[str, VariableTracker],
    ) -> "VariableTracker":
        options = VariableTracker.propagate(self, args, kwargs.values())
        # Somewhat duplicative of CommonListMethodsVariable - but better than to violate substitution
        # principles and end up with things like direct item access attempts on a set, or
        # getitem sources.
        if name == "add" and args and self.mutable_local:
            assert not kwargs
            item = args[0]
            result = SetVariable(
                self._add(item),
                mutable_local=self.mutable_local,
                regen_guards=False,
                **options,
            )
            tx.replace_all(self, result)
            return ConstantVariable.create(None)
        elif name == "pop" and self.mutable_local:
            assert not kwargs
            assert not args
            items = list(self.items)
            result = items.pop()
            tx.replace_all(
                self,
                SetVariable(items, regen_guards=False, **options),
            )
            return result
        elif name == "__len__":
            return ConstantVariable.create(len(self.items)).add_options(options)
        elif name == "__contains__":
            assert len(args) == 1
            assert not kwargs
            return iter_contains(
                self.items, args[0], tx, options, check_tensor_identity=True
            )
        else:
            return super().call_method(tx, name, args, kwargs)

    def getitem_const(self, arg: VariableTracker):
        raise RuntimeError("Illegal to getitem on a set")

    def as_python_constant(self):
        return self.python_type()([x.as_python_constant() for x in self.items])

    def unpack_var_sequence(self, tx):
        return [x.add_options(self) for x in self.items]


class DataClassVariable(ConstDictVariable):
    """
    This is a bit of a hack to deal with
    transformers.file_utils.ModelOutput() from huggingface.

    ModelOutput causes trouble because it a a mix of a dataclass and a
    OrderedDict and it calls super() methods implemented in C.
    """

    # ModelOutput() excludes None, though generic datclasses don't
    include_none = False

    @staticmethod
    @functools.lru_cache(None)
    def _patch_once():
        from transformers.file_utils import ModelOutput

        for obj in ModelOutput.__dict__.values():
            if callable(obj):
                skip_code(obj.__code__)

    @staticmethod
    def is_matching_cls(cls):
        try:
            from transformers.file_utils import ModelOutput

            return issubclass(cls, ModelOutput)
        except ImportError:
            return False

    @classmethod
    def is_matching_object(cls, obj):
        return cls.is_matching_cls(type(obj))

    @classmethod
    def create(cls, user_cls, args, kwargs, options):
        DataClassVariable._patch_once()

        skip_code(user_cls.__init__.__code__)
        keys = [f.name for f in dataclasses.fields(user_cls)]
        bound = inspect.signature(user_cls).bind(*args, **kwargs)
        bound.apply_defaults()
        assert set(bound.arguments.keys()) == set(keys)
        items = collections.OrderedDict()
        for key in keys:
            val = bound.arguments[key]
            if isinstance(val, VariableTracker):
                items[key] = val
            else:
                if cls.include_none:
                    assert variables.ConstantVariable.is_literal(val)
                    items[key] = variables.ConstantVariable.create(val)
                else:
                    assert val is None, f"unexpected {val}"

        if len(items) == 1 and not isinstance(items[keys[0]], variables.TensorVariable):
            unimplemented("DataClassVariable iterator constructor")
            # TODO(jansel): implement unpacking logic in ModelOutput.__post_init__

        return cls(items, user_cls, **options)

    @classmethod
    def wrap(cls, builder, obj):
        user_cls = type(obj)
        keys = [f.name for f in dataclasses.fields(user_cls)]

        excluded = []
        items = collections.OrderedDict()
        for key in keys:
            # __init__ function of a dataclass might not have yet defined the key
            if hasattr(obj, key):
                val = getattr(obj, key)
                var = builder.__class__(
                    tx=builder.tx, source=AttrSource(builder.source, key)
                )(val)
                if val is not None or cls.include_none:
                    items[key] = var
                else:
                    excluded.append(var)
        return cls(
            items, user_cls, **VariableTracker.propagate(excluded, items.values())
        )

    def __init__(self, items, user_cls, **options):
        super().__init__(items, user_cls, **options)
        assert self.is_matching_cls(user_cls)

    def as_proxy(self):
        raise NotImplementedError()

    def reconstruct(self, codegen):
        codegen.extend_output([codegen._create_load_const(self.user_cls)])
        keys = tuple(self.items.keys())
        for key in keys:
            codegen(self.items[key])
        return codegen.create_call_function_kw(len(keys), keys, True)

    def call_method(
        self,
        tx,
        name,
        args: "List[VariableTracker]",
        kwargs: "Dict[str, VariableTracker]",
    ) -> "VariableTracker":
        options = VariableTracker.propagate(self, args, kwargs.values())
        if name == "__getitem__":
            assert not kwargs and len(args) == 1
            index = args[0].as_python_constant()
            if isinstance(index, str):
                return self.items[index].add_options(options)
            else:
                return (
                    self.call_method(tx, "to_tuple", [], {})
                    .call_method(tx, "__getitem__", args, kwargs)
                    .add_options(options)
                )
        elif name == "to_tuple":
            assert not (args or kwargs)
            return variables.TupleVariable(list(self.items.values()), **options)
        elif name == "__setattr__":
            name = "__setitem__"
        return super().call_method(tx, name, args, kwargs)

    def var_getattr(self, tx, name: str) -> "VariableTracker":
        if name in self.items:
            return self.call_method(
                tx, "__getitem__", [variables.ConstantVariable.create(name)], {}
            )
        elif not self.include_none:
            defaults = {f.name: f.default for f in dataclasses.fields(self.user_cls)}
            if name in defaults:
                assert variables.ConstantVariable.is_literal(defaults[name])
                return variables.ConstantVariable.create(defaults[name]).add_options(
                    self
                )
        super().var_getattr(tx, name)


class CustomizedDictVariable(ConstDictVariable):
    @staticmethod
    def is_matching_cls(cls):
        try:
            # True if using default OrderedDict.__init__ and did not implement __post_init__
            if (
                issubclass(cls, collections.OrderedDict)
                and cls.__init__ is collections.OrderedDict.__init__
                and not hasattr(cls, "__post_init__")
            ):
                return True
            # hack for HF usecase:
            #   assume dataclass annotation for ModelOutput subclass
            #   assume self.create is AA to ModelOutput.__post_init__
            # for non-HF usecase:
            #   check __module__ string to avoid costy HF import
            if cls.__module__ != "transformers.modeling_outputs":
                return False
            from transformers.file_utils import ModelOutput

            return issubclass(cls, ModelOutput)
        except ImportError:
            return False

    @classmethod
    def is_matching_object(cls, obj):
        return cls.is_matching_cls(type(obj))

    # called from user_defined.py
    # when is_matching_cls(cls) is true
    @classmethod
    def create(cls, user_cls, args, kwargs, options):
        # avoid tracing when returning ModelOutput from forward func
        for attr_name in ("__init__", "__post_init__", "__setattr__", "__setitem__"):
            if hasattr(user_cls, attr_name):
                fn = getattr(user_cls, attr_name)
                assert callable(fn), f"expect callable attr {attr_name}"
                if hasattr(fn, "__code__"):
                    skip_code(fn.__code__)

        if not args and not kwargs:
            # CustomDict() init with empty arguments
            raw_items = collections.OrderedDict()
        elif dataclasses.is_dataclass(user_cls):
            # @dataclass CustomDict(a=1, b=2)
            bound = inspect.signature(user_cls).bind(*args, **kwargs)
            bound.apply_defaults()
            raw_items = bound.arguments
        elif len(args) == 1 and isinstance(args[0], ConstDictVariable) and not kwargs:
            # CustomDict({'a': 1, 'b': 2})
            raw_items = args[0].items
        else:
            unimplemented("custome dict init with args/kwargs unimplemented")

        def make_key(k):
            return HashableTracker(variables.ConstantVariable.create(k))

        items = collections.OrderedDict()
        for key in raw_items.keys():
            val = raw_items[key]
            key = make_key(key)
            if isinstance(val, VariableTracker):
                items[key] = val
            elif variables.ConstantVariable.is_literal(val):
                items[key] = variables.ConstantVariable.create(val)
            else:
                unimplemented("expect VariableTracker or ConstantVariable.is_literal")

        return cls(items, user_cls, **options)

    # called from builder.py
    @classmethod
    def wrap(cls, builder, obj):
        raise NotImplementedError()

    def __init__(self, items, user_cls, **options):
        super().__init__(items, user_cls, **options)
        assert self.is_matching_cls(user_cls)

    def as_proxy(self):
        raise NotImplementedError()

    # 'RETURN_VALUE triggered compile'
    # called from torch/_dynamo/codegen.py
    def reconstruct(self, codegen):
        codegen.extend_output([codegen._create_load_const(self.user_cls)])
        keys = tuple(self.items.keys())
        for key in keys:
            codegen(self.items[key])
        return codegen.create_call_function_kw(len(keys), keys, True)

    def call_method(
        self,
        tx,
        name,
        args: "List[VariableTracker]",
        kwargs: "Dict[str, VariableTracker]",
    ) -> "VariableTracker":
        options = VariableTracker.propagate(self, args, kwargs.values())
        fn = getattr(self.user_cls, name)
        source = None if self.source is None else AttrSource(self.source, name)

        if hasattr(fn, "__objclass__") and fn.__objclass__ in (
            dict,
            collections.OrderedDict,
        ):
            # for python dict method without overridden
            return super().call_method(tx, name, args, kwargs)
        elif name in ("__getitem__", "to_tuple", "__setitem__", "__setattr__"):
            # for user overridden method
            return tx.inline_user_function_return(
                variables.UserFunctionVariable(fn, source=source, **options),
                [self] + list(args),
                kwargs,
            )

        unimplemented("custom dict: call_method unimplemented name=%s", name)

    def var_getattr(self, tx, name: str) -> "VariableTracker":
        if name in self.items:
            return self.call_method(
                tx, "__getitem__", [variables.ConstantVariable.create(name)], {}
            )
        super().var_getattr(tx, name)


class HFPretrainedConfigVariable(VariableTracker):
    """
    Hack for HuggingFace PretrainedConfig
    """

    @staticmethod
    def is_matching_cls(cls):
        try:
            from transformers.configuration_utils import PretrainedConfig

            return issubclass(cls, PretrainedConfig)
        except ImportError:
            return False

    @classmethod
    def is_matching_object(cls, obj):
        return cls.is_matching_cls(type(obj))

    def __init__(self, obj, **kwargs):
        super().__init__(**kwargs)
        self.obj = obj
        assert self.is_matching_cls(type(obj))

    def var_getattr(self, tx, name: str) -> "VariableTracker":
        from . import ConstantVariable

        return ConstantVariable.create(getattr(self.obj, name))

    def call_hasattr(self, tx, name: str) -> "VariableTracker":
        return variables.ConstantVariable.create(hasattr(self.obj, name)).add_options(
            self
        )


class PythonSysModulesVariable(VariableTracker):
    """Special case for sys.modules.

    Without this we will guard on the exact set of modules imported in the
    lifetime of the python program.
    """

    def python_type(self):
        return dict

    @staticmethod
    def reconstruct(self, codegen):
        codegen.extend_output(
            [
                codegen.create_load_python_module(sys, True),
                codegen.create_load_attr("modules"),
            ]
        )

    def call_method(
        self, tx, name, args: List[VariableTracker], kwargs: Dict[str, VariableTracker]
    ):
        from .builder import VariableBuilder

        if name == "__getitem__":
            return self.call_getitem(tx, *args, **kwargs)
        elif name == "get":
            return self.call_get(tx, *args, **kwargs)
        elif name == "__contains__":
            return self.call_contains(tx, *args, **kwargs)

        # Fallback to dict implementation
        options = VariableTracker.propagate(self, args, kwargs.values())
        real_dict = VariableBuilder(tx, self.source, **options)(sys.modules)
        return real_dict.call_method(tx, name, args, kwargs)

    def _contains_helper(self, tx, key: VariableTracker):
        k = ConstDictVariable.get_key(key)
        has_key = k in sys.modules
        guard = self.make_guard(
            functools.partial(GuardBuilder.DICT_CONTAINS, key=k, invert=not has_key)
        )
        guards = {*self.guards, guard}
        return k, has_key, guards

    def call_contains(self, tx, key: VariableTracker):
        k, has_key, guards = self._contains_helper(tx, key)
        return ConstantVariable.create(
            value=has_key,
            guards=guards,
        )

    def call_get(
        self, tx, key: VariableTracker, default: Optional[VariableTracker] = None
    ):
        from .builder import VariableBuilder

        k, has_key, guards = self._contains_helper(tx, key)

        if has_key:
            return VariableBuilder(
                tx,
                GetItemSource(self.source, k),
            )(
                sys.modules[k]
            ).add_guards(guards)

        if default is not None:
            return default.add_guards(guards)

        return ConstantVariable.create(value=None, guards=guards)

    def call_getitem(self, tx, key: VariableTracker):
        from .builder import VariableBuilder

        k, has_key, guards = self._contains_helper(tx, key)
        return VariableBuilder(
            tx,
            GetItemSource(self.source, k),
        )(
            sys.modules[k]
        ).add_guards(guards)<|MERGE_RESOLUTION|>--- conflicted
+++ resolved
@@ -10,30 +10,98 @@
 from ..eval_frame import skip_code
 
 from ..exc import unimplemented
-<<<<<<< HEAD
-from ..guards import make_dupe_guard
-from ..source import AttrSource
-from ..utils import HashableTracker, is_hashable, iter_contains
-=======
 from ..guards import GuardBuilder, make_dupe_guard
-from ..source import AttrSource, GetItemSource, GlobalWeakRefSource
-from ..utils import global_key_name, istensor, iter_contains
->>>>>>> 26e15efc
+from ..source import AttrSource, GetItemSource
+from ..utils import iter_contains
 from .base import MutableLocal, VariableTracker
 from .constant import ConstantVariable
 
 
+def is_hashable_python_var(x):
+    from torch import Tensor
+
+    # Note: Keep me in sync with is_hashable!
+    # Even better, we should have a map of functions connecting the two
+    from ..allowed_functions import is_builtin_callable
+
+    return (
+        variables.ConstantVariable.is_literal(x)
+        or isinstance(x, Tensor)
+        or is_builtin_callable(x)
+    )
+
+
+def is_hashable(x):
+    # Keep me in sync with is_hashable_python_var!
+    # Even better, we should have a map of functions connecting the two
+    if isinstance(x, variables.TensorVariable):
+        # Tensors are hashable if they have an example_value (a fake tensor)
+        # Most VT's should have one.
+        # It'd be nice if at some point we could assert that they all have one
+        return x.as_proxy().node.meta.get("example_value") is not None
+    else:
+        return isinstance(
+            x,
+            (
+                variables.BuiltinVariable,
+                variables.ConstantVariable,
+                variables.EnumVariable,
+            ),
+        )
+
+
 class ConstDictVariable(VariableTracker):
-    def __init__(self, items, user_cls, recursively_contains=None, **kwargs):
+    class _HashableTracker:
+        """
+        Auxiliary opaque internal class that wraps a VariableTracker and makes it hashable
+        This should not be seen or touched by anything outside of ConstDictVariable and its kids
+        """
+
+        def __init__(self, vt):
+            assert is_hashable(vt), type(vt)
+            self.vt = vt
+
+        @property
+        def underlying_value(self):
+            if isinstance(self.vt, variables.TensorVariable):
+                x = self.vt.as_proxy().node
+            else:
+                x = self.vt.as_python_constant()
+            return x
+
+        def __hash__(self):
+            return hash(self.underlying_value)
+
+        def __eq__(self, other: object) -> bool:
+            return (
+                isinstance(other, ConstDictVariable._HashableTracker)
+                and self.underlying_value == other.underlying_value
+            )
+
+    def __init__(self, items, user_cls=dict, recursively_contains=None, **kwargs):
         super().__init__(recursively_contains=recursively_contains, **kwargs)
 
         assert all(
-            isinstance(x, HashableTracker) and isinstance(v, VariableTracker)
+            isinstance(x, self._HashableTracker) and isinstance(v, VariableTracker)
             for x, v in items.items()
         )
         self.guards.update(VariableTracker.propagate(items.values())["guards"])
         self.items = items
         self.user_cls = user_cls
+
+    @classmethod
+    def create(
+        cls, items: Dict[VariableTracker, VariableTracker], user_cls=dict, **kwargs
+    ):
+        assert all(
+            isinstance(x, VariableTracker) and isinstance(v, VariableTracker)
+            for x, v in items.items()
+        )
+
+        items_wrapped = {
+            ConstDictVariable._HashableTracker(x): v for x, v in items.items()
+        }
+        return cls(items_wrapped, user_cls, **kwargs)
 
     def as_proxy(self):
         return {k.vt.as_proxy(): v.as_proxy() for k, v in self.items.items()}
@@ -71,7 +139,7 @@
             return [create_instruction("BUILD_MAP", arg=len(self.items))]
 
     def getitem_const(self, arg: VariableTracker):
-        key = HashableTracker(arg)
+        key = self._HashableTracker(arg)
         return self.items[key].add_options(self, arg)
 
     def call_method(
@@ -85,6 +153,8 @@
 
         options = VariableTracker.propagate(self, args, kwargs.values())
         val = self.items
+
+        arg_hashable = args and is_hashable(args[0])
 
         if name == "__getitem__":
             return self.getitem_const(args[0])
@@ -106,14 +176,9 @@
         elif name == "__len__":
             assert not (args or kwargs)
             return ConstantVariable.create(len(self.items), **options)
-        elif (
-            name == "__setitem__"
-            and args
-            and is_hashable(args[0])
-            and self.mutable_local
-        ):
+        elif name == "__setitem__" and arg_hashable and self.mutable_local:
             assert not kwargs and len(args) == 2
-            k = HashableTracker(args[0])
+            k = self._HashableTracker(args[0])
 
             newval = collections.OrderedDict(val)
             newval[k] = args[1]
@@ -130,16 +195,15 @@
             )
         elif (
             name in ("pop", "get")
-            and args
-            and is_hashable(args[0])
-            and HashableTracker(args[0]) not in self.items
+            and arg_hashable
+            and self._HashableTracker(args[0]) not in self.items
             and len(args) == 2
         ):
             # missing item, return the default value
             return args[1].add_options(options)
-        elif name == "pop" and args and is_hashable(args[0]) and self.mutable_local:
+        elif name == "pop" and arg_hashable and self.mutable_local:
             newval = collections.OrderedDict(val)
-            result = newval.pop(HashableTracker(args[0]))
+            result = newval.pop(self._HashableTracker(args[0]))
             tx.replace_all(self, self.modifed(newval, None, **options))
             return result.add_options(options)
         elif (
@@ -159,15 +223,14 @@
             return tx.replace_all(self, result)
         elif (
             name in ("get", "__getattr__")
-            and args
-            and is_hashable(args[0])
-            and HashableTracker(args[0]) in self.items
+            and arg_hashable
+            and self._HashableTracker(args[0]) in self.items
         ):
-            result = self.items[HashableTracker(args[0])]
+            result = self.items[self._HashableTracker(args[0])]
             return result.add_options(options)
         elif name == "__contains__" and args:
             return ConstantVariable.create(
-                is_hashable(args[0]) and HashableTracker(args[0]) in self.items,
+                arg_hashable and self._HashableTracker(args[0]) in self.items,
                 **options,
             )
         else:
@@ -181,6 +244,10 @@
 
     def unpack_var_sequence(self, tx):
         return [x.vt for x in self.items.keys()]
+
+    @staticmethod
+    def _make_const_key(k):
+        return ConstDictVariable._HashableTracker(variables.ConstantVariable.create(k))
 
 
 class DefaultDictVariable(ConstDictVariable):
@@ -213,7 +280,7 @@
         options = VariableTracker.propagate(self, args, kwargs.values())
 
         if name == "__getitem__":
-            k = HashableTracker(args[0])
+            k = self._HashableTracker(args[0])
 
             if k in self.items:
                 return self.getitem_const(args[0])
@@ -443,6 +510,7 @@
         items = collections.OrderedDict()
         for key in keys:
             val = bound.arguments[key]
+            key = ConstDictVariable._make_const_key(key)
             if isinstance(val, VariableTracker):
                 items[key] = val
             else:
@@ -589,13 +657,10 @@
         else:
             unimplemented("custome dict init with args/kwargs unimplemented")
 
-        def make_key(k):
-            return HashableTracker(variables.ConstantVariable.create(k))
-
         items = collections.OrderedDict()
         for key in raw_items.keys():
             val = raw_items[key]
-            key = make_key(key)
+            key = ConstDictVariable._make_const_key(key)
             if isinstance(val, VariableTracker):
                 items[key] = val
             elif variables.ConstantVariable.is_literal(val):
@@ -732,7 +797,7 @@
         return real_dict.call_method(tx, name, args, kwargs)
 
     def _contains_helper(self, tx, key: VariableTracker):
-        k = ConstDictVariable.get_key(key)
+        k = key.value
         has_key = k in sys.modules
         guard = self.make_guard(
             functools.partial(GuardBuilder.DICT_CONTAINS, key=k, invert=not has_key)
