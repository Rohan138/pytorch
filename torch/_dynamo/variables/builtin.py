import functools
import inspect
import itertools
import logging
import math
import operator
import types
from typing import Dict, List

import torch
from torch import sym_float, sym_int

from .. import config, polyfill, variables
from ..exc import (
    AttributeMutationError,
    unimplemented,
    Unsupported,
    UserError,
    UserErrorType,
)
from ..guards import GuardBuilder, install_guard
from ..replay_record import DummyModule
from ..source import AttrSource, GetItemSource, is_constant_source, TypeSource
from ..utils import (
    build_checkpoint_variable,
    check_constant_args,
    check_numpy_ndarray_args,
    check_unspec_python_args,
    extract_fake_example_value,
    get_fake_value,
    guard_if_dyn,
    is_utils_checkpoint,
    istype,
    numpy_operator_wrapper,
    proxy_args_kwargs,
    tensortype_to_dtype,
)
from .base import MutableLocal, typestr, VariableTracker
from .constant import ConstantVariable
from .ctx_manager import EventVariable, StreamVariable
from .dicts import ConstDictVariable, SetVariable
from .lists import (
    BaseListVariable,
    ListIteratorVariable,
    ListVariable,
    SizeVariable,
    TupleIteratorVariable,
    TupleVariable,
)
from .tensor import FakeItemVariable, SymNodeVariable, UnspecializedPythonVariable
from .user_defined import UserDefinedVariable

log = logging.getLogger(__name__)


IN_PLACE_DESUGARING_MAP = {
    operator.iadd: operator.add,
    operator.isub: operator.sub,
    operator.imul: operator.mul,
    operator.ifloordiv: operator.floordiv,
    operator.itruediv: operator.truediv,
    operator.imod: operator.mod,
    operator.imatmul: operator.imatmul,
    operator.ilshift: operator.lshift,
    operator.irshift: operator.rshift,
    operator.ipow: operator.pow,
    operator.iand: operator.and_,
    operator.ior: operator.or_,
    operator.ixor: operator.xor,
}


class BuiltinVariable(VariableTracker):
    @staticmethod
    @functools.lru_cache(None)
    def _constant_fold_functions():
        fns = {
            abs,
            all,
            any,
            bool,
            callable,
            chr,
            divmod,
            float,
            int,
            len,
            max,
            min,
            ord,
            pow,
            repr,
            round,
            str,
            str.format,
            sum,
            type,
            operator.pos,
            operator.neg,
            operator.not_,
            operator.invert,
            operator.pow,
            operator.mul,
            operator.matmul,
            operator.floordiv,
            operator.truediv,
            operator.mod,
            operator.add,
            operator.sub,
            operator.getitem,
            operator.lshift,
            operator.rshift,
            operator.and_,
            operator.or_,
            operator.xor,
            operator.ipow,
            operator.imul,
            operator.imatmul,
            operator.ifloordiv,
            operator.itruediv,
            operator.imod,
            operator.iadd,
            operator.isub,
            operator.ilshift,
            operator.irshift,
            operator.iand,
            operator.ixor,
            operator.ior,
            operator.index,
        }
        fns.update(x for x in math.__dict__.values() if isinstance(x, type(math.sqrt)))
        return fns

    def can_constant_fold_through(self):
        return self.fn in self._constant_fold_functions()

    @staticmethod
    @functools.lru_cache(None)
    def _fx_graph_functions():
        fns = {
            operator.pos,
            operator.neg,
            operator.not_,
            operator.invert,
            operator.pow,
            operator.mul,
            operator.matmul,
            operator.floordiv,
            operator.truediv,
            operator.mod,
            operator.add,
            operator.lt,
            operator.gt,
            operator.ge,
            operator.le,
            operator.ne,
            operator.eq,
            operator.sub,
            operator.getitem,
            operator.lshift,
            operator.rshift,
            operator.and_,
            operator.or_,
            operator.xor,
            operator.ipow,
            operator.imul,
            operator.imatmul,
            operator.ifloordiv,
            operator.itruediv,
            operator.imod,
            operator.iadd,
            operator.isub,
            operator.ilshift,
            operator.irshift,
            operator.iand,
            operator.ixor,
            operator.ior,
        }
        return fns

    @staticmethod
    @functools.lru_cache(None)
    def _binops():
        # function -> ([forward name, reverse name, in-place name], in-place op)
        fns = {
            operator.add: (["__add__", "__radd__", "__iadd__"], operator.iadd),
            operator.sub: (["__sub__", "__rsub__", "__isub__"], operator.isub),
            operator.mul: (["__mul__", "__rmul__", "__imul__"], operator.imul),
            operator.truediv: (
                ["__truediv__", "__rtruediv__", "__itruediv__"],
                operator.itruediv,
            ),
            operator.floordiv: (
                ["__floordiv__", "__rfloordiv__", "__ifloordiv__"],
                operator.ifloordiv,
            ),
            operator.mod: (["__mod__", "__rmod__", "__imod__"], operator.imod),
            pow: (["__pow__", "__rpow__", "__ipow__"], operator.ipow),
            operator.pow: (["__pow__", "__rpow__", "__ipow__"], operator.ipow),
            operator.lshift: (
                ["__lshift__", "__rlshift__", "__ilshift__"],
                operator.ilshift,
            ),
            operator.rshift: (
                ["__rshift__", "__rrshift__", "__irshift__"],
                operator.irshift,
            ),
            # NB: The follow binary operators are not supported for now, since the
            # corresponding magic methods aren't defined on SymInt / SymFloat:
            # operator.matmul
            # divmod
            # operator.and_
            # operator.or_
            # operator.xor
        }
        return fns

    @staticmethod
    @functools.lru_cache(None)
    def _binop_handlers():
        # Multiple dispatch mechanism defining custom binop behavior for certain type
        # combinations. Handlers are attempted in order, and will be used if the type checks
        # match. They are expected to have the signature:
        # fn(tx, arg0: VariableTracker, arg1: VariableTracker, options) -> VariableTracker

        # Override table contains: op_fn -> [list of handlers]
        op_handlers = {}
        for (
            op,
            (magic_method_names, in_place_op),
        ) in BuiltinVariable._binops().items():
            op_handlers[op] = []
            op_handlers[in_place_op] = []

            forward_name, reverse_name, inplace_name = magic_method_names

            # User-defined args (highest precedence)
            def user_defined_handler(
                tx,
                a,
                b,
                options,
                forward_name=forward_name,
                reverse_name=reverse_name,
            ):
                # Manually handle reversing logic if needed (e.g. call __radd__)

                # TODO: If we expand this to handle tensor args, we need to manually
                # handle cases like this:
                #
                # class A(int):
                #     def __radd__(self, other):
                #         print("woof")
                # torch.randn(3) + A(3)
                #
                # In this example, A.__radd__() is not called -> nothing is printed, because
                # Tensor.__add__ only does a subtype test against int, ignoring the subclass.
                # To be fully correct, we should not call A.__radd__() here, and there may be
                # other cases to reason about and add exceptions for.
                if isinstance(a, UserDefinedVariable):
                    return a.call_method(tx, forward_name, [b], {})
                else:
                    return b.call_method(tx, reverse_name, [a], {})

            op_handlers[op].append(
                ((UserDefinedVariable, VariableTracker), user_defined_handler)
            )
            op_handlers[op].append(
                ((VariableTracker, UserDefinedVariable), user_defined_handler)
            )

            def user_defined_inplace_handler(
                tx, a, b, options, forward_name=inplace_name
            ):
                return a.call_method(tx, forward_name, [b], {})

            op_handlers[in_place_op].append(
                ((UserDefinedVariable, VariableTracker), user_defined_inplace_handler)
            )
            op_handlers[in_place_op].append(
                ((VariableTracker, UserDefinedVariable), user_defined_inplace_handler)
            )

            # Dynamic shape args
            def dynamic_handler(tx, a, b, options, fn=op):
                from .builder import wrap_fx_proxy

                return wrap_fx_proxy(
                    tx,
                    tx.output.create_proxy(
                        "call_function", fn, *proxy_args_kwargs([a, b], {})
                    ),
                    **options,
                )

            op_handlers[op].append(
                ((SymNodeVariable, VariableTracker), dynamic_handler)
            )
            op_handlers[op].append(
                ((VariableTracker, SymNodeVariable), dynamic_handler)
            )

            # NB: Prefer out-of-place op when calling in-place op to generate valid graph
            op_handlers[in_place_op].append(
                ((SymNodeVariable, VariableTracker), dynamic_handler)
            )
            op_handlers[in_place_op].append(
                ((VariableTracker, SymNodeVariable), dynamic_handler)
            )

        # Special cases - lower precedence but still prefer these over constant folding

        # List-like addition (e.g. [1, 2] + [3, 4])
        def tuple_add_handler(tx, a, b, options):
            return TupleVariable(a.items + list(b.unpack_var_sequence(tx)), **options)

        def size_add_handler(tx, a, b, options):
            return SizeVariable(a.items + list(b.unpack_var_sequence(tx)), **options)

        list_like_addition_handlers = [
            # NB: Prefer the tuple-specific logic over base logic because of
            # some SizeVariable weirdness. Specifically, the tuple-specific logic
            # drops the subclass type (e.g. SizeVariable) and returns TupleVariables.
            (
                (SizeVariable, SizeVariable),
                size_add_handler,
            ),
            (
                (TupleVariable, TupleVariable),
                tuple_add_handler,
            ),
            (
                (TupleVariable, ConstantVariable),
                tuple_add_handler,
            ),
            (
                (ConstantVariable, TupleVariable),
                lambda tx, a, b, options: TupleVariable(
                    list(a.unpack_var_sequence(tx)) + b.items, **options
                ),
            ),
            (
                (BaseListVariable, BaseListVariable),
                lambda tx, a, b, options: type(a)(a.items + b.items, **options),
            ),
        ]
        op_handlers[operator.add].extend(list_like_addition_handlers)

        def list_iadd_handler(tx, a, b, options):
            if not a.mutable_local or not b.has_unpack_var_sequence(tx):
                # Handler doesn't apply
                return None

            return tx.replace_all(
                a,
                ListVariable(
                    list(a.items) + list(b.unpack_var_sequence(tx)),
                    **options,
                ),
            )

        list_like_iadd_handlers = [
            (
                (ListVariable, VariableTracker),
                list_iadd_handler,
            ),
            (
                (TupleVariable, TupleVariable),
                tuple_add_handler,
            ),
            (
                (TupleVariable, ConstantVariable),
                tuple_add_handler,
            ),
        ]
        op_handlers[operator.iadd].extend(list_like_iadd_handlers)

        # List-like expansion (e.g. [1, 2, 3] * 3)
        def expand_list_like(tx, lst, const, options):
            return lst.__class__(
                items=lst.items * const.as_python_constant(),
                mutable_local=MutableLocal(),
                **options,
            )

        list_like_expansion_handlers = [
            ((ListVariable, ConstantVariable), expand_list_like),
            ((TupleVariable, ConstantVariable), expand_list_like),
            (
                (ConstantVariable, ListVariable),
                lambda tx, a, b, options: expand_list_like(tx, b, a, options),
            ),
            (
                (ConstantVariable, TupleVariable),
                lambda tx, a, b, options: expand_list_like(tx, b, a, options),
            ),
        ]
        op_handlers[operator.mul].extend(list_like_expansion_handlers)

        return op_handlers

    @staticmethod
    def _find_binop_handler(op, a, b):
        handlers = BuiltinVariable._binop_handlers()
        if op not in handlers:
            return None

        # Return first handler that matches the type checks
        for (type1, type2), handler in handlers[op]:
            if isinstance(a, type1) and isinstance(b, type2):
                return handler

        return None

    def can_insert_in_graph(self):
        return self.fn in self._fx_graph_functions()

    def __init__(self, fn, **kwargs):
        super().__init__(**kwargs)
        self.fn = fn

    def __str__(self):
        if self.fn is None:
            name = "None"
        else:
            name = self.fn.__name__

        return f"{self.__class__.__name__}({name})"

    def python_type(self):
        return type(self.fn)

    def as_python_constant(self):
        return self.fn

    def as_proxy(self):
        DTYPE = {
            bool: torch.bool,
            int: torch.int64,
            float: torch.float64,
        }
        if self.fn in DTYPE:
            return DTYPE[self.fn]
        return super().as_proxy()

    def reconstruct(self, codegen):
        name = self.fn.__name__
        assert self.fn.__module__ == "builtins"
        assert name not in codegen.tx.f_globals, "shadowed global"
        return [codegen.create_load_global(name, False, add=True)]

    def constant_args(self, *args, **kwargs):
        return check_constant_args(args, kwargs)

    def tensor_args(self, *args, **kwargs):
        return any(
            isinstance(i, variables.TensorVariable)
            for i in itertools.chain(args, kwargs.values())
        ) and not any(
            isinstance(i, variables.GetAttrVariable)
            for i in itertools.chain(args, kwargs.values())
        )

    def unspec_python_args(self, *args, **kwargs):
        return check_unspec_python_args(args, kwargs)

    @staticmethod
    def unwrap_unspec_args_kwargs(args, kwargs):
        return [x.as_python_constant() for x in args], {
            k: v.as_python_constant() for k, v in kwargs.items()
        }

    def call_function(
        self, tx, args: "List[VariableTracker]", kwargs: "Dict[str, VariableTracker]"
    ) -> "VariableTracker":
        from . import UserFunctionVariable
        from .builder import wrap_fx_proxy, wrap_fx_proxy_cls

        args = [v.realize() for v in args]
        kwargs = {k: v.realize() for k, v in kwargs.items()}
        constant_args = check_constant_args(args, kwargs)
        tensor_args = self.tensor_args(*args, **kwargs)
        unspec_python_args = self.unspec_python_args(*args, **kwargs)
        has_constant_handler = self.can_constant_fold_through() and (
            constant_args or unspec_python_args
        )
        assert isinstance(args, (list, tuple))
        assert isinstance(kwargs, dict)

        # args[0] is list and args[1] is unspec
        if self.fn is operator.getitem and not isinstance(
            args[0], variables.TensorVariable
        ):
            tensor_args = False

        if (
            self.can_insert_in_graph()
            and tensor_args
            and not (
                self.fn is operator.getitem
                and isinstance(args[0], ConstDictVariable)
                and isinstance(args[1], variables.TensorVariable)
            )
        ):
            try:
                fn = self.fn

                if self.fn in IN_PLACE_DESUGARING_MAP and isinstance(
                    args[0], variables.ConstantVariable
                ):
                    # In-place operators like += usually mustate tensor
                    # values, but in the edge case of immutable values they
                    # re-bind the variable.
                    #
                    # The easiest way to keep the graph consistent in this
                    # scenario is to de-sugar eagerly.
                    fn, args = IN_PLACE_DESUGARING_MAP[self.fn], [args[0], args[1]]

                if self.fn is operator.getitem and isinstance(args[1], SymNodeVariable):
                    # Standard indexing will force specialization due to
                    # __index__.  Rewrite as a regular torch op which will
                    # trace fine
                    fn, args = torch.select, [
                        args[0],
                        variables.ConstantVariable.create(0),
                        args[1],
                    ]

                # Interaction between ndarray and tensors:
                #   We prefer the tensor op whenever there are tensors involved
                if check_numpy_ndarray_args(args, kwargs) and not any(
                    type(arg) == variables.TensorVariable for arg in args
                ):
                    proxy = tx.output.create_proxy(
                        "call_function",
                        numpy_operator_wrapper(self.fn),
                        *proxy_args_kwargs(args, kwargs),
                    )

                    return wrap_fx_proxy_cls(variables.NumpyNdarrayVariable, tx, proxy)

                proxy = tx.output.create_proxy(
                    "call_function",
                    fn,
                    *proxy_args_kwargs(args, kwargs),
                )
                if any(isinstance(arg, FakeItemVariable) for arg in args):
                    return wrap_fx_proxy_cls(
                        FakeItemVariable,
                        tx,
                        proxy,
                    )
                elif self.unspec_python_args(*args, **kwargs):
                    _args, _kwargs = self.unwrap_unspec_args_kwargs(args, kwargs)
                    raw_value = self.fn(*_args, **_kwargs)

                    need_unwrap = any(
                        x.need_unwrap
                        for x in itertools.chain(args, kwargs.values())
                        if isinstance(x, variables.UnspecializedPythonVariable)
                    )

                    return wrap_fx_proxy_cls(
                        UnspecializedPythonVariable,
                        tx,
                        proxy,
                        raw_value=raw_value,
                        need_unwrap=need_unwrap,
                    )
                elif all(isinstance(x, SymNodeVariable) for x in args):
                    return SymNodeVariable.create(tx, proxy, None)
                else:
                    # Work around for vision_maskrcnn due to precision difference
                    # specialize the dividend when float divide by tensor
                    if self.fn is operator.truediv and isinstance(
                        args[0], variables.UnspecializedPythonVariable
                    ):
                        args[0] = args[0].convert_to_constant(tx)
                    return wrap_fx_proxy(tx, proxy)

            except NotImplementedError:
                unimplemented(f"partial tensor op: {self} {args} {kwargs}")

        # Handle cases like int(torch.seed())
        # Also handle sym_float to sym_int cases
        if self.fn in (int, float) and isinstance(
            args[0], (SymNodeVariable, variables.TensorVariable)
        ):
            if isinstance(args[0], variables.TensorVariable):
                item = args[0].call_method(tx, "item", [], {})
            else:
                item = args[0]
            fn_ = sym_int if self.fn is int else sym_float
            out = wrap_fx_proxy(
                tx=tx,
                proxy=tx.output.create_proxy(
                    "call_function",
                    fn_,
                    (item.as_proxy(),),
                    {},
                ),
            )
            return out

        # Handle `str` on a user defined function
        if self.fn == str and args and isinstance(args[0], (UserFunctionVariable)):
            return variables.ConstantVariable.create(value=str(args[0].fn))

        # Handle binary ops (e.g. __add__ / __radd__, __iadd__, etc.)
        # NB: Tensor args are handled above and not here
        if len(kwargs) == 0 and len(args) == 2:
            # Try to find a handler for the arg types; otherwise, fall through to constant handler
            binop_handler = BuiltinVariable._find_binop_handler(
                self.fn, args[0], args[1]
            )
            if binop_handler:
                res = binop_handler(tx, args[0], args[1], {})
                if res is not None:
                    return res

        handler = getattr(self, f"call_{self.fn.__name__}", None)
        if handler:
            try:
                inspect.signature(handler).bind(tx, *args, **kwargs)
            except TypeError as exc:
                if not has_constant_handler:
                    log.warning(
                        "incorrect arg count %s %s and no constant handler",
                        handler,
                        exc,
                    )
                handler = None

        if handler:
            try:
                result = handler(tx, *args, **kwargs)
                if result is not None:
                    return result
            except Unsupported as exc:
                if not has_constant_handler:
                    raise
                # Actually, we will handle this just fine
                exc.remove_from_stats()

        if has_constant_handler:
            # constant fold
            return variables.ConstantVariable.create(
                self.as_python_constant()(
                    *[x.as_python_constant() for x in args],
                    **{k: v.as_python_constant() for k, v in kwargs.items()},
                ),
            )

        if self.fn is round:
            if len(args) > 0 and isinstance(args[0], SymNodeVariable):
                raise UserError(
                    UserErrorType.STANDARD_LIBRARY,
                    "Calling round() on symbolic value is not supported. "
                    "You can use floor() to implement this functionality",
                    case_name="dynamic_shape_round",
                )
        return super().call_function(tx, args, kwargs)

    def _call_min_max(self, tx, *args):
        if len(args) == 1 and args[0].has_unpack_var_sequence(tx):
            # expand iterable
            items = args[0].unpack_var_sequence(tx)
            return self._call_min_max_seq(tx, items)
        elif len(args) == 2:
            return self._call_min_max_binary(tx, args[0], args[1])
        elif len(args) > 2:
            return self._call_min_max_seq(tx, args)

    def _call_min_max_seq(self, tx, items):
        assert len(items) > 0
        if len(items) == 1:
            return items[0]

        return functools.reduce(functools.partial(self._call_min_max_binary, tx), items)

    def _call_min_max_binary(self, tx, a, b):
        if self.tensor_args(a, b):
            if not isinstance(a, variables.TensorVariable):
                a, b = b, a
            assert isinstance(a, variables.TensorVariable)

            # result of an item call is a scalar convert to a tensor
            if isinstance(a, FakeItemVariable):
                a = variables.TorchVariable(torch.tensor).call_function(tx, [a], {})

            # Dynamic input does not get resolved, rather, gets stored as call_function
            if isinstance(a, SymNodeVariable) or isinstance(b, SymNodeVariable):
                from .builder import wrap_fx_proxy_cls

                return wrap_fx_proxy_cls(
                    type(a),
                    tx=tx,
                    proxy=tx.output.create_proxy(
                        "call_function",
                        self.fn,
                        *proxy_args_kwargs([a, b], {}),
                    ),
                )

            # convert min/max to torch ops
            if b.is_python_constant():
                if isinstance(a, variables.NumpyNdarrayVariable):
                    import numpy as np

                    fn = variables.NumpyVariable(np.clip)
                else:
                    fn = variables.TorchVariable(torch.clamp)
                kwargs = {"min": b} if (self.fn is max) else {"max": b}
                result = fn.call_function(tx, [a], kwargs)
            else:
                if isinstance(a, variables.NumpyNdarrayVariable):
                    import numpy as np

                    fn = {max: np.maximum, min: np.minimum}[self.fn]
                    fn = variables.NumpyVariable(fn)
                else:
                    fn = {max: torch.maximum, min: torch.minimum}[self.fn]
                    fn = variables.TorchVariable(fn)
                result = fn.call_function(tx, [a, b], {})

            # return unspec if both a, b are unspec or const
            if all(
                isinstance(
                    i,
                    (
                        variables.UnspecializedPythonVariable,
                        variables.ConstantVariable,
                    ),
                )
                for i in [a, b]
            ):
                if any(isinstance(val, FakeItemVariable) for val in [a, b]):
                    return variables.FakeItemVariable.from_tensor_variable(result)

                if b.is_python_constant():
                    raw_b = b.as_python_constant()
                else:
                    raw_b = b.raw_value
                if self.fn is max:
                    raw_res = max(a.raw_value, raw_b)
                else:
                    raw_res = min(a.raw_value, raw_b)

                need_unwrap = any(
                    x.need_unwrap
                    for x in [a, b]
                    if isinstance(x, variables.UnspecializedPythonVariable)
                )
                return variables.UnspecializedPythonVariable.from_tensor_variable(
                    result, raw_res, need_unwrap
                )
            # otherwise return tensor
            else:
                return result
        elif isinstance(a, SymNodeVariable) or isinstance(b, SymNodeVariable):
            proxy = tx.output.create_proxy(
                "call_function", self.fn, *proxy_args_kwargs([a, b], {})
            )
            return SymNodeVariable.create(tx, proxy, None)

    call_min = _call_min_max
    call_max = _call_min_max

    def call_abs(self, tx, arg: "VariableTracker"):
        # Call arg.__abs__()
        abs_method = BuiltinVariable(getattr).call_function(
            tx, [arg, ConstantVariable.create("__abs__")], {}
        )
        return abs_method.call_function(tx, [], {})

    def call_range(self, tx, *args):
        if self.unspec_python_args(*args) or self.constant_args(*args):
            return variables.RangeVariable(args)
        elif self._dynamic_args(*args):
            args = [
                variables.ConstantVariable.create(guard_if_dyn(arg)) for arg in args
            ]
            return variables.RangeVariable(args)
        # None no-ops this handler and lets the driving function proceed
        return None

    def _dynamic_args(self, *args, **kwargs):
        return any(isinstance(x, SymNodeVariable) for x in args) or any(
            isinstance(x, SymNodeVariable) for x in kwargs.values()
        )

    def call_slice(self, tx, *args):
        return variables.SliceVariable(args)

    def _dyn_proxy(self, tx, *args, **kwargs):
        from .builder import wrap_fx_proxy

        return wrap_fx_proxy(
            tx,
            tx.output.create_proxy(
                "call_function", self.fn, *proxy_args_kwargs(args, kwargs)
            ),
        )

    def _call_iter_tuple_list(self, tx, obj=None, *args, **kwargs):
        if self._dynamic_args(*args, **kwargs):
            return self._dyn_proxy(tx, *args, **kwargs)

        if isinstance(obj, variables.IteratorVariable):
            # For non-list iterators, we will guard on vars that
            # determine the control flow
            return obj

        # TODO This should probably be treated as a dict, or dicts should also be treated here
        if self.fn == set:
            cls = SetVariable
        else:
            cls = variables.BaseListVariable.cls_for(self.fn)
        if obj is None:
            if cls is SetVariable:
                return cls(
                    [],
                    mutable_local=MutableLocal(),
                )
            else:
                return cls(
                    [],
                    mutable_local=MutableLocal(),
                )
        elif obj.has_unpack_var_sequence(tx):
            if obj.source and not is_constant_source(obj.source):
                if isinstance(obj, TupleIteratorVariable):
                    install_guard(
                        obj.source.make_guard(GuardBuilder.TUPLE_ITERATOR_LEN)
                    )
                else:
                    install_guard(obj.source.make_guard(GuardBuilder.LIST_LENGTH))
            if cls is SetVariable:
                return cls(
                    list(obj.unpack_var_sequence(tx)),
                    mutable_local=MutableLocal(),
                )

            return cls(
                list(obj.unpack_var_sequence(tx)),
                mutable_local=MutableLocal(),
            )

    call_iter = _call_iter_tuple_list
    call_tuple = _call_iter_tuple_list
    call_list = _call_iter_tuple_list
    call_set = _call_iter_tuple_list

    def call_callable(self, tx, arg):
        from .functions import BaseUserFunctionVariable

        if isinstance(
            arg, (variables.UserDefinedClassVariable, BaseUserFunctionVariable)
        ):
            return variables.ConstantVariable.create(True)

    def call_cast(self, _, *args, **kwargs):
        if len(args) == 2:
            return args[1]

        unimplemented(f"unsupported args to builtin cast(): {args} {kwargs}")

    def call_dict(self, tx, *args, **kwargs):
        return BuiltinVariable.call_custom_dict(tx, dict, *args, **kwargs)

    @staticmethod
    def call_custom_dict(tx, user_cls, *args, **kwargs):
        if not kwargs:
            if not args:
                args = ({},)
            assert len(args) == 1
            arg = args[0]
            if isinstance(arg, dict):
                return ConstDictVariable(arg, user_cls, mutable_local=MutableLocal())
            elif isinstance(arg, variables.ConstDictVariable):
                return arg.clone(user_cls=user_cls, mutable_local=MutableLocal())
            elif isinstance(
                arg,
                (
                    ListVariable,
                    TupleVariable,
                    ListIteratorVariable,
                ),
            ):
                items = user_cls()
                for x in arg.unpack_var_sequence(tx):
                    k, v = x.unpack_var_sequence(tx)
                    k = ConstDictVariable.get_key(k)
                    items.update({k: v})
                return ConstDictVariable(items, user_cls, mutable_local=MutableLocal())
        elif not args and kwargs:
            return variables.ConstDictVariable(
                dict(kwargs), user_cls=user_cls, mutable_local=MutableLocal()
            )
        unimplemented(f"dict(): {args} {kwargs}")

    def call_zip(self, tx, *args):
        if all(x.has_unpack_var_sequence(tx) for x in args):
            items = [
                variables.TupleVariable(list(item))
                for item in zip(*[arg.unpack_var_sequence(tx) for arg in args])
            ]
            return variables.TupleVariable(items)

    def call_enumerate(self, tx, *args):
        if len(args) == 1:
            start = 0
        else:
            assert len(args) == 2
            assert isinstance(args[1], variables.ConstantVariable)
            start = args[1].as_python_constant()
        if args[0].has_unpack_var_sequence(tx):
            items = [
                variables.TupleVariable(
                    [variables.ConstantVariable.create(idx), var],
                )
                for idx, var in enumerate(args[0].unpack_var_sequence(tx), start)
            ]
            return variables.TupleVariable(items)

    def call_len(self, tx, *args, **kwargs):
        return args[0].call_method(tx, "__len__", args[1:], kwargs)

    def call_getitem(self, tx, *args, **kwargs):
        return args[0].call_method(tx, "__getitem__", args[1:], kwargs)

    def call_isinstance(self, tx, arg, isinstance_type):
        arg_type = arg.python_type()

        isinstance_type = isinstance_type.as_python_constant()

        if isinstance(arg, variables.TensorVariable) and arg.dtype is not None:

            def _tensor_isinstance(tensor_var, tensor_type):
                def check_type(ty):
                    if ty not in tensortype_to_dtype:
                        return issubclass(arg.python_type(), ty)

                    dtypes = tensortype_to_dtype[ty]
                    return arg.dtype in dtypes

                if type(tensor_type) is tuple:
                    return any(check_type(ty) for ty in tensor_type)
                else:
                    return check_type(tensor_type)

            return variables.ConstantVariable.create(
                _tensor_isinstance(arg, isinstance_type)
            )
        # UserDefinedObject with C extensions can have torch.Tensor attributes,
        # so break graph.
        if isinstance(arg, variables.UserDefinedObjectVariable) and isinstance(
            arg.value, types.MemberDescriptorType
        ):
            unimplemented(
                f"isinstance called on UserDefinedClass {arg} {isinstance_type}"
            )
        # handle __instancecheck__ defined in user class
        if (
            isinstance(arg, variables.UserDefinedObjectVariable)
            and "__instancecheck__" in isinstance_type.__class__.__dict__
        ):
            return variables.ConstantVariable.create(
                isinstance_type.__class__.__instancecheck__(isinstance_type, arg.value)
            )

        try:
            val = issubclass(arg_type, isinstance_type)
        except TypeError:
            val = arg_type is isinstance_type
        return variables.ConstantVariable.create(val)

    def call_issubclass(self, tx, left_ty, right_ty):
        """Checks if first arg is subclass of right arg"""
        left_ty = left_ty.as_python_constant()
        right_ty = right_ty.as_python_constant()

        return variables.ConstantVariable(issubclass(left_ty, right_ty))

    def call_super(self, tx, a, b):
        return variables.SuperVariable(a, b)

    def call_next(self, tx, arg):
        if isinstance(
            arg, (variables.ListIteratorVariable, variables.IteratorVariable)
        ):
            val, next_iter = arg.next_variables(tx)
            return val
        elif isinstance(arg, variables.BaseListVariable):
            return arg.items[0]

    def call_hasattr(self, tx, obj, attr):
        if attr.is_python_constant():
            name = attr.as_python_constant()
            return obj.call_hasattr(tx, name)

    def call_map(self, tx, fn, seq):
        if seq.has_unpack_var_sequence(tx):
            items = [fn.call_function(tx, [x], {}) for x in seq.unpack_var_sequence(tx)]
            return variables.TupleVariable(items)

    def call_sum(self, tx, seq, **kwargs):
        # Special case for sum on tuple of floats and ints
        if (
            isinstance(seq, (variables.ListVariable, variables.TupleVariable))
            and all(
                isinstance(x, variables.ConstantVariable)
                and isinstance(x.value, (int, float))
                for x in seq.items
            )
            and not kwargs
        ):
            new_list = [x.value for x in seq.items]
            return variables.ConstantVariable.create(sum(new_list))
        if seq.has_unpack_var_sequence(tx):
            start = kwargs.pop(
                "start", variables.ConstantVariable.create(0)
            ).as_python_constant()
            assert not kwargs
            items = seq.unpack_var_sequence(tx)[start:]
            return BuiltinVariable(functools.reduce).call_function(
                tx,
                [
                    BuiltinVariable(operator.add),
                    variables.TupleVariable(items),
                    variables.ConstantVariable.create(0),
                ],
                {},
            )

    def call_reduce(self, tx, function, iterable, initializer=None):
        if iterable.has_unpack_var_sequence(tx):
            items = iterable.unpack_var_sequence(tx)
            if initializer is None:
                value, items = items[0], items[1:]
            else:
                value = initializer
            for element in items:
                value = function.call_function(tx, [value, element], {})
            return value

    def call_getattr(
        self, tx, obj: VariableTracker, name_var: VariableTracker, default=None
    ):
        from .. import trace_rules
        from . import (
            ConstantVariable,
            GetAttrVariable,
            PythonModuleVariable,
            TorchVariable,
            UserFunctionVariable,
        )
        from .builder import SourcelessBuilder, VariableBuilder

        name = name_var.as_python_constant()

        if not name_var.is_python_constant():
            unimplemented("non-const getattr() name")

        if tx.output.side_effects.is_attribute_mutation(obj):
            try:
                # re-read a pending side effect?
                return tx.output.side_effects.load_attr(obj, name)
            except KeyError:
                pass

        if default is not None:
            hasattr_var = self.call_hasattr(tx, obj, name_var)
            assert hasattr_var.as_python_constant() in (True, False)
            if not hasattr_var.as_python_constant():
                return default

        options = {}
        if obj.source:
            source = AttrSource(obj.source, name)
            options["source"] = source
        else:
            source = None

        if name == "__bases__":
            try:
                value = obj.as_python_constant()
                if isinstance(value, type):
                    bases = value.__bases__
                    if source is not None:
                        tuple_args = [
                            VariableBuilder(tx, GetItemSource(source, i))(b)
                            for i, b in enumerate(bases)
                        ]
                    else:
                        tuple_args = [SourcelessBuilder()(tx, b) for b in bases]

                    return variables.TupleVariable(tuple_args, **options)
            except NotImplementedError:
                pass

        if isinstance(obj, variables.NNModuleVariable):
            return obj.var_getattr(tx, name)
        elif isinstance(obj, variables.TensorVariable) and name == "grad":
            if source:
                # We are going to be raising this tensor as grapharg. So, ensure
                # that we have real grad value instead of fake tensor value.
                # Walk through the inputs of the subgraph and find if we already
                # have the original tensor stored in the graphargs.
                for grapharg in tx.output.graphargs:
                    if grapharg.source == source.base:
                        old_grad = grapharg.example.grad
                        new_grad = obj.as_proxy().node.meta["example_value"].grad

                        def _grad_changed(old, new):
                            if old is None or new is None:
                                return new is not old
                            try:
                                if old.shape != new.shape:
                                    return True
                                if old.stride() != new.stride():
                                    return True
                                return False
                            except TypeError as te:
                                # There is a rare edge case in which
                                # we seem to get symbol mismatches
                                # for jagged tensor comparison.
                                # See PYTORCH_TEST_WITH_DYNAMO=1 python test/test_nestedtensor.py
                                #   -k test_dropout_backward_layout_torch_jagged_cpu
                                unimplemented(str(te))

                        if _grad_changed(old_grad, new_grad):
                            if new_grad is not None:
                                grad_shape_specialized = [
                                    int(x) for x in new_grad.shape
                                ]
                                # We lazily update the grad on the example to its real state as tracked by fake tensor.
                                # This allocation is fine - it is just a hint. It will not make it to runtime, but it coerces
                                # the underlying value to always be correct.
                                grapharg.example.grad = torch.zeros(
                                    grad_shape_specialized, device=new_grad.device
                                )
                            else:
                                grapharg.example.grad = None
                        return VariableBuilder(tx, source)(grapharg.example.grad)
                unimplemented("tensor grad")
            else:
                unimplemented("tensor grad")
        elif isinstance(
            obj,
            (
                variables.TensorVariable,
                variables.NamedTupleVariable,
                variables.ConstantVariable,
                variables.UserDefinedClassVariable,
                variables.UserDefinedObjectVariable,
            ),
        ):
            try:
                return obj.var_getattr(tx, name).clone(source=source)
            except NotImplementedError:
                return GetAttrVariable(obj, name, **options)
        elif isinstance(obj, TorchVariable):
            member = getattr(obj.value, name)
            if is_utils_checkpoint(member):
                options["source"] = source
                return build_checkpoint_variable(**options)
            elif trace_rules.lookup(member) is not None:
                return trace_rules.lookup(member)(member, **options)
            elif source is not None:
                return VariableBuilder(tx, source)(member)
            else:
                return SourcelessBuilder()(tx, member)
        elif isinstance(obj, (PythonModuleVariable, DummyModule)):
            member = obj.value.__dict__[name]

            if config.replay_record_enabled:
                tx.exec_recorder.record_module_access(obj.value, name, member)

            return VariableBuilder(tx, source)(member)
        elif istype(obj, UserFunctionVariable) and name in ("__name__", "__module__"):
            return ConstantVariable.create(getattr(obj.fn, name))
        else:
            try:
                return obj.var_getattr(tx, name).clone(source=source)
            except NotImplementedError:
                return GetAttrVariable(obj, name, **options)

    def call_setattr(
        self, tx, obj: VariableTracker, name_var: VariableTracker, val: VariableTracker
    ):
        from .distributed import PlacementVariable

        if isinstance(
            obj,
            (
                variables.DataClassVariable,
                variables.CustomizedDictVariable,
                PlacementVariable,
            ),
        ):
            return obj.call_method(tx, "__setattr__", [name_var, val], {})
        elif (
            tx.output.side_effects.is_attribute_mutation(obj)
            and name_var.is_python_constant()
        ):
            name = name_var.as_python_constant()
            if name == "requires_grad" and isinstance(obj, variables.TensorVariable):
                unimplemented(
                    "mutating requires_grad can introduce a new leaf from non-leaf or vice versa in "
                    "the middle of the graph, which aot_autograd does not currently know how to handle. "
                )
            tx.output.side_effects.store_attr(obj, name, val)
            return val
        elif isinstance(obj, variables.UserDefinedObjectVariable):
            unimplemented(
                f"setattr(UserDefinedObjectVariable) {type(obj.value).__setattr__}"
            )
        elif isinstance(obj, variables.NNModuleVariable):
            if not tx.output.is_root_tracer():
                raise AttributeMutationError(
                    "Can't inplace modify module params/buffers inside HigherOrderOp"
                )
            if name_var.is_python_constant() and isinstance(
                val, variables.TensorVariable
            ):
                assigning_fake_val = get_fake_value(val.as_proxy().node, tx)

                try:
                    getattr_var = obj.var_getattr(tx, name_var.as_python_constant())
                except AttributeError:
                    getattr_var = None

                if isinstance(getattr_var, variables.TensorVariable):
                    # get_fake_val will get the same fake tensor
                    existing_fake_attr = get_fake_value(getattr_var.as_proxy().node, tx)

                    # same tensor identiy, setattr is a no-op
                    mod_setattr = inspect.getattr_static(obj.module_type, "__setattr__")
                    if (
                        existing_fake_attr is assigning_fake_val
                        and mod_setattr is torch.nn.Module.__setattr__
                    ):
                        return getattr_var

            obj.convert_to_unspecialized(tx)
        # FIXME (tmanlaibaatar) this is utter hack to unblock HuggingFace export
        # Export generally doesn't want to allow mutations on objects directly,
        # but we don't have good way to do this rn. For now, we make it an undefined
        # behaviour and just set attributes directly on the PretrainedConfig object
        # for now.
        elif isinstance(obj, variables.dicts.HFPretrainedConfigVariable) and tx.export:
            if name_var.is_python_constant() and isinstance(
                val, variables.ConstantVariable
            ):
                setattr(
                    obj.obj, name_var.as_python_constant(), val.as_python_constant()
                )
                return ConstantVariable(None)

    def call_delattr(self, tx, obj: VariableTracker, name_var: VariableTracker):
        return self.call_setattr(tx, obj, name_var, variables.DeletedVariable())

    def call_type(self, tx, obj: VariableTracker):
        from .builder import SourcelessBuilder, VariableBuilder

        try:
            py_type = obj.python_type()
        except NotImplementedError as error:
            raise UserError(
                UserErrorType.INVALID_INPUT,
                str(error),
                case_name="unknown_python_type",
            ) from None

        if obj.source is None:
            return SourcelessBuilder()(tx, py_type)
        else:
            return VariableBuilder(tx, TypeSource(obj.source))(py_type)

    def call_reversed(self, tx, obj: VariableTracker):
        if obj.has_unpack_var_sequence(tx):
            items = list(reversed(obj.unpack_var_sequence(tx)))
            return variables.TupleVariable(items)

    def call_sorted(self, tx, obj: VariableTracker, **kwargs):
        if (
            obj.has_unpack_var_sequence(tx)
            and not isinstance(obj, variables.TensorVariable)
            and all(x.is_python_constant() for x in obj.unpack_var_sequence(tx))
        ):
            function = kwargs.pop("key", None)
            reverse = kwargs.pop(
                "reverse", ConstantVariable.create(False)
            ).as_python_constant()
            assert len(kwargs) == 0
            if function:
                items = sorted(
                    obj.unpack_var_sequence(tx),
                    key=lambda x: function.call_function(
                        tx, [x], {}
                    ).as_python_constant(),
                    reverse=reverse,
                )
            else:
                items = sorted(
                    obj.unpack_var_sequence(tx),
                    key=lambda x: x.as_python_constant(),
                    reverse=reverse,
                )
            return variables.ListVariable(items)

    def call_chain(self, tx, *args):
        if all(obj.has_unpack_var_sequence(tx) for obj in args):
            items = []
            for obj in args:
                items.extend(obj.unpack_var_sequence(tx))
            return variables.TupleVariable(items)

    def call_islice(self, tx, iterable, *args):
        if iterable.has_unpack_var_sequence(tx) and all(
            x.is_python_constant() for x in args
        ):
            const_args = [x.as_python_constant() for x in args]
            items = iterable.unpack_var_sequence(tx)
            items = list(itertools.islice(items, *const_args))
            return variables.TupleVariable(items)

    # neg is a constant fold function, so we only get here if constant fold is not valid
    def call_neg(self, tx, a):
        if isinstance(a, SymNodeVariable):
            return SymNodeVariable.create(
                tx,
                (operator.neg)(a.as_proxy()),
                sym_num=None,
            )
        # None no-ops this handler and lets the driving function proceed
        return None

    def call_id(self, tx, *args):
        if len(args) > 0 and isinstance(args[0], variables.NNModuleVariable):
            nn_mod_variable = args[0]
            mod = tx.output.get_submodule(nn_mod_variable.module_key)
            return variables.ConstantVariable.create(id(mod))
        else:
            unimplemented(f"call_id with args {args}")

    def _comparison(self, tx, left, right):
        """
        Used to implement comparison operators for different types.
        For example, list1 < list2 is implemented differently from tensor1 < tensor2
        """
        from . import (
            BaseListVariable,
            ConstantVariable,
            NNModuleVariable,
            TensorVariable,
            UserDefinedObjectVariable,
            UserFunctionVariable,
        )
        from .lists import SizeVariable
        from .tensor import (
            supported_const_comparison_ops,
            supported_tensor_comparison_ops,
        )

        op = self.fn

        def _unimplemented():
            unimplemented(f"comparison {typestr(left)} {op} {typestr(right)}")

        if (
            all(
                isinstance(x, (NNModuleVariable, ConstantVariable))
                for x in [left, right]
            )
            and op in supported_const_comparison_ops.values()
        ):
            left = (
                tx.output.get_submodule(left.module_key)
                if isinstance(left, NNModuleVariable)
                else left.as_python_constant()
            )
            right = (
                tx.output.get_submodule(right.module_key)
                if isinstance(right, NNModuleVariable)
                else right.as_python_constant()
            )
            return ConstantVariable.create(op(left, right))

        if isinstance(left, UserFunctionVariable):
            if op not in supported_const_comparison_ops.values():
                _unimplemented()
            if not isinstance(right, UserFunctionVariable):
                _unimplemented()
            return ConstantVariable.create(op(left.fn, right.fn))

        # Note, we have a rare BaseListVariable subtype mismatch with valid comparison
        # x = torch.randn([3, 3])
        # x.size() == (3, 3) # True
        # (3, 3) == x.size() # True
        if isinstance(left, (SizeVariable, TupleVariable)) and isinstance(
            right, (TupleVariable, SizeVariable)
        ):
            return BaseListVariable.list_compare(tx, op, left, right)

        if isinstance(left, BaseListVariable):
            if not type(left) == type(right):  # Mismatch in BaseListVariable subclasses
                _unimplemented()
            return BaseListVariable.list_compare(tx, op, left, right)

        if isinstance(left, SetVariable):
            if not type(left) == type(right):  # Mismatch in BaseListVariable subclasses
                _unimplemented()
            return ConstantVariable.create(
                op(left._underlying_items, right._underlying_items)
            )

        if isinstance(left, TensorVariable) or isinstance(right, TensorVariable):
            from .builder import wrap_fx_proxy_cls

            if op is operator.is_ and isinstance(right, TensorVariable):
                return ConstantVariable.create(
                    id(extract_fake_example_value(left.as_proxy().node))
                    == id(extract_fake_example_value(right.as_proxy().node))
                )

            if op not in supported_tensor_comparison_ops.values():
                _unimplemented()
            if (
                isinstance(left, TensorVariable)
                and isinstance(right, TensorVariable)
                and (left.size and right.size) is not None
                and left.size != right.size
            ):
                try:
                    torch.broadcast_shapes(left.size, right.size)
                except RuntimeError:
                    # not broadcastable, can't be compared
                    _unimplemented()
            tensor_cls = left if isinstance(left, TensorVariable) else right
            return wrap_fx_proxy_cls(
                type(tensor_cls),  # handle Ndarrays and Tensors
                tx,
                proxy,
            )

        if isinstance(left, SymNodeVariable) or isinstance(right, SymNodeVariable):
            if op not in supported_tensor_comparison_ops.values():
                _unimplemented()

            proxy = tx.output.create_proxy(
                "call_function", op, (left.as_proxy(), right.as_proxy()), {}
            )
            return SymNodeVariable.create(
                tx,
                proxy,
                sym_num=None,
            )

        if isinstance(left, UserDefinedObjectVariable) and isinstance(
            right, UserDefinedObjectVariable
        ):
            return ConstantVariable.create(op(left.value, right.value))

        if (
            (isinstance(left, StreamVariable) and isinstance(right, StreamVariable))
            or (isinstance(left, EventVariable) and isinstance(right, EventVariable))
        ) and op is operator.eq:
            return ConstantVariable(op(left.value, right.value))

        if op.__name__ == "is_":
            # If the two objects are of different type, we can safely return False
            if type(left) is not type(right):
                return ConstantVariable.create(False)

<<<<<<< HEAD
        _unimplemented()

    # and_ is a constant fold function, so we only get here if constant fold is not valid
=======
>>>>>>> dbb96ef3
    def call_and_(self, tx, a, b):
        if isinstance(a, (SymNodeVariable, ConstantVariable)) and isinstance(
            b, (SymNodeVariable, ConstantVariable)
        ):
            return SymNodeVariable.create(
                tx,
                tx.output.create_proxy(
                    "call_function", operator.and_, *proxy_args_kwargs([a, b], {})
                ),
                sym_num=None,
            )
        # None no-ops this handler and lets the driving function proceed
        return None

    # or_ is a constant fold function, so we only get here if constant fold is not valid
    def call_or_(self, tx, a, b):
        if isinstance(a, (SymNodeVariable, ConstantVariable)) and isinstance(
            b, (SymNodeVariable, ConstantVariable)
        ):
            return SymNodeVariable.create(
                tx,
                tx.output.create_proxy(
                    "call_function", operator.or_, *proxy_args_kwargs([a, b], {})
                ),
                sym_num=None,
            )
        # None no-ops this handler and lets the driving function proceed
        return None

    def call_not_(self, tx, a):
        if isinstance(a, SymNodeVariable):
            return SymNodeVariable.create(
                tx,
                tx.output.create_proxy(
                    "call_function", operator.not_, *proxy_args_kwargs([a], {})
                ),
                sym_num=None,
            )

        if isinstance(a, ListVariable):
            return ConstantVariable.create(len(a.items) == 0)

        return None

    call_eq = _comparison
    call_gt = _comparison
    call_lt = _comparison
    call_ge = _comparison
    call_le = _comparison
    call_ne = _comparison
    call_is_ = _comparison
    call_is_not = _comparison

    def call_all(self, tx, *args, **kwargs):
        from .builder import SourcelessBuilder

        return tx.inline_user_function_return(
            SourcelessBuilder()(tx, polyfill.all), args, kwargs
        )<|MERGE_RESOLUTION|>--- conflicted
+++ resolved
@@ -1474,13 +1474,10 @@
             if type(left) is not type(right):
                 return ConstantVariable.create(False)
 
-<<<<<<< HEAD
-        _unimplemented()
-
-    # and_ is a constant fold function, so we only get here if constant fold is not valid
-=======
->>>>>>> dbb96ef3
     def call_and_(self, tx, a, b):
+        # Rely on constant_handler
+        if isinstance(a, ConstantVariable) and isinstance(b, ConstantVariable):
+            return None
         if isinstance(a, (SymNodeVariable, ConstantVariable)) and isinstance(
             b, (SymNodeVariable, ConstantVariable)
         ):
@@ -1494,8 +1491,10 @@
         # None no-ops this handler and lets the driving function proceed
         return None
 
-    # or_ is a constant fold function, so we only get here if constant fold is not valid
     def call_or_(self, tx, a, b):
+        # Rely on constant_handler
+        if isinstance(a, ConstantVariable) and isinstance(b, ConstantVariable):
+            return None
         if isinstance(a, (SymNodeVariable, ConstantVariable)) and isinstance(
             b, (SymNodeVariable, ConstantVariable)
         ):
