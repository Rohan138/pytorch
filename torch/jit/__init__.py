import warnings

from contextlib import contextmanager
from typing import Any, Iterator

import torch._C

# These are imported so users can access them from the `torch.jit` module
from torch._jit_internal import (
    _Await,
    _drop,
    _IgnoreContextManager,
    _isinstance,
    _overload,
    _overload_method,
    export,
    Final,
    Future,
    ignore,
    is_scripting,
    unused,
)
from torch.jit._async import fork, wait
from torch.jit._await import _awaitable, _awaitable_nowait, _awaitable_wait
from torch.jit._decomposition_utils import _register_decomposition
from torch.jit._freeze import freeze, optimize_for_inference, run_frozen_optimizations
from torch.jit._fuser import (
    fuser,
    last_executed_optimized_graph,
    optimized_execution,
    set_fusion_strategy,
)
from torch.jit._ir_utils import _InsertPoint
from torch.jit._script import (
    _ScriptProfile,
    _unwrap_optional,
    Attribute,
    CompilationUnit,
    interface,
    RecursiveScriptClass,
    RecursiveScriptModule,
    script,
    script_method,
    ScriptFunction,
    ScriptModule,
    ScriptWarning,
)
from torch.jit._serialization import (
    jit_module_from_flatbuffer,
    load,
    save,
    save_jit_module_to_flatbuffer,
)
from torch.jit._trace import (
    _flatten,
    _get_trace_graph,
    _script_if_tracing,
    _unique_state_dict,
    is_tracing,
    ONNXTracedModule,
    TopLevelTracedModule,
    trace,
    trace_module,
    TracedModule,
    TracerWarning,
    TracingCheckError,
)

from torch.utils import set_module

__all__ = [
    "Attribute",
    "CompilationUnit",
    "Error",
    "Future",
    "ScriptFunction",
    "ScriptModule",
    "annotate",
    "enable_onednn_fusion",
    "export_opnames",
    "fork",
    "freeze",
    "ignore",
    "isinstance",
    "load",
    "onednn_fusion_enabled",
    "optimize_for_inference",
    "save",
    "script",
    "script_if_tracing",
    "set_fusion_strategy",
    "strict_fusion",
    "trace",
    "trace_module",
    "unused",
    "wait",
]

# For backwards compatibility
_fork = fork
_wait = wait
_set_fusion_strategy = set_fusion_strategy


def export_opnames(m):
    r"""
    Generates new bytecode for a Script module and returns what the op list
    would be for a Script Module based off the current code base. If you
    have a LiteScriptModule and want to get the currently present
    list of ops call _export_operator_list instead.
    """
    return torch._C._export_opnames(m._c)


# torch.jit.Error
Error = torch._C.JITException
set_module(Error, "torch.jit")
# This is not perfect but works in common cases
Error.__name__ = "Error"
Error.__qualname__ = "Error"


# for use in python if using annotate
def annotate(the_type, the_value):
    """
    This method is a pass-through function that returns `the_value`, used to hint TorchScript
    compiler the type of `the_value`. It is a no-op when running outside of TorchScript.

    Though TorchScript can infer correct type for most Python expressions, there are some cases where
    type inference can be wrong, including:

    - Empty containers like `[]` and `{}`, which TorchScript assumes to be container of `Tensor`
    - Optional types like `Optional[T]` but assigned a valid value of type `T`, TorchScript would assume
      it is type `T` rather than `Optional[T]`

    Note that `annotate()` does not help in `__init__` method of `torch.nn.Module` subclasses because it
    is executed in eager mode. To annotate types of `torch.nn.Module` attributes,
    use :meth:`~torch.jit.Annotate` instead.

    Example:

    .. testcode::

        import torch
        from typing import Dict

        @torch.jit.script
        def fn():
            # Telling TorchScript that this empty dictionary is a (str -> int) dictionary
            # instead of default dictionary type of (str -> Tensor).
            d = torch.jit.annotate(Dict[str, int], {})

            # Without `torch.jit.annotate` above, following statement would fail because of
            # type mismatch.
            d["name"] = 20

    .. testcleanup::

        del fn

    Args:
        the_type: Python type that should be passed to TorchScript compiler as type hint for `the_value`
        the_value: Value or expression to hint type for.

    Returns:
        `the_value` is passed back as return value.
    """
    return the_value


def script_if_tracing(fn):
    """
    Compiles ``fn`` when it is first called during tracing. ``torch.jit.script``
    has a non-negligible start up time when it is first called due to
    lazy-initializations of many compiler builtins. Therefore you should not use
    it in library code. However, you may want to have parts of your library work
    in tracing even if they use control flow. In these cases, you should use
    ``@torch.jit.script_if_tracing`` to substitute for
    ``torch.jit.script``.

    Args:
        fn: A function to compile.

    Returns:
        If called during tracing, a :class:`ScriptFunction` created by `torch.jit.script` is returned.
        Otherwise, the original function `fn` is returned.
    """

    return _script_if_tracing(fn)


# for torch.jit.isinstance
def isinstance(obj, target_type):
    """
    This function provides for container type refinement in TorchScript. It can refine
    parameterized containers of the List, Dict, Tuple, and Optional types. E.g. ``List[str]``,
    ``Dict[str, List[torch.Tensor]]``, ``Optional[Tuple[int,str,int]]``. It can also
    refine basic types such as bools and ints that are available in TorchScript.

    Args:
        obj: object to refine the type of
        target_type: type to try to refine obj to
    Returns:
        ``bool``: True if obj was successfully refined to the type of target_type,
            False otherwise with no new type refinement


    Example (using ``torch.jit.isinstance`` for type refinement):
    .. testcode::

        import torch
        from typing import Any, Dict, List

        class MyModule(torch.nn.Module):
            def __init__(self):
                super().__init__()

            def forward(self, input: Any): # note the Any type
                if torch.jit.isinstance(input, List[torch.Tensor]):
                    for t in input:
                        y = t.clamp(0, 0.5)
                elif torch.jit.isinstance(input, Dict[str, str]):
                    for val in input.values():
                        print(val)

        m = torch.jit.script(MyModule())
        x = [torch.rand(3,3), torch.rand(4,3)]
        m(x)
        y = {"key1":"val1","key2":"val2"}
        m(y)
    """
    return _isinstance(obj, target_type)


class strict_fusion:
    """
    This class errors if not all nodes have been fused in
    inference, or symbolically differentiated in training.

    Example:

    Forcing fusion of additions.

    .. code-block:: python

        @torch.jit.script
        def foo(x):
            with torch.jit.strict_fusion():
                return x + x + x

    """

    def __init__(self):
        if not torch._jit_internal.is_scripting():
<<<<<<< HEAD
            warnings.warn("Only works in script mode", stacklevel=2)
=======
            warnings.warn("Only works in script mode", stacklevel=TO_BE_DETERMINED)
>>>>>>> fff02e67
        pass

    def __enter__(self):
        pass

    def __exit__(self, type: Any, value: Any, tb: Any) -> None:
        pass


# Context manager for globally hiding source ranges when printing graphs.
# Note that these functions are exposed to Python as static members of the
# Graph class, so mypy checks need to be skipped.
@contextmanager
def _hide_source_ranges() -> Iterator[None]:
    old_enable_source_ranges = torch._C.Graph.global_print_source_ranges  # type: ignore[attr-defined]
    try:
        torch._C.Graph.set_global_print_source_ranges(False)  # type: ignore[attr-defined]
        yield
    finally:
        torch._C.Graph.set_global_print_source_ranges(old_enable_source_ranges)  # type: ignore[attr-defined]


def enable_onednn_fusion(enabled: bool):
    """
    Enables or disables onednn JIT fusion based on the parameter `enabled`.
    """

    torch._C._jit_set_llga_enabled(enabled)


def onednn_fusion_enabled():
    """
    Returns whether onednn JIT fusion is enabled
    """
    return torch._C._jit_llga_enabled()


del Any

if not torch._C._jit_init():
    raise RuntimeError("JIT initialization failed")<|MERGE_RESOLUTION|>--- conflicted
+++ resolved
@@ -252,11 +252,7 @@
 
     def __init__(self):
         if not torch._jit_internal.is_scripting():
-<<<<<<< HEAD
-            warnings.warn("Only works in script mode", stacklevel=2)
-=======
             warnings.warn("Only works in script mode", stacklevel=TO_BE_DETERMINED)
->>>>>>> fff02e67
         pass
 
     def __enter__(self):
