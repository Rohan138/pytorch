--- conflicted
+++ resolved
@@ -169,11 +169,7 @@
                 f"Replacing the existing function with new function. This is unexpected. "
                 f"Please report it on {_constants.PYTORCH_GITHUB_ISSUES_URL}.",
                 errors.OnnxExporterWarning,
-<<<<<<< HEAD
-                stacklevel=2,
-=======
                 stacklevel=TO_BE_DETERMINED,
->>>>>>> fff02e67
             )
         self._functions.set_base(opset, func)
 
@@ -195,11 +191,7 @@
         if not self._functions.overridden(opset):
             warnings.warn(
                 f"No custom function registered for '{self._name}' opset {opset}",
-<<<<<<< HEAD
-                stacklevel=2,
-=======
                 stacklevel=TO_BE_DETERMINED,
->>>>>>> fff02e67
             )
             return
         self._functions.remove_override(opset)
