--- conflicted
+++ resolved
@@ -1132,25 +1132,9 @@
   // Insert subtyping refinements
   void insertRefinements(const SourceRange& loc, const RefinementSet& ref) {
     for (const Refinement& r : ref.activeRefinements()) {
-<<<<<<< HEAD
-      switch (r.kind()) {
-        case RefinementKind::OPTIONAL_NONE: {
-          Value* none = graph->insertConstant(IValue(), loc);
-          environment_stack->setVar(loc, r.identifier(), none);
-        } break;
-        case RefinementKind::OPTIONAL_PRESENT: {
-          Value* v = environment_stack->getVar(r.identifier(), loc);
-          Value* output = graph->insert(prim::unchecked_unwrap_optional, {v});
-          environment_stack->setVar(loc, r.identifier(), output);
-        } break;
-        case RefinementKind::IS_INSTANCE:
-          break; // AT_ERROR("NYI: IS_INSTANCE refinement");
-      }
-=======
       Value* v = environment_stack->getVar(r.identifier(), loc);
       Value* output = graph->insert(prim::unchecked_unwrap_optional, {v});
       environment_stack->setVar(loc, r.identifier(), output);
->>>>>>> aa606293
     }
   }
 
@@ -1474,7 +1458,7 @@
           return true;
         }
         if (auto op = actual_type->cast<OptionalType>()) {
-          return op->kind() == kind;
+          return op->getElementType()->kind() == kind;
         }
         return false;
       }
@@ -1502,7 +1486,7 @@
     if (gathered.types.size() == 1 && obj.kind() == TK_VAR) {
       std::string ident = Var(obj).name().name();
       Refinement isinstance(
-          std::move(ident), RefinementKind::IS_INSTANCE, gathered.types.at(0));
+          std::move(ident), gathered.types.at(0));
       refinement = RefinementSet({isinstance}, {});
     }
 
