import collections
import dataclasses
import itertools
import logging
import warnings
import pprint
from contextlib import contextmanager, nullcontext
from dataclasses import dataclass
from enum import Enum
from functools import partial, wraps
from typing import Any, Callable, Dict, List, Optional, Set, Tuple, Union, NewType
from unittest.mock import patch

from functorch import make_fx

import torch
import torch.fx.traceback as fx_traceback
import torch.nn as nn
import torch.utils._pytree as pytree
import torch.utils.dlpack
from torch import Tensor
from torch._subclasses.meta_utils import safe_is_leaf
from torch._dispatch.python import enable_python_dispatcher
from torch._dynamo import compiled_autograd
from torch._dynamo.utils import dynamo_timed, lazy_format_graph_code, preserve_rng_state
from torch._guards import detect_fake_mode, tracing
from torch._prims_common import CUDARngStateHelper
from torch._logging import getArtifactLogger
from torch._subclasses import FakeTensor, FakeTensorMode
from torch.fx import immutable_collections, Interpreter
from torch.fx.experimental.proxy_tensor import is_sym_node, py_sym_types
from torch.fx.experimental.symbolic_shapes import ShapeEnv, is_concrete_int, fx_placeholder_vals
from torch.multiprocessing.reductions import StorageWeakRef
from torch.nn.utils import stateless
from torch._decomp.decompositions_for_rng import PhiloxStateTracker, rng_decompositions
from . import config
from .partitioners import default_partition
from torch._guards import TracingContext, DuplicateInputs, Source

log = logging.getLogger(__name__)
aot_joint_log = getArtifactLogger(__name__, "aot_joint_graph")
aot_graphs_log = getArtifactLogger(__name__, "aot_graphs")

MutationType = Enum(
    "MutationType", ("none", "metadata_only", "data", "data_and_metadata")
)
OutputType = Enum(
    "OutputType", (
        # output is not an alias
        "non_alias",
        # output aliases an input
        "alias_of_input",
        # output **is** an input tensor
        "is_input",
        # output has a ._base tensor, which is a graph intermediate.
        # We need to return its ._base as a graph output,
        # so its requires_grad info is populated correctly.
        # Instructs the runtime code to regenerate the current output
        # from a base tensor, graph_intermediates[base_idx]
        "alias_of_intermediate_save_as_output",
        # Same as above; but we don't need to explicitly add its ._base
        # as a graph output, because it already **is** a graph output.
        "alias_of_intermediate",
        # Same as above; but the output's ._base is **already** a user output.
        # Instructs the runtime code to regenerate the current output from
        # a base tensor, user_outputs[base_idx]
        "alias_of_intermediate_base_is_user_output",
        # See Note [Intermediate Bases Optimization]
        "unsafe_view_alias",
        # output is an alias, but has a custom autograd.Function backward.
        # In this case, we don't want to do view-replay, since we won't be able to replay the custom function.
        # Instead, we'll treat this output "normally", and trace its backward into the graph.
        "custom_function_view",
    )
)

pytree._register_pytree_node(
    immutable_collections.immutable_list,
    lambda x: (list(x), None),
    lambda x, c: immutable_collections.immutable_list(x),
)
pytree._register_pytree_node(
    immutable_collections.immutable_dict,
    lambda x: (list(x.values()), list(x.keys())),
    lambda x, c: immutable_collections.immutable_dict(
        dict(zip(c, x))
    ),
)

def partial_asdict(obj: Any) -> Any:
    if dataclasses.is_dataclass(obj):
        return {field.name: getattr(obj, field.name) for field in dataclasses.fields(obj)}
    elif isinstance(obj, (list, tuple)):
        return obj.__class__([partial_asdict(item) for item in obj])
    elif isinstance(obj, dict):
        return {k: partial_asdict(v) for k, v in obj.items()}
    else:
        return obj

aten = torch.ops.aten

# This global counter increments every time we compile a graph with
# AOTAutograd.  You can use this to correlate runtime error messages
# with compile time (e.g., if you get an error at runtime saying
# compiled graph 3 failed, you can set a breakpoint at compile time
# for this graph number to investigate further at compile time.)
#
# NB: this is different from get_aot_compilation_context, which tracks
# each underlying graph that is compiled.  In contrast, AOT_COUNTER
# corresponds to top-level invocations of aot_module/aot_function;
# one counter is allocated per entire compiled block (but this block
# may involve compiling multiple subgraphs; e.g., for forwards/backwards)
AOT_COUNTER = itertools.count()

KNOWN_TYPES = tuple(
    [torch.Tensor, int, str, float, bool, type(None)] + list(py_sym_types)
)

# Set up hooks so that during backward the fx's stack_trace is properly set
callback_set = False

def setup_stacktrace_preservation_hooks(roots: List):
    def iter_graph(roots):
        if not roots:
            return
        seen = set()
        q = collections.deque()
        for node in roots:
            if node is not None:
                seen.add(node)
                q.append(node)

        while q:
            node = q.popleft()
            for fn, _idx in node.next_functions:
                if fn in seen or fn is None:
                    continue
                seen.add(fn)
                q.append(fn)

            yield node

    def get_callback(saved_stack_):
        def callback():
            global callback_set
            fx_traceback.set_stack_trace(saved_stack_)
            callback_set = False

        return callback

    def get_prehook(stack_, seq_nr):
        def prehook(grad_output):
            global callback_set

            if not callback_set:
                torch.autograd.variable.Variable._execution_engine.queue_callback(
                    get_callback(fx_traceback.format_stack())
                )
                callback_set = True

            fx_traceback.set_stack_trace(stack_)
            fx_traceback.set_seq_nr(seq_nr, bwd=True)

        return prehook

    def get_posthook(special_stack_, seq_nr):
        def posthook(grad_input, grad_output):
            fx_traceback.set_stack_trace(special_stack_)
            fx_traceback.set_seq_nr(-1, bwd=True)

        return posthook

    for node in iter_graph(roots):
        forward_node_stack = node.metadata.get("traceback_", [])
        node.register_prehook(get_prehook(forward_node_stack,
                              node._sequence_nr()))

        special_stack = forward_node_stack.copy()
        special_stack.append(
            "Gradient addition node due to multiple use of tensor around:"
        )
        node.register_hook(get_posthook(special_stack, node._sequence_nr()))


# ~~~~~~~~~~~~~~~~~~~~~~~~~~~~~~~~~~~~~~~~~~~~~~~~~~~~~~~~~~~~~~~~~~~~~~~~~~~~~~~~~~~~~~~~~~~~~~~~~~~~~~~~~~~~~~~~~~~~~
# ~~~~~~~~~~~~~~~~~~~~~~~~~~~~~~~~~~~~~~~~~~~~~~~~~~~~~~~~~~~~~~~~~~~~~~~~~~~~~~~~~~~~~~~~~~~~~~~~~~~~~~~~~~~~~~~~~~~~~
#
# AOT Autograd contains a pretty non-trivial amount of logic to handle edge cases around aliasing and mutation
# that are external to the graph (they show up as side effects in some way when you run the graph).
#
# Take a look at `test_aotdispatch.py TestAOTAutograd.test_input_mutation*` tests for some examples functions
# and what they're compiled graphs looks like.
# Below is a very long comment detailing several edge cases, and showing how AOT Autograd handles them.
#
# Note [AOT Autograd: input data mutations]
#
# If we compile a function that mutates inputs, then those input mutations are real side effects
# that a user expects to see after running the compiled graph.
# However, the graph that we want to send to a backend needs to be *entirely* functional.
# The way we reconcile this difference is that we remove the mutations completely from the graph that we compile
# but we update the graph to return (updated_inputs, user_outputs).
# In the epilogue that runs after the compiled graph is executed, we copy the updated inputs back to the originals.
#
# Example: original user code:
# def f(x):
#     x.mul_(2)
#     out = x.mul(3)
#     return out
#
# After AOT Autograd compiles, we end up with a:
# (a) compiled graph
# (b) autograd.Function.forward() method, that executes the compiled graph
# (c) wrapper function, that calls the autograd.Function.forward() and performs the epilogue
#
# The output of (a, b, c) are all written below.
#
# def compiled_forward_graph(x):
#     x_updated = x.mul(2)
#     out = x_updated.mul(3)
#     return x_updated, out
#
# # x_updated gets a gradient in the compiled backward
# def compiled_backward_graph(grad_x_updated, grad_out):
#     grad_x = ...
#     return grad_x
#
# def autograd.Function.forward(x):
#     x_updated, out = compiled_forward_graph(x)
#     return x_updated, out
#
# def compiled_wrapper(x):
#     x_updated, out = autograd.Function.apply(x)
#     x.copy_(x_updated)
#     return out
#
# Another important thing to note is that updated inputs (due to data mutations) *do* participate
# in the compiled backward graph! Since the compiled forward graph gets N extra outputs
# (due to updated inputs showing up as graph outputs),
# The compiled backward gets an additional N inputs.
# That way, during the x.copy_(x_updated) bit in the epilogue, gradients will flow from the updated input
# back to the original input.


# Note [AOT Autograd: input metadata mutations]
#
# For the same reason as input mutations, we also don't put input metadata mutations in the graph.
# Instead, we return the updated version of the input (a view), and mutate the input's metadata outside of the graph
#
# Example: original user code:
# def f(x):
#     x.t_()
#     out = x.mul(3)
#     return out
#
# AOT Autograd output (compiled graph, autograd.Function.forward(), wrapper function):
# def compiled_forward_graph(x):
#     x_updated = x.t()
#     out = x_updated.mul(3)
#     return x_updated, out
#
# # x_updated does *not* get a gradient in the compiled backward
# def compiled_backward_graph(grad_out):
#     grad_x = ...
#     return grad_x
#
# def autograd.Function.forward(x):
#     x_updated, out = compiled_forward_graph(x)
#     return x_updated, out
#
# def compiled_wrapper(x):
#     x_updated, out = autograd.Function.apply(x)
#     x.as_strided_(x_updated)
#     return out


# Note [AOT Autograd: outputs aliasing inputs or intermediates!]
#
# AOT Autograd needs special handling for outputs that alias graph inputs or intermediates!
# Why?
# (1) autograd.Function.forward() has a limitation, where views that returned in the forward cannot later be mutated.
# (2) views don't need to be compiled in the graph anyway - it's cheap to generate them outside of the compiled graph,
#     in an epilogue.
# For outputs that alias inputs, we do the following:
# (a) *still* return the aliased output as a graph output
# (b) In the AOT Autograd wrapper/epilogue, we don't return that aliased output. Instead, we use it to regenerate the output.
#
# For outputs that alias *intermediates*, we do the following:
# (a) Return the output in the compiled forward, **and** return it's ._base (a graph intermediates) as an output in the forward
# (b) Use (output, graph_intermediate) to regenerate the alias, and return that to the user (instead of the compiled fw output).
# You might wonder why we return the aliased output directly in the graph (and making the graph compute it),
# only to not return it and instead generate a fresh alias off of the intermediate,
# instead of (say) just storing metadata about the size/stride of the output somewhere to generate the alias. There are two reasons:
# (1) Getting the actual alias tensor allows us to use view-replay to generate the alias, instead of an as_strided() call
# (2) Inductor (and other backends) are free to change the memory format of graph outputs, if it results in better performance.
#     This can result in problems if a user later tries to .view() that output expecting it to have one set of strides,
#     when it has a different set of strides.
#     By including the view op directly in the graph, inductor takes that into account when deciding what memory format
#     the graph intermediate should be.
#
# Another important thing to note is how our traced backward() graph handles aliases.
# (this applies to outputs aliasing inputs, outputs aliasing intermediates,
#  *and* updated inputs returned in the compiled forward due to metadata-only mutations).
# Any outputs that alias (either inputs or intermediates) do NOT participate in the compiled backward graph
# It would be wasteful to include them in the compiled backward(), because we regenerate them eagerly
# at the end of the forward.
#
# Example: original user code:
# def f(x):
#     out1 = x.t()
#     intermediate = x.mul(2)
#     out2 = intermediate.view(-1)
#     return out1, out2
#
# AOT Autograd output (compiled graph, autograd.Function.forward(), wrapper function):
# def compiled_forward_graph(x):
#     out1 = x.t()
#     intermediate = x.mul(2)
#     out2 = intermediate.view(-1)
#     # the compiled graph also returns the intermediate
#     return out1, out2, intermediate
#
# # intermediate gets a gradient in the compiled backward.
# # both output aliases (out1 and out2) do not.
# def compiled_backward_graph(grad_intermediate):
#     grad_x = ...
#     return grad_x
#
# def autograd.Function.forward(x):
#     out1, out2, intermediate = compiled_forward_graph(x)
#     return out1, out2, intermediate
#
# def compiled_wrapper(x):
#     out1, out2, intermediate = autograd.Function.apply(x)
#     # regenerate out1 from the input
#     out1_regenerated = out1._view_func(x)
#     # regenerate out1 from the intermediate
#     out2_regenerated = out2._view_func(intermediate)
#     return out1_regenerated, out2_regenerated


# Note [AOT Autograd: mutations to inputs that alias other inputs]
#
# Another edge case that is (only partially) handled today is when an input is mutated, but itself aliases another input.
# AOT Autograd needs to **ensure** that functionalization knows that the two inputs are aliased to each other.
# That way, when the aliased input is accessed later in the graph, functionalization knows to "update" the alias
# given the mutation that occurred.
#
# This is handled by updating the calling convention: we create a "synthetic base" that becomes a new input
# in the compiled function, and we regenerate the original (aliased) inputs directly off of the base
# inside of the compiled function.
#
# This logic is fully encapsulated in aot_wrapper_synthetic_base()
#
# Example: original user code:
# def f(x, x_view):
#     x.mul_(2)
#     out = x * x_view
#     return out
# f(x, x.view(-1))
#
# AOT Autograd output (compiled graph, autograd.Function.forward(), wrapper function):
# def compiled_forward_graph(base)
#     x = generate_x(base)
#     x_view = generate_x_view(base)
#     x_updated = x.mul(2)
#     x_view_updated = x_updated.view(-1)
#     out = x_updated * x_view_udpated
#     return x_updated, out
#
# # The calling convention change from (aliases) -> (base) happens
# # *outside* of the autograd.Function.forward().
# # That means the forward() only has 1 input (base),
# # and the backward() only has 1 output (grad_base)
# def compiled_backward_graph(grad_out):
#     grad_base = ...
#     return grad_base
#
# def autograd.Function.forward(base):
#     x_updated, out = compiled_forward_graph(base)
#     return x_updated, out
#
# # The compiled wrapper is where we create synthetic bases.
# # The info on which inputs are mutated is also tracked *before* synthetic base creation.
# def compiled_wrapper(x, x_view):
#     base = merge_view_inputs(x, x_view)
#     x_updated, out = autograd.Function.apply(base)
#     # x and x_view are aliased in eager mode, so this mutation to x will automatically affect x_view.
#     x.copy_(x_updated)
#     return out
#
# ~~~~~~~~~~~~~~~~~~~~~~~~~~~~~~~~~~~~~~~~~~~~~~~~~~~~~~~~~~~~~~~~~~~~~~~~~~~~~~~~~~~~~~~~~~~~~~~~~~~~~~~~~~~~~~~~~~~~~
# ~~~~~~~~~~~~~~~~~~~~~~~~~~~~~~~~~~~~~~~~~~~~~~~~~~~~~~~~~~~~~~~~~~~~~~~~~~~~~~~~~~~~~~~~~~~~~~~~~~~~~~~~~~~~~~~~~~~~~


# This class stores info about every user output.
@dataclass(frozen=True)
class OutputAliasInfo:
    # Tells us if this output is:
    # (1) a regular (non-aliased) output
    # (2) an alias of a forward input
    # (3) **is** a forward input (special case of "alias_of_input")
    # (4) an alias of an intermediate (aka an alias of an output of the inner traced forward)
    # (5) an alias of an intermediate, that explicitly requires returning the intermediate
    #     as a graph output
    # (6) an alias of an intermediate, where that intermediate is also a user output
    output_type: OutputType
    # The raw type of the output (torch.Tensor, SymInt, etc)
    raw_type: type
    # If (1) above, then
    # - base_idx is None
    # If (2) or (3) above, then
    # - Tells us that the base of this alias is user_fwd_input[base_idx]
    #   (This is an index into the inputs *before* we make synthetic bases)
    # If (4) or (5) above, then
    # - Tells us that the base of this alias is output_graph_intermediates[base_idx]
    #   here, this refers to the index of the *direct* traced
    # If (6) above, then:
    # - Tells us that the base of this alias is output_user_fwds[base_idx]
    #   here, this refers to the index of the *direct* traced
    base_idx: Optional[int]
    # If it is a Tensor, what the dynamic dims are (otherwise is None)
    dynamic_dims: Optional[Set[int]]


# This class tells us info about user inputs.
@dataclass(frozen=True)
class InputAliasInfo:
    is_leaf: bool
    mutates_data: bool
    mutates_metadata: bool


# This class encapsulates all aliasing + mutation info we need about the forward graph
# See a more detailed overview of the edge case handling at
# https://docs.google.com/document/d/19UoIh_SVrMy_b2Sx5ZaeOJttm6P0Qmyss2rdBuyfoic/edit
@dataclass(eq=False)
class ViewAndMutationMeta:
    # length = # user inputs
    # This gives us info about every input, and what sort of mutation happened to it (if any)
    input_info: List[InputAliasInfo]

    # length = # user outputs
    # This gives us info about every output (mostly around whether it aliases other tensors)
    output_info: List[OutputAliasInfo]

    # length = # mutated inps + # user outputs
    # For every output *and* mutated input returned from the forward,
    # tells us whether or not the output should require gradients or not
    requires_grad_info: List[bool]

    # length = the number of intermediate bases appended as outputs to the end of the forward graph.
    # Note: this is not necessarily the same thing as:
    #   len([x for x in output_info if x.output_type == OutputType.alias_of_intermediate])
    # Because outputs might share a ._base, or an output's ._base might itself be
    # another user output (in both cases, we won't redundantly append bases to the end of the graph)
    num_intermediate_bases: int

    # For inference only: instructs us to keep data-only input mutations directly in the graph
    keep_input_mutations: int

    # length = (# inputs w data mutations) + (# user outputs that are non_aliasing tensors)
    #        + (# intermediate bases)
    # These are the FakeTensor (or potential SymInt) outputs that we traced from our
    # metadata pass of the user's forward function.
    # Their only use today is to pass them as a best-guess for tangents when tracing the joint.
    # Stashing them as part of our "metadata" makes it simpler if we want to run our analysis
    # pass once, and re-use the output throughout AOTAutograd
    traced_tangents: List[Any]

    num_symints_saved_for_bw: Optional[int] = None

    def __post_init__(self):
        mutated_inp_indices = [
            i for i, m in enumerate(self.input_info) if m.mutates_metadata or m.mutates_data
        ]
        # pre-compute the indices of the inputs that are mutated.
        # When keep_input_mutations is set, we don't need to worry about our epilogue
        # handling data-only mutations, because we keep them directly in the graph.
        mutated_inp_runtime_indices = [
            i for i, m in enumerate(self.input_info) if m.mutates_metadata or (not self.keep_input_mutations and m.mutates_data)
        ]
        aliased_out_indices = [
            i
            for i, m in enumerate(self.output_info)
            if m.output_type not in [OutputType.non_alias, OutputType.unsafe_view_alias, OutputType.custom_function_view]
        ]
        unsafe_view_out_indices = [
            i for i, m in enumerate(self.output_info) if m.output_type is OutputType.unsafe_view_alias
        ]

        self.mutated_inp_indices = mutated_inp_indices
        # This is pre-computed in post_init for perf.
        # It contains the index of every element
        # of input_info that corresponds to a mutation (data or metadata or both)
        self.mutated_inp_runtime_indices = mutated_inp_runtime_indices
        # This is pre-computed for perf.
        # It contains the index of every element
        # of output_info that corresponds to an alias (either of an input or intermediate)
        self.aliased_out_indices = aliased_out_indices
        self.unsafe_view_out_indices = unsafe_view_out_indices
        self.num_outputs = len(self.output_info)
        self.num_outputs_non_aliased = len(
            [x for x in self.output_info
             if x.output_type in [OutputType.non_alias, OutputType.unsafe_view_alias, OutputType.custom_function_view]]
        )
        self.num_outputs_aliased_to_inputs = len(
            [
                x
                for x in self.output_info
                if x.output_type in [
                    OutputType.alias_of_input,
                    OutputType.is_input,
                ]
            ]
        )
        self.num_unsafe_view_outputs = len(self.unsafe_view_out_indices)
        self.num_outputs_aliased_to_intermediates = len(
            [
                x
                for x in self.output_info
                if x.output_type in [
                    OutputType.alias_of_intermediate,
                    OutputType.alias_of_intermediate_save_as_output,
                    OutputType.alias_of_intermediate_base_is_user_output,
                ]
            ]
        )
        self.num_outputs_aliased = (
            self.num_outputs_aliased_to_inputs + self.num_outputs_aliased_to_intermediates
        )
        self.num_mutated_data_inputs = len(
            [x for x in self.input_info if x.mutates_data]
        )
        self.num_mutated_metadata_inputs = len(
            [
                x
                for x in self.input_info
                if x.mutates_metadata
            ]
        )
        self.num_mutated_metadata_only_inputs = len(
            [
                x
                for x in self.input_info
                if not x.mutates_data and x.mutates_metadata
            ]
        )
        self.num_mutated_inputs = self.num_mutated_data_inputs + self.num_mutated_metadata_only_inputs
        self.dynamic_outputs = any(
            o.dynamic_dims for o in self.output_info
        )

        self.is_rng_op_functionalized = config.functionalize_rng_ops
        # All of the above metadata is collected by tracing the fw function.
        # However, extra outputs for rng offsets behave differently. Both fwd
        # and bwd graphs have their own outputs for the total consumed offsets.
        # Unlike mutated inputs, we don't have to worry about sending the right
        # set of tensors between fwd and bwd. Fwd and bwd offsets are
        # independent and simpler to handle. Therefore, we track them
        # separately.
        self.num_outputs_rng_offset = 1 if self.is_rng_op_functionalized else 0

        # Our forward() returns both (mutated_inputs, outputs, output_intermediate_bases, saved_tensors, saved_symints)
        self.num_forward_returns = self.num_mutated_inputs + self.num_outputs + self.num_intermediate_bases
        # In case of functionalization of rng ops, the fw_module returns one
        # additinal output for rng offset. This rng offset is used right
        # away to advance the rng state, and is not passed on to the raw
        # outputs. However, we need to know the exact boundary to identify
        # which tensors to be saved for the bwd graph.  num_forward captures
        # this information.
        self.num_forward = self.num_forward_returns + self.num_outputs_rng_offset

    @property
    def tensors_saved_for_backwards_slice(self):
        assert self.num_symints_saved_for_bw is not None
        if self.num_symints_saved_for_bw > 0:
            return slice(self.num_forward, -self.num_symints_saved_for_bw)
        else:
            return slice(self.num_forward, None)

    @property
    def symints_saved_for_backwards_slice(self):
        assert self.num_symints_saved_for_bw is not None
        if self.num_symints_saved_for_bw > 0:
            return slice(-self.num_symints_saved_for_bw, None)
        else:
            return slice(0, 0)  # empty slice

    def __eq__(self, other):
        if not isinstance(other, ViewAndMutationMeta):
            return NotImplemented
        return (self.input_info == other.input_info and
                self.output_info == other.output_info and
                self.requires_grad_info == other.requires_grad_info and
                self.num_intermediate_bases == other.num_intermediate_bases and
                self.keep_input_mutations == other.keep_input_mutations and
                self.is_rng_op_functionalized == other.is_rng_op_functionalized and
                self.num_outputs_rng_offset == other.num_outputs_rng_offset and
                len(self.traced_tangents) == len(other.traced_tangents) and
                all(x.shape == y.shape and x.dtype == y.dtype for x, y, in zip(self.traced_tangents, other.traced_tangents)))


# This class exists because:
# - the autograd.Function.forward() in aot autograd returns outputs that might alias inputs
# - we only care about the metadata on those aliases, so we can regenerate them.
#   We do not want them to participate in the autograd.Function.
# We do that by wrapping them in an opaque class, so the autograd.Function
# does not know to treat them as tensors.
@dataclass(frozen=True)
class TensorAlias:
    alias: torch.Tensor


def has_same_metadata(t1, t2):
    return (
        t1.size() == t2.size()
        and t1.stride() == t2.stride()
        and t1.storage_offset() == t2.storage_offset()
        and t1.storage_offset() == t2.storage_offset()
        and t1.is_conj() == t2.is_conj()
        and t1.is_neg() == t2.is_neg()
    )


def gen_alias_from_base(aliased_base_tensor, target_meta_tensor, target_requires_grad):
    # Try to do view-replay if possible.
    # fall back to .as_strided() if we can't.
    if target_meta_tensor._base is not None:
        # The base that we want to replay our view off of might have a different shape than the view's original base.
        b = target_meta_tensor._base
        abt = aliased_base_tensor
        # Don't unnecessarily call as_strided if nothing changed; as_strided's
        # backward is poorly implemented and slow
        if abt is not b and (
            abt.size() != b.size() or
            abt.stride() != b.stride() or
            abt.storage_offset() != b.storage_offset()
        ):
            reshaped_base_tensor = aliased_base_tensor.as_strided(
                b.size(), b.stride(), b.storage_offset()
            )
        else:
            reshaped_base_tensor = aliased_base_tensor
        out = target_meta_tensor._view_func(reshaped_base_tensor)
        # This shape mismatch can happen due to a bug in inplace/view handling in autograd.
        # Try putting a breakpoint here and running
        # `test/functorch/test_aotdispatch TestAOTAutograd.test_output_all_alias_types`
        # Also, https://github.com/pytorch/pytorch/issues/49825
        #
        # As a stopgap, we'll fall back to as_strided.
        if out is not None and out.shape == target_meta_tensor.shape:
            if aliased_base_tensor.requires_grad and not target_requires_grad:
                out = out.detach()
            elif not aliased_base_tensor.requires_grad and target_requires_grad:
                out.requires_grad_(True)
            return out
    size = target_meta_tensor.size()
    stride = target_meta_tensor.stride()
    storage_offset = target_meta_tensor.storage_offset()
    if aliased_base_tensor.is_complex() and not target_meta_tensor.is_complex():
        aliased_out = torch.view_as_real(aliased_base_tensor).as_strided(
            size, stride, storage_offset
        )
    elif not aliased_base_tensor.is_complex() and target_meta_tensor.is_complex():
        aliased_out = torch.view_as_complex(aliased_base_tensor).as_strided(
            size, stride, storage_offset
        )
    else:
        aliased_out = aliased_base_tensor.as_strided(size, stride, storage_offset)
    # For outputs aliasing inputs, we need to check if the requires-gradness has changed.
    if aliased_base_tensor.requires_grad and not target_requires_grad:
        aliased_out = aliased_out.detach()
    elif not aliased_base_tensor.requires_grad and target_requires_grad:
        aliased_out.requires_grad_(True)
    return aliased_out

def to_fun(t):
    if isinstance(t, Tensor):
        return torch._to_functional_tensor(t, mirror_autograd_meta=True)
    else:
        return t

def from_fun(t):
    if not isinstance(t, Tensor) or not torch._is_functional_tensor(t):
        return t
    torch._sync(t)
    return torch._from_functional_tensor(t)

def _get_hints(exprs):
    """
    Get the hints of a list/tuple of int/SymInt.
    """
    if isinstance(exprs, (list, tuple)):
        return type(exprs)(_get_hints(e) for e in exprs)
    elif isinstance(exprs, torch.SymInt):
        return exprs.node.shape_env.size_hint(exprs.node.expr)
    else:
        return exprs

# This is a version of functionalization that is specifically designed
# for the AOTAutograd use case.
#
# Unlike functorch's variant, this doesn't use the functorch level system,
# instead it directly uses PyTorch's conventional dispatcher to hit the
# functionalization key.  In particular, this means that FunctionalTensorWrapper
# can have autograd data stored directly on it.
#
# In typical AOTAutograd usage, the dispatch key order will look like:
#
#   Autograd - Functionalization ~~~~> Proxy Mode - Fake Tensor
#       outer tensor                        inner tensor
#
# Returns:
# - ViewAndMutationMeta, telling us metadata about the inputs and outputs, and
#   The list of outputs from the forward, but **only** the outputs that we need
#   to pass in as tangents into the backward.
#   Specifically, aliased outputs from the forward get regenerated, and don't participate
#   in the compiled backward function.
def run_functionalized_fw_and_collect_metadata(
    f,
    *,
    keep_input_mutations: bool
) -> ViewAndMutationMeta:
    memo = {}

    def to_fun(t):
        if isinstance(t, Tensor):
            if t in memo:
                return memo[t]
            r = torch._to_functional_tensor(t, mirror_autograd_meta=True)
            memo[t] = r
            return r
        else:
            return t

    def from_fun(t):
        if not isinstance(t, Tensor) or not torch._is_functional_tensor(t):
            return t
        torch._sync(t)
        return torch._from_functional_tensor(t)

    @wraps(f)
    def inner(*flat_args):
        # This function is meant to be run with the forward, which expects a flat list of tensor/symint/other args.
        assert all(isinstance(a, KNOWN_TYPES) for a in flat_args)

        input_info: List[InputAliasInfo] = []
        output_info: List[OutputAliasInfo] = []
        input_requires_grad_info: List[bool] = []
        output_requires_grad_info: List[bool] = []

        flat_f_args = pytree.tree_map(to_fun, flat_args)

        torch._enable_functionalization(reapply_views=True)
        try:
            # precondition: The passed in function already handles unflattening inputs + flattening outputs
            flat_f_outs = f(*flat_f_args)
        finally:
            torch._disable_functionalization()

        # Inspect the state of the input tensor functional wrapper to detect input mutation info
        # If inp[i] has a metadata-only mutation, then maybe_inputs_with_mutated_metadata[i] contains the updated version
        for (i, (arg, f_arg)) in enumerate(zip(flat_args, flat_f_args)):
            if not isinstance(arg, Tensor):
                new_arg = arg
            else:
                torch._sync(f_arg)
                new_arg = torch._from_functional_tensor(f_arg)
            if arg is not new_arg:
                if StorageWeakRef(arg.untyped_storage()) == StorageWeakRef(new_arg.untyped_storage()):
                    mutates_data = False
                    mutates_metadata = True
                else:
                    mutates_data = True
                    mutates_metadata = torch._functionalize_has_metadata_mutation(f_arg)
                # Only track requires_grad info on *mutated* inputs,
                # because they show up in the autograd.Function.forward as outputs
                input_requires_grad_info.append(
                    isinstance(f_arg, torch.Tensor) and f_arg.requires_grad
                )
            else:
                mutates_data = False
                mutates_metadata = False

            input_info.append(InputAliasInfo(
                is_leaf=isinstance(arg, torch.Tensor) and safe_is_leaf(arg),
                mutates_data=mutates_data,
                mutates_metadata=mutates_metadata
            ))

        # If a function involves creating a tensor, and returning a view of it, such that its _base is the intermediiate,
        # We need to make sure our graph returns the _base as a graph output, and we manually recreate the view
        # to return to the user. Why? The backend compiler is free to (incorrectly) not set requires_grad
        # on the base tensor, but we are obligated to properly set requires-gradness on the real output.

        num_mutated_inps = len(
            [x for x in input_info if x.mutates_data or x.mutates_metadata]
        )
        inp_storage_refs = {
            StorageWeakRef(inpt.untyped_storage()): idx
            for idx, inpt in enumerate(flat_f_args)
            if isinstance(inpt, torch.Tensor)
        }

        # We need inp tensor id's to be able to tell if an outputs **are** inputs.
        inp_tensor_ids = {
            id(inpt) for inpt in flat_f_args if isinstance(inpt, torch.Tensor)
        }
        # We need output tensor id's to tell if any output._base` attributes **are** other outputs.
        # (This is also a dict because we need to know that output's index, so we can regenerate
        # the alias from it).
        out_tensor_ids = {id(o): i for i, o in enumerate(flat_f_outs)}

        # Keep track of which outputs alias other outputs
        out_tensor_alias_counts = collections.defaultdict(int)
        out_storage_to_tensors = collections.defaultdict(set)
        for o in flat_f_outs:
            if isinstance(o, torch.Tensor):
                curr_storage = StorageWeakRef(o.untyped_storage())
                out_tensor_alias_counts[curr_storage] += 1
                out_storage_to_tensors[curr_storage].add(o)

        # maps the id of an intermediate base to its index in the output of the compiled forward
        intermediate_base_tensor_id_to_output_idx: Dict[int, int] = {}
        intermediate_bases: List[torch.Tensor] = []
        for o in flat_f_outs:
            curr_storage = None if not isinstance(o, torch.Tensor) else StorageWeakRef(o.untyped_storage())
            outs_with_identical_metadata_that_require_grad = [] if not isinstance(o, torch.Tensor) else [
                curr for curr in out_storage_to_tensors[curr_storage]
                if has_same_metadata(o, curr) and curr.requires_grad and o is not curr
            ]
            is_result_of_custom_autograd_fn = False
            if isinstance(o, torch.Tensor):
                # Need to check for both custom cpp (CppFunction) and python (BackwardCFunction) autograd fns
                if type(o.grad_fn).__name__ == "CppFunction":
                    is_result_of_custom_autograd_fn = True
                if isinstance(o.grad_fn, torch.autograd.function.BackwardCFunction):
                    is_result_of_custom_autograd_fn = True

            if not isinstance(o, torch.Tensor):
                output_type = OutputType.non_alias
                base_idx = None
            elif curr_storage in inp_storage_refs and o.grad_fn is not None \
                    and is_result_of_custom_autograd_fn:
                output_type = OutputType.custom_function_view
                base_idx = None
            elif curr_storage in inp_storage_refs:
                base_idx = inp_storage_refs[curr_storage]
                is_input_tensor = id(o) in inp_tensor_ids
                if is_input_tensor:
                    output_type = OutputType.is_input
                else:
                    output_type = OutputType.alias_of_input

            # We only need to handle the intermediate base case when both
            # the intermediate base and the output require gradients.
            # See Note [AOT Autograd: outputs aliasing inputs or intermediates!]
            elif (
                o._base is not None
                and o.requires_grad
                and o._base.requires_grad
            ):
                if out_tensor_alias_counts[curr_storage] == 1:
                    # Note [Intermediate Bases Optimization]
                    # Normally if we have an output that aliases an intermediate,
                    # we need to add the extra "intermediate base" logic further down
                    # to prevent autograd from yelling at us if the user later tries to
                    # mutate that output.
                    # However, the common case here is if we have an output that aliases an intermediate,
                    # but doesn't alias any other outputs.
                    # In that case, autograd shouldn't have to worry about the aliasing at all
                    # (if that output is mutated, there are no other live aliases for autograd to worry about).
                    # The "intermediate bases" can hurt inductor perf by forcing more variables to become outputs.
                    # So as an optimization, we won't do intermediate base handling in this case.
                    # Instead, we'll hide the aliasing from autograd using aten._unsafe_view().
                    output_type = OutputType.unsafe_view_alias
                    base_idx = None
                else:
                    # First, check if o's ._base is an existing output
                    maybe_existing_out_idx = out_tensor_ids.get(id(o._base), None)
                    if maybe_existing_out_idx is not None:
                        # Special case where the output is an alias of a graph intermediate, but that intermediate
                        # is itself also a user output.
                        output_type = OutputType.alias_of_intermediate_base_is_user_output
                        base_idx = maybe_existing_out_idx
                    else:
                        # Next, check if o's ._base is an intermediate base that we already returned
                        maybe_existing_base_output_idx = intermediate_base_tensor_id_to_output_idx.get(
                            id(o._base), None
                        )
                        if maybe_existing_base_output_idx is not None:
                            output_type = OutputType.alias_of_intermediate
                            base_idx = maybe_existing_base_output_idx
                        else:
                            # Otherwise, take o._base and explicitly return it as an output in the compiled graph
                            new_out_idx = len(intermediate_bases)
                            base_idx = new_out_idx
                            # Indicate to the logic later on (when we trace the joint)
                            # that this particular output should get it's ._base appended to the forward graph outputs
                            output_type = OutputType.alias_of_intermediate_save_as_output
                            intermediate_base_tensor_id_to_output_idx[id(o._base)] = new_out_idx
                            intermediate_bases.append(o._base)
            elif (
                # See https://github.com/pytorch/pytorch/issues/100348 for this case.
                # This protects against the specific case where a user fn returns (output, output.detach())
                out_tensor_alias_counts[curr_storage] > 1
                and len(outs_with_identical_metadata_that_require_grad) > 0
                and not o.requires_grad
            ):
                assert len(outs_with_identical_metadata_that_require_grad) > 0
                # In theory we could use any of these tensors to regenerat the aliased outputs from,
                # since they all alias each other and have identical metatadata
                out_alias = outs_with_identical_metadata_that_require_grad[0]
                existing_out_idx = out_tensor_ids[id(out_alias)]
                output_type = OutputType.alias_of_intermediate_base_is_user_output
                base_idx = existing_out_idx
            else:
                output_type = OutputType.non_alias
                base_idx = None

            if isinstance(o, torch.Tensor):
                dynamic_dims = {i for i, s in enumerate(o.shape) if not is_concrete_int(s)}
            else:
                dynamic_dims = None
            out_info = OutputAliasInfo(
                output_type=output_type,
                raw_type=type(o),
                base_idx=base_idx,
                dynamic_dims=dynamic_dims,
            )
            output_info.append(out_info)
            output_requires_grad_info.append(
                isinstance(o, torch.Tensor) and o.requires_grad
            )

        # Our autograd.Function.forward returns both mutated inputs and outputs,
        # so we need grad info on all of them.
        requires_grad_info = input_requires_grad_info + output_requires_grad_info
        assert len(requires_grad_info) == len(output_info) + len(
            [x for x in input_info if x.mutates_data or x.mutates_metadata]
        )

        # This analysis function returns *only* the outputs that are meant to be tangents to the backwards.
        # Anything that aliases (inputs returned in the fw due to metadata mutations, or outputs that alias inputs/intermediates)
        # are *regenerated* later, and not used directly in the autograd graph
        f_input_tangents = [
            inp
            for inp, info in zip(flat_f_args, input_info)
            if info.mutates_data
        ]
        f_output_tangents = [
            o
            for o, info in zip(flat_f_outs, output_info)
            if info.output_type in [OutputType.non_alias, OutputType.unsafe_view_alias, OutputType.custom_function_view]
            and issubclass(info.raw_type, torch.Tensor)
        ]
        # intermediate bases are also included in the backward graph
        f_tangents = f_input_tangents + f_output_tangents + intermediate_bases
        traced_tangents = pytree.tree_map(from_fun, f_tangents)

        metadata = ViewAndMutationMeta(
            input_info=input_info,
            requires_grad_info=requires_grad_info,
            output_info=output_info,
            num_intermediate_bases=len(intermediate_bases),
            keep_input_mutations=keep_input_mutations,
            traced_tangents=traced_tangents,
        )
        return metadata

    return inner


@dataclass
class BackwardSignature:
    """
    Provides information about the backward section of an exported
    joint forward-backward graph.
    For a particular fx GraphModule, this class contains information on:
    (1) A mapping from each gradient (backwards output) to the parameter
        it corresponds to (forward input)
    (2) A mapping from each gradient (backwards output) to the user input
        it corresponds to (forward input)
    (3) Which of the forward outputs corresponds to the loss, that we backprop on.

    Each string name is the `node.name` of the corresponding node in the fx graph.
    """
    gradients_to_parameters: Dict[str, str]
    gradients_to_user_inputs: Dict[str, str]
    loss_output: str

GraphOutputName = NewType('GraphOutputName', str)
GraphInputName = NewType('GraphInputName', str)
FQN = NewType('FQN', str)

@dataclass
class GraphSignature:
    """
    Provides information about an exported module.
    For a particular fx GraphModule, this class contains information on:
    (1) Which graph inputs are parameters, buffers, or user inputs
    (2) (for params/buffers) a mapping from the name of each graph argument
        to its parameter/buffer FQN in the original nn.Module.
    (3) If there are input mutations, these are represented as extra outputs
        in the fx GraphModule. We provide a mapping from these
        extra output names to the names of the the actual inputs.
    (4) The pytree metadata on how to flatten/unflatten inputs and outputs.
        The corresponding FX GraphModule only accepts and returns
        pytree-flattened inputs/outputs.
    (5) (Optionally) if the FX is a joint forward-backward graph, we provide
        a signature on the backward section of the joint graph.
    """

    parameters: List[FQN]
    buffers: List[FQN]

    user_inputs: List[GraphInputName]
    user_outputs: List[GraphOutputName]
    inputs_to_parameters: Dict[GraphInputName, FQN]
    inputs_to_buffers: Dict[GraphInputName, FQN]

    # If the user's module mutates a buffer,
    # it's represented in the graph as an extra graph output.
    # This dict is a mapping from
    # "graph outputs that correspond to updated buffers"
    # to the FQN names of those mutated buffers.
    buffers_to_mutate: Dict[GraphOutputName, FQN]

    in_spec: pytree.TreeSpec
    out_spec: pytree.TreeSpec

    backward_signature: Optional[BackwardSignature]

    @classmethod
    def from_tracing_metadata(
        cls,
        *,
        in_spec: pytree.TreeSpec,
        out_spec: pytree.TreeSpec,
        graph_input_names: List[str],
        graph_output_names: List[str],
        view_mutation_metadata: ViewAndMutationMeta,
        named_parameters: List[str],
        named_buffers: List[str],
        num_user_inputs: int,
        num_user_outputs: int,
        loss_index: Optional[int],
        backward_signature: Optional[BackwardSignature],
    ) -> "GraphSignature":
        graph_inputs = graph_input_names
        graph_outputs = graph_output_names
        parameters = list(named_parameters)
        buffers = list(named_buffers)

        # Calling convention assumptions:
        # (1) graph inputs = (params, buffers, user_inputs)
        # (2) graph outputs = (mutated_inputs, user_outs, param_gradients)
        # (If we are capturing an inference graph, this convention is identical
        #  except that param_gradients is empty)
        user_inputs = graph_inputs[len(parameters) + len(buffers) :]
        assert num_user_inputs == len(user_inputs)
        assert len(graph_inputs) == (len(parameters) + len(buffers) + len(user_inputs))

        inputs_to_parameters = dict(zip(graph_inputs[: len(parameters)], parameters))
        inputs_to_buffers = dict(zip(
            graph_inputs[len(parameters) : len(parameters) + len(buffers)],
            buffers,
        ))

        state_names = [*parameters, *buffers]
        mutated_buffers = []
        for idx, input_info in enumerate(view_mutation_metadata.input_info):
            if input_info.mutates_data:
                # Only buffers can be mutated, not parameters
                assert idx >= len(parameters)
                buffer_name = state_names[idx]
                mutated_buffers.append(buffer_name)

        assert len(mutated_buffers) == view_mutation_metadata.num_mutated_inputs

        start, stop = 0, view_mutation_metadata.num_mutated_inputs
        buffers_to_mutate = dict(zip(graph_outputs[start:stop], mutated_buffers))

        start, stop = stop, stop + num_user_outputs
        user_outputs = graph_outputs[start:stop]

        unused_outputs = len(graph_outputs) - stop
        if backward_signature is not None:
            unused_outputs -= len(backward_signature.gradients_to_parameters) + len(
                backward_signature.gradients_to_user_inputs
            )
        assert unused_outputs == 0

        return GraphSignature(
            parameters=parameters,
            buffers=buffers,
            user_inputs=user_inputs,
            user_outputs=user_outputs,
            inputs_to_buffers=inputs_to_buffers,
            inputs_to_parameters=inputs_to_parameters,
            buffers_to_mutate=buffers_to_mutate,
            in_spec=in_spec,
            out_spec=out_spec,
            backward_signature=backward_signature,
        )

@dataclasses.dataclass
class AOTConfig:
    """
    Configuration for AOTDispatcher
    """

    fw_compiler: Callable
    bw_compiler: Callable
    partition_fn: Callable
    decompositions: Dict[Callable, Callable]
    num_params_buffers: int
    aot_id: int
    keep_inference_input_mutations: bool
    is_export: bool = False
    no_tangents: bool = False
    dynamic_shapes: bool = False
    aot_autograd_arg_pos_to_source : Optional[List[Source]] = None
    inference_compiler: Optional[Callable] = None
    enable_log: bool = True

# This function takes in a tensor t, and returns one of t, t.view(), or t.clone().
# When tracing the joint forward + backward, for any inputs in the graph that are mutated,
# we need to clone them first (and similarly for metadata-only mutations, we need to view them first).
# The idea is that when we trace the backward, we need to pass in the *original* primals
# to autograd.grad(), before they were mutated.
# Note: when we have synthetic base inputs, we need to clone them *before* creating views off of them.
# This means that "idx" here represents the index of the (potentially) synthetic base.
# What we need to do is:
# (1) map the current (post-synthetic-base calling convention) input argument index
#     to int index pre-synthetic-base-calling-convention.
# (2) There could be multiple, if this index corresponds to a synthetic base
#     that has multiple input aliases.
# (3) If any of those corresponding inputs get metadata mutations, then we clone the base.
def maybe_to_fresh_input(idx, t, meta):
    if not isinstance(t, Tensor):
        return t
    if idx in meta.mutated_inp_indices:
        # We only need to bother cloning mutated inputs that participate in autograd.
        mutated_inp_idx = meta.mutated_inp_indices.index(idx)
        if meta.requires_grad_info[mutated_inp_idx] and meta.input_info[idx].mutates_data:
            # Make sure the primal we pass to autograd.grad()
            # sees the tensor before the mutation
            return t.clone()
        if meta.requires_grad_info[mutated_inp_idx] and meta.input_info[idx].mutates_metadata:
            # Make sure the primal we pass to autograd.grad()
            # sees the tensor before the metadata mutation
            return t.view(t.shape)
    return t

# This function returns a new function that returns mutated inputs as outputs.
# if keep_data_input_mutations is set, then we assume that data-only mutations
# will be left in the graph, and we only return metadata-mutated inputs as outputs.
def fn_input_mutations_to_outputs(
    fn: Callable,
    meta: ViewAndMutationMeta,
    keep_data_input_mutations: bool,
) -> Any:
    def inner_fn(*args):
        outs = fn(*args)
        assert len(meta.output_info) == len(outs)
        # The compiled fw will return mutated input tensors, *including* metadata-only mutation.
        # However, if keep_data_input_mutations is set, the compiled fw only needs to return metadata-mutated inputs.
        # (because data-only input mutations are handled directly in the compiled graph)
        mutated_inputs_to_return = [
            x
            for (i, x) in enumerate(args)
            if meta.input_info[i].mutates_metadata or (meta.input_info[i].mutates_data and not keep_data_input_mutations)
        ]
        return *mutated_inputs_to_return, *outs
    return inner_fn

# This function takes in a fn with external aliasing and mutation,
# and returns a new fn with no external aliasing and mutation,
# as needed for autograd.
# The main transformations are:
# - Return mutated inputs as extra outputs
# - Clone mutated inputs that require gradients,
#   because autograd will require us to pass the pre-mutated inputs into autograd.grad
# - Return intermediate bases of outputs as additional outputs,
#   needed to appease autograd.Function
# The new function returns:
# (1) The updated outputs
# (2) A boolean mask of len(new_fn_outputs),
#     that can be used to tell autograd.grad which outputs should get tangents
#     if we trace the backward.
def fn_prepped_for_autograd(
    fn: Callable,
    meta: ViewAndMutationMeta,
) -> Any:
    def inner_fn(*args):
        args_maybe_cloned = [
            maybe_to_fresh_input(i, t, meta) for i, t in enumerate(args)
        ]

        outs = fn(*args_maybe_cloned)
        assert isinstance(outs, (tuple, list))
        outs = list(outs)
        assert len(meta.output_info) == len(outs)

        mutated_inputs_to_return = [
            x
            for (i, x) in enumerate(args_maybe_cloned)
            if meta.input_info[i].mutates_metadata or meta.input_info[i].mutates_data
        ]

        intermediate_bases = []
        for i, (o, info) in enumerate(zip(outs, meta.output_info)):
            if info.output_type == OutputType.alias_of_intermediate_save_as_output:
                intermediate_bases.append(o._base)

        assert meta.num_intermediate_bases == len(intermediate_bases)

        # the compiled forward should return (mutated_inputs, user_outs, intermediate_bases)
        fw_outs_to_return = *mutated_inputs_to_return, *outs, *intermediate_bases

        # Also return a boolean mask specifying which outputs to this function will be used as tangents
        mutated_inputs_grad_mask = [
            meta.input_info[meta.mutated_inp_indices[i]].mutates_data
            for (i, x) in enumerate(mutated_inputs_to_return)
        ]

        # Pass any (non-aliased) outputs in as tangents, since they'll be returned as outputs in the fw
        # For outputs that are aliases of intermediates, we will have returned the output's _base as an output in the graph instead,
        # which we *should* send to grad()
        output_grad_mask = [
            meta.output_info[i].output_type in [OutputType.non_alias, OutputType.unsafe_view_alias, OutputType.custom_function_view]
            # Also, only tensor outputs should participate in the backward
            # (in particular, Symint outputs in the forward graph shouldn't get tangents)
            and issubclass(meta.output_info[i].raw_type, torch.Tensor)
            for (i, x) in enumerate(outs)
        ]

        intermediate_base_grad_mask = [True for _ in range(len(intermediate_bases))]

        out_grad_mask = mutated_inputs_grad_mask + output_grad_mask + intermediate_base_grad_mask
        assert len(out_grad_mask) == len(fw_outs_to_return)

        # Take care to grab and sync the updated inputs from primals_after_cloning (the inputs we actually mutate!)
        # and not primals (the preserved inputs, pre-mutation, that we pass to grad())
        # This is annoying: our joint function needs to be aware of functionalization
        # (syncing mutated inputs before calling autograd.grad())
        # In theory, we could make the autograd engine do this automatically, although that probably isn't any cleaner.
        for i, arg in enumerate(args_maybe_cloned):
            if not isinstance(arg, Tensor):
                continue
            torch._sync(arg)

        return fw_outs_to_return, out_grad_mask
    return inner_fn

# Given a fn, computes the joint.
# NOTE: fn is expects the following behavior:
# (1) fn() needs to return a tuple of (outs, mask),
#     where `mask` tells us which outputs are meant to have tangents.
#     we don't know this info automatically, because we don't actually want to blindly
#     compute tangents for every output that requires grad.
#     Specifically, outputs that alias inputs won't participate in the backward and get tangents.
# (2) fn() cannot mutate any inputs that require gradient.
#     otherwise, when we compute autograd.grad(), we will not take those input mutations into account
#     (the way this is handled is that we ensure any inputs that normally get mutated are cloned first)
def create_joint(
    fn: Callable, *, aot_config: AOTConfig
) -> Any:
    def inner_fn(primals: List[Any], tangents: List[Any]):
        outs, tangent_mask = fn(*primals)
        assert len(tangent_mask) == len(outs)
        outs_to_grad = [o for needs_tangent, o in zip(tangent_mask, outs) if needs_tangent]
        assert len(outs_to_grad) == len(tangents)

        # Get the inputs that need gradients
        grad_primals = []
        inputs_needs_grads = []
        # Note that we're not using primals here,
        # being carefully not to pass any mutated inputs into autograd.grad()
        for p in primals:
            is_grad_tensor = isinstance(p, Tensor) and p.requires_grad
            inputs_needs_grads.append(is_grad_tensor)
            if is_grad_tensor:
                grad_primals.append(p)

        # Get the outputs that need gradients
        needed_outs = []
        needed_tangents = []
        for out, tangent in zip(outs_to_grad, tangents):
            if isinstance(out, Tensor) and out.requires_grad:
                # A bit sketchy, but fixes e.g. test_aot_autograd_exhaustive_matmul_cpu_float32
                # The issue is that we are sensitive to decomps that don't accurately maintain
                # their output's _base.shape compared to eager mode, and this helps mitigate a bit.
                needed_outs.append(
                    out if out.shape == tangent.shape else out.view(tangent.shape)
                )
                needed_tangents.append(tangent)

        setup_stacktrace_preservation_hooks([out.grad_fn for out in needed_outs])

        if config.functionalize_rng_ops:
            PhiloxStateTracker.mark_beginning_of_backward()
        backward_out = []
        # Call the backwards pass
        if grad_primals:
            with fx_traceback.preserve_node_meta():
                # for full graph export, we always export a joint graph where we assume no tangents are needed.
                if aot_config.no_tangents:
                    assert len(needed_tangents) == 1 and needed_tangents[0].numel() == 1
                    backward_out = torch.autograd.grad(
                        needed_outs,
                        grad_primals,
                        allow_unused=True,
                    )
                else:
                    backward_out = torch.autograd.grad(
                        needed_outs,
                        grad_primals,
                        grad_outputs=needed_tangents,
                        allow_unused=True,
                    )
        backward_out_iter = iter(backward_out)
        return outs, [
            next(backward_out_iter) if i else None for i in inputs_needs_grads
        ]

    def inner_fn_with_anomaly(*args):
        with fx_traceback.preserve_node_meta(), warnings.catch_warnings():
            warnings.filterwarnings(
                "ignore", "Anomaly Detection has been enabled."
            )
            with torch.autograd.detect_anomaly(check_nan=False):
                return inner_fn(*args)

    return inner_fn_with_anomaly

# This creates the final function that we want to trace using make_fx(),
# in both aot_dispatch_autograd and aot_dispatch_base.
# Preconditions:
# - fn corresponds to the user's fw function
# - fn arguments have been flattened, duplicate arguments have been handled
# - In the returned function, the "primals" arguments *includes* synthetic bases.
# This function does the work of functionalizing the input function,
# and performing copy_() calls at the end of the function if `keep_input_mutations` is set.
# The function returned has signature that is either:
# (1) "traced_fn(primals: List[Any])" if trace_joint is False
# (2) "traced_fn(primals: List[Any], tangents: List[Any])" if trace_joint is True
def create_functionalized_graph(
    fn,
    args,
    *,
    meta: ViewAndMutationMeta,
    aot_config: AOTConfig,
    trace_joint: bool,
):
    def functionalized_f_helper(*args):
        # Wrap inputs into functional wrappers
        f_args = pytree.tree_map(to_fun, args)
        torch._enable_functionalization(reapply_views=True)
        try:
            # Run the joint
            f_outs = fn(*f_args)
        finally:
            torch._disable_functionalization()

        if aot_config.keep_inference_input_mutations and not trace_joint:
            # Note: This is a bit annoying. There's a layering issue here, where:
            # (1) functionalization needs to operate on **synthetic base** inputs, before unpacking them into the "real" inputs.
            # (2) For keep_input_mutations, we support tracing a call to copy_() directly on mutated inputs.
            #     However, we **only** want to support this for inputs that have data-only (and no metadata) mutations,
            #     because inductor (and backends in generally) would prefer not to see these (e.g. as_strided_(), resize_()).
            #     This makes it pretty difficult for this logic to operate on synthetic bases.
            # (3) In addition, there are cases where it's significantly cheaper to perform the copy on the individual
            #     (unpacked) input aliases, instead of the synthetic base.
            # Example case where (3) could be important:
            #
            #     def f(x, y):
            #         x.mul_(2)
            #         y.mul_(3)
            #         return x, y
            #    a = torch.ones(1'000'000)
            #    x, y = out(a[0:9], a[1:10])
            #
            # It would be much better to add copy_() calls into the graph for the two tiny slices, instead of materializing
            # a giant "updated synthetic base" and copying into a's entire storage.
            #
            # For now, we are pessimistically not performing the optimization from (3);
            # we will materialize an "updated" synthetic base, and copy it back to the synthetic input base.
            # This allows us to factor aot autograd much more nicely, since only one area of the code needs to worry
            # about synthetic bases.
            for i, (inpt_old, inpt_f) in enumerate(zip(args, f_args)):
                if not isinstance(inpt_f, torch.Tensor):
                    continue
                torch._sync(inpt_f)
                inpt_new = torch._from_functional_tensor(inpt_f)
                if meta.input_info[i].mutates_data and not meta.input_info[i].mutates_metadata:
                    # We found an input that had a (data-only) mutation.
                    # Since keep_input_mutations is set, we need to faithfully apply a copy_()
                    # so the compiler will see the input mutation in the graph.
                    assert inpt_new is not inpt_old
                    inpt_old.copy_(inpt_new)

        return pytree.tree_map(from_fun, f_outs)

    # Kinda annoying, but needed to make sure that the fx graph we trace out has "primals"
    # and "tangents" as its input names (which are special-cased by the partitioner)
    def joint_helper(primals, tangents):
        return functionalized_f_helper(primals, tangents)

    def fwd_helper(*args):
        return functionalized_f_helper(*args)

    helper = joint_helper if trace_joint else fwd_helper
    if config.functionalize_rng_ops:
        # Setup the wrapper for functionalization of rng ops
        helper, args = create_functionalized_rng_ops_wrapper(helper, args, trace_joint)

    with enable_python_dispatcher():
        fx_g = make_fx(helper, decomposition_table=aot_config.decompositions)(*args)

    return fx_g


def normalize_as_list(x):
    if isinstance(x, tuple):
        return list(x)
    elif isinstance(x, list):
        return x
    return [x]


aot_autograd_decompositions = {}


# This is a list since looking forward, we can have this arbitrarily nested.
graph_being_compiled: List[str] = []
# TODO: It would be nice to reset the numbering every time aot_id goes
# up, but this is annoying to do right now (because we don't know if
# an aot_id will come back from the dead), so right now this also happens
# to be a globally unique number too (at the cost of wobbling if you change
# how the graphs compile)
nth_graph: int = 0
model_name: str = "model"


def set_model_name(name):
    global model_name
    model_name = name


def get_aot_compilation_context() -> Tuple[List[str], str, int]:
    return list(graph_being_compiled), model_name, nth_graph


def get_aot_graph_name() -> str:
    """
    Returns the name of the graph being compiled.
    """
    global model_name, graph_being_compiled, nth_graph
    return f"{model_name}__{'_'.join(graph_being_compiled)}_{nth_graph}"


get_graph_being_compiled = get_aot_graph_name


@contextmanager
def track_graph_compiling(aot_config, graph_name):
    global graph_being_compiled
    # TODO: Don't shove the aot_id in here; set it in the context
    graph_being_compiled = [f"{aot_config.aot_id}_{graph_name}"]
    try:
        yield
    finally:
        global nth_graph
        nth_graph += 1
        graph_being_compiled = []


def make_boxed_func(f):
    def g(args):
        return f(*args)

    g._boxed_call = True
    return g


def make_boxed_compiler(compiler):
    @wraps(compiler)
    def f(fx_g, inps):
        out_f = compiler(fx_g, inps)
        fx_g = make_boxed_func(out_f)
        return fx_g

    return f


def call_func_with_args(f, args, steal_args=False, disable_amp=False):
    if not steal_args:
        args = list(args)
    assert isinstance(args, list)

    context = torch._C._DisableAutocast if disable_amp else nullcontext
    with context():
        if hasattr(f, "_boxed_call"):
            out = normalize_as_list(f(args))
        else:
            # TODO: Please remove soon
            # https://github.com/pytorch/pytorch/pull/83137#issuecomment-1211320670
            warnings.warn(
                "Your compiler for AOTAutograd is returning a function that doesn't take boxed arguments. "
                "Please wrap it with functorch.compile.make_boxed_func or handle the boxed arguments yourself. "
<<<<<<< HEAD
                "See https://github.com/pytorch/pytorch/pull/83137#issuecomment-1211320670 for rationale.", stacklevel=2
=======
                "See https://github.com/pytorch/pytorch/pull/83137#issuecomment-1211320670 for rationale.", stacklevel=TO_BE_DETERMINED
>>>>>>> fff02e67
            )
            out = normalize_as_list(f(*args))
    return out

def aot_dispatch_base_graph(flat_fn, flat_args: List[Tensor], aot_config: AOTConfig, *, fw_metadata: ViewAndMutationMeta):
    # aot_dispatch_base requires functionalization, but doesn't need to handle as many cases as the autograd case.
    # The cases that aot_dispatch_base doesn't need to handle include:
    # - outputs that are aliases of graph intermediates
    # - outputs that are aliases of graph inputs
    # While cases that it does need to handle include:
    # - input mutations (including when inputs are aliases of each other)
    # - input metadata mutations
    keep_mutations = aot_config.keep_inference_input_mutations
    fn_to_trace = fn_input_mutations_to_outputs(
        flat_fn,
        fw_metadata,
        keep_data_input_mutations=aot_config.keep_inference_input_mutations,
    )

    fw_module = create_functionalized_graph(
        fn_to_trace,
        flat_args,
        meta=fw_metadata,
        aot_config=aot_config,
        trace_joint=False,
    )

    # As long as we opted to remove input mutations, then
    # there should be *NO* mutating ops in the graph at this point.
    copy_count = assert_functional_graph(fw_module.graph, allow_input_mutations=aot_config.keep_inference_input_mutations)

    fw_module.graph.eliminate_dead_code()
    fw_module.recompile()

    copy_count2 = assert_functional_graph(fw_module.graph, allow_input_mutations=aot_config.keep_inference_input_mutations)

    assert copy_count == copy_count2

    if aot_config.enable_log:
        aot_graphs_log.info("%s", lazy_format_graph_code("Forward graph", fw_module, aot_config.aot_id))

    return fw_module

def aot_dispatch_base(flat_fn, flat_args: List[Tensor], aot_config: AOTConfig, *, fw_metadata: ViewAndMutationMeta):
    fw_module = aot_dispatch_base_graph(flat_fn, flat_args, aot_config, fw_metadata=fw_metadata)

    disable_amp = torch._C._is_any_autocast_enabled()
    context = torch._C._DisableAutocast if disable_amp else nullcontext

    with context(), track_graph_compiling(aot_config, "inference"):
        compiler = aot_config.inference_compiler if aot_config.inference_compiler is not None else aot_config.fw_compiler
        if config.functionalize_rng_ops:
            # Add the seed and offset as example inputs to pass to the compiler
            fake_mode = detect_fake_mode()
            seed, offset = CUDARngStateHelper.get_torch_state_as_tuple(fake_mode)
            flat_args.extend([seed, offset])

        if torch._guards.TracingContext.get():
            torch._guards.TracingContext.get().fw_metadata = fw_metadata
        compiled_fw = compiler(fw_module, flat_args)

    # This boxed_call handling happens inside create_runtime_wrapper as well.
    # However, create_runtime_wrapper does not expect the rng offsets in the
    # output. So, we have to create another wrapper and take out the offset. As
    # a result, we have to account for not boxed_call compilers as well.
    if not hasattr(compiled_fw, "_boxed_call"):
        compiled_fw = make_boxed_func(compiled_fw)

    # Create a wrapper to set up the rng functionalize bits
    @wraps(compiled_fw)
    def rng_functionalization_wrapper(args):
        # args is a list because compiled_fw is boxed_call
        if fw_metadata.is_rng_op_functionalized:
            # Add the seed and offset to args
            seed, offset = CUDARngStateHelper.get_torch_state_as_tuple()
            args.extend([seed, offset])
            out = compiled_fw(args)
            out = functionalized_rng_runtime_epilogue(fw_metadata, out)
            return out
        else:
            return compiled_fw(args)

    compiled_fn = create_runtime_wrapper(
        rng_functionalization_wrapper,
        runtime_metadata=fw_metadata,
        indices_of_inps_to_detach=[],
        trace_joint=False,
        keep_input_mutations=aot_config.keep_inference_input_mutations,
        disable_amp=disable_amp
    )

    return compiled_fn


# Returns the number of detected copy_
def assert_functional_graph(fx_g: torch.fx.Graph, *, allow_input_mutations: bool = False) -> int:
    placeholders = set()
    copy_count = 0
    # NB: It would also be nice to verify that the mutations all happen at the
    # end, but we also do some administrative views after mutations so this
    # isn't actually true.  (TODO: Could this cause problems for Inductor?)
    for n in fx_g.nodes:
        if n.op == "placeholder":
            placeholders.add(n)
        if isinstance(n.target, torch._ops.OpOverload):
            if n.target is aten.copy_.default and allow_input_mutations:
                suffix = True
                # Can only copy_ into an input, and can only do so once
                assert n.args[0] in placeholders
                placeholders.remove(n.args[0])
                copy_count += 1
            else:
                assert not n.target._schema.is_mutable, \
                    f'aot_autograd expected to have an entirely functional graph, but found {n.format_node()}'
    return copy_count


def are_differentiable_views(view1, view2):
    if view1 is view2:
        return True
    if view1._base is None and view2._base is None:
        return False
    if view1._base is view2._base or view1._base is view2 or view1 is view2._base:
        return True
    return False


def same_dtype_views(view1, view2):
    if view1.dtype != view2.dtype:
        return False
    if view1._base is not None and view1.dtype != view1._base.dtype:
        return False
    if view2._base is not None and view2.dtype != view2._base.dtype:
        return False
    return True



# Assumption: x and y are known to share a storage, and we are trying to determine
# if their memory is actually completely disjoint, based on sizes/strides/storage_offset
def tensors_definitely_do_not_overlap(x, y):
    if x is y:
        return False
    if x.numel() == 0 or y.numel() == 0:
        return True

    # Make x always on the left
    if x.storage_offset() > y.storage_offset():
        x, y = y, x
    # Short-circuit in the "obvious" overlapping case: both tensors are contiguous
    if x.is_contiguous() and y.is_contiguous():
        if x.storage_offset() + x.numel() > y.storage_offset():
            # definitely overlap
            return False
        else:
            # definitely no overlap
            return True

    if x.dim() == 2 and y.dim() == 2 and x.stride(1) == 1 and y.stride(1) == 1:
        # This cases is needed for the shampoo optimizer.
        # All tensors are 2d (non-contiguous), have the same outer stride, and have an inner stride of 1
        # (so rows are contiguous)
        if x.stride(0) == y.stride(0):
            offset_delta = y.storage_offset() - x.storage_offset()
            if offset_delta < x.size(1):
                # definitely overlaps (row 0 of y overlaps with row 0 of x)
                # Example:
                #   base = torch.arange(32).reshape(4, 8)
                #   x = base.narrow(1, 0, 4)
                #     x: size=(4, 4), stride=(8, 1), offset=0
                #   y = base.narrow(1, 3, 4)
                #     y: size=(4, 4), stride=(8, 1), offset=3
                return False
            x_total_elems_covered = x.stride(0) * (x.size(0) - 1) + x.size(1)
            if x_total_elems_covered <= offset_delta:
                # definitely does not overlap (last byte of x is before start of y)
                # Example:
                #   x: size=(4, 4), stride=(8, 1), offset=0 (last byte is 27)
                #   y: size=(4, 4), stride=(8, 1), offset=28 (start byte is 28)
                return True
            # At this point, we want to check if the 0th row of y
            # overlaps with **some** row of x.
            # We can check this by shifting y backward by the shared stride, repeatedly,
            # until the first row of y is before the first row of x.
            # Then we can check if these rows overlap.
            # We can accomplish this by modding our offset by the stride.
            offset_delta_mod = offset_delta % x.stride(0)
            # Example:
            # 0 1 2 3
            # 9 10 11 12
            # 18 19 20 21
            # 27 28 29 30
            #   x: size=(4, 4), stride=(9, 1), offset=0
            #   y: size=(4, 4), stride=(9, 1), offset=22 (this would not overlap)
            #   y: size=(4, 4), stride=(9, 1), offset=23 (this would not overlap)
            #   y: size=(4, 4), stride=(9, 1), offset=24 (this would overlap)
            #   y: size=(4, 4), stride=(9, 1), offset=25 (this would overlap)
            # If the interval [modded_offset, modded_offset + x_size] falls entirely
            # without
            if offset_delta_mod + y.size(1) <= x.stride(0):
                return True
            else:
                return False
    return False


def compute_overlapping_inputs(fwd_inputs, aliased_input_indices):
    actual_aliased_indices = set()
    for j in range(len(aliased_input_indices)):
        for i in range(j):
            i_ = aliased_input_indices[i]
            j_ = aliased_input_indices[j]
            if not tensors_definitely_do_not_overlap(fwd_inputs[i_], fwd_inputs[j_]):
                actual_aliased_indices.add(i_)
                actual_aliased_indices.add(j_)
    return actual_aliased_indices

# Note [Handling mutations on an input that aliases other inputs]
# The easiest example to show-case this edge case is here:
#
# def f(a, b):
#     a.mul_(2)
#     out = a + b
#     return out
# b = torch.ones(...)
# a = b.view(-1)
# f(a, b)
#
# In this situation, if a and b happened to be aliased, we need to trace something different!
# Suppose we had b = a.view(-1)
# (In this case, that means that `a._base is b`)
#
# We need to ensure that the aliasing relationship between a and b is preserved.
# We do that detecting the specific situation above (mutate an input that aliases another input),
# and when we do that, we create a synthetic base argument. Then inside of the traced forward,
# we regenerate a and b off of that base.
# The complete example of the transformed function looks like this:
#
# // The traced forward takes in a synthetic base, and regenerates the aliased inputs as views
# // We could consider getting view-replay support here to minimize as_strided_scatter ops in the graph
# def traced_forward(base):
#     a = base.as_strided(...)
#     b = base.as_strided(...)
#     a_updated = a.mul(2)
#     base_updated = torch.as_strided_scatter(base, a_updated, ...)
#     b_updated = base_updated.as_strided(...)
#     out = a_updated + b_updated
#     return a_updated, out
#
# def compiled_fn(a, b):
#     // we detect that a is the "differentiable base" here
#     base = a
#     // In other situations, we might do either:
#     // (1) a and b are both views off of some larger differentiable base
#     //     assert a._base is b._base and a._base is not None
#     //     base = a._base
#     // (2) a and b both don't require gradients. Create a base from the storage
#     //     assert a._base is None and b._base is None
#     //     base = torch.Tensor(a.storage())
#     a_updated, out = traced_forward(base)
#     a.copy_(a_updated)
#     return out
#
# This function:
# (1) Merges input views into a synthetic base argument, when any of those input views are mutated
# (2) Returns metadata telling the autograd.Function how to modify their arguments properly,
#     to respect the new calling convention.
#
# The calling convention is as follows.
# Any inputs that were originally views of one another get yanked, and replaced with a synthetic base.
# The argument list ordering goes [base1, ..., baseN], [arg1, ..., argN],
# Where the ordering of the bases is determined from the ordering of the original view args.
# baseA will come before baseB if the earliest original argument coming from baseA
# showed up earlier in the argument list than the earliest original argument coming from baseB.
#
# Example, given some tensors a, b, c, d
# call site:
#   f(a, c.view(-1), b.view(-1), b, c, d)
# Modified argument list:
#   c_base comes first because the first c view came earlier in arg list than the first b view
#   a and d still show up in the modified arg list, but b and c don't- they're regenerated from their bases
#   b_base = torch.Tensor(b.storage())
#   c_base = torch.Tensor(c.storage())
#   f(c_base, b_base, a, d)
def merge_view_inputs(
    fwd_inputs: List[Any], mutated_input_info: List[InputAliasInfo],
    *,
    # The autograd case currently has more restrictions than the inference case.
    is_inference: bool,
) -> Tuple[List[Any], Optional[List[Union[int, Tuple[int, torch.Tensor]]]]]:
    assert len(fwd_inputs) == len(mutated_input_info)
    storage_ref_to_idx: Dict[StorageWeakRef, List[int]] = collections.defaultdict(list)
    base_args = []
    other_args = []
    for i, inpt in enumerate(fwd_inputs):
        if isinstance(inpt, Tensor):
            storage_ref = StorageWeakRef(inpt.untyped_storage())
            storage_ref_to_idx[storage_ref].append(i)
        else:
            other_args.append(inpt)
    # Note [Synthetic Base Info Metadata]
    # This list contains metadata that tells you what the i'th argument in the inner calling convention should be.
    # It's either:
    # - another int (corresponding to the index in the argument list of the element from the outer calling convention)
    # - idx, view_tensor, where we can generate the new output with view_tensor._view_func(old_args[idx])
    #   idx corresponds to which synthetic base from the outer calling context to view
    inner_calling_convention_meta: Dict[int, Union[int, Tuple[int, torch.Tensor]]] = {}
    for aliased_input_indices in storage_ref_to_idx.values():
        if len(aliased_input_indices) <= 1 or not any(
            # We only care about mutations that affect all aliases,
            # so metadata mutations on an input doesn't require us to do synthetic base handling.
            mutated_input_info[inpt_idx].mutates_data
            for inpt_idx in aliased_input_indices
        ):
            for curr_idx in aliased_input_indices:
                other_args.append(fwd_inputs[curr_idx])
            continue

        # Here, we attempt to do a more complicated check to detect false aliasing
        # (e.g. if all the tensors have the same storage, but don't actually overlap)
        # In theory, we could have a large group of tensors that all share storages, where only *some* of them
        # have overlapping memory.
        # I don't bother with that case for now: here, we only bail out earlier if we detect that **every** pair
        # of tensors in the current group that shares a storage is non-overlapping.
        aliased_input_indices_no_false_sharing = compute_overlapping_inputs(fwd_inputs, aliased_input_indices)
        if len(aliased_input_indices_no_false_sharing) <= 1:
            for curr_idx in aliased_input_indices:
                other_args.append(fwd_inputs[curr_idx])
            continue

        # We detected an input that was mutated, AND aliases with another input.
        # we need to replace this set of aliased inputs with a single synthetic base.
        # For now, I'm banning a bunch of cases. We expect dynamo to properly detect these cases
        # and error out. We can fix them later.
        # These checks are transitive, so we don't need to check every pair.
        for idx1, idx2 in zip(aliased_input_indices, aliased_input_indices[1:]):
            view1 = fwd_inputs[idx1]
            view2 = fwd_inputs[idx2]
            # The "inputs that are aliased but have different differentiable bases" case
            # is more complicated and hopefully pretty rare. Not currently handled.
            if not is_inference:
                assert are_differentiable_views(
                    view1, view2
                ), "aot_autograd() does not yet handle non-differentiable view input mutations."
            # Regenerating views when reinterpreting complex / real tensors seems non-trivial,
            # not handling for now
            assert same_dtype_views(
                view1, view2
            ), "aot_autograd() does not yet handle input mutations on views with different dtypes."
        non_none_bases = [
            fwd_inputs[i]._base
            for i in aliased_input_indices
            if fwd_inputs[i]._base is not None
        ]
        aliases_with_none_bases = [
            fwd_inputs[i] for i in aliased_input_indices if fwd_inputs[i]._base is None
        ]
        if len(non_none_bases) == 0:
            # Case where none of the aliases have a ._base
            # we generate a synthetic base without gradients, and generate views off of it
            # We hit this case when we have input tensors to the graph that share a storage,
            # but do not have a ._base field.
            # Wondering when we hit this case?
            # The _base field simply says that autograd knows about the aliasing relationship,
            # but sometimes we create tensors which are aliased out of the same storage but guaranteed
            # to be disjoint. In these cases, we will skip setting up the _base relationship
            # for performance reasons (because the fact that the tensors share the same storage
            # is unobservable unless you (1) do naughty things with resize_/as_strided
            # or (2) look at the storage--as we are doing here.)
            # One particular example of this is optimizer steps on the LSTM module:
            # LSTM parameters are packed into a contiguous storage for efficiency reasons when
            # calling cuDNN kernels, so when these parameters get passed to the optimizer we will
            # find they share the same storage, but do not have _base set since they are all disjoint.
            #
            # NOTE: There is one case where this is unsafe:
            # torch.Tensor(storage) will ALWAYS create a 1D tensor, which is not necessarily
            # the same shape as the "actual" base that the tensor came from.
            # For the most part this is fine, because we always use as_strided()
            # to generate the original aliased inputs again.
            # If we were to use view-replay though, this could cause the aliased views
            # to have incorrect sizes.
            example_idx = aliased_input_indices[0]
            example_alias = fwd_inputs[example_idx]
            # Note that this function is re-used at both trace time and rutnime.
            # At trace time, we're under a FakeMode so synthetic_base becomes a FakeTensor.
            synthetic_base = torch.empty((0,), dtype=example_alias.dtype, device=example_alias.device)
            # We don't actually have a convenient way of going from storage -> tensor,
            # So using set_() here (we suffer some minor overhead, but this case is rare).
            synthetic_base.set_(example_alias.untyped_storage())
        else:
            # Case where all of the aliases require gradients, and have the same _base.
            synthetic_base = non_none_bases[0]
            for other_base in non_none_bases[1:]:
                assert (
                    other_base is synthetic_base
                ), "aot_autograd() does not yet handle non-differentiable view input mutations."
            for alias in aliases_with_none_bases:
                assert (
                    alias is synthetic_base
                ), "aot_autograd() does not yet handle non-differentiable view input mutations."
        base_args.append(synthetic_base)
        for curr_view_idx in aliased_input_indices:
            curr_view = fwd_inputs[curr_view_idx]
            base_idx = len(base_args) - 1
            # We store just enough info here so that we can regenerate the view later.
            # Regeneration: curr_view._view_func(args[base_idx])
            inner_calling_convention_meta[curr_view_idx] = (base_idx, curr_view)
    if len(base_args) == 0:
        assert len(other_args) == len(fwd_inputs)
        # If no synthetic bases are necessary, just return the original inputs.
        return fwd_inputs, None
    else:
        # Otherwise, return:
        # (1) The new args according to the updated calling convention: (synthetic_bases, other_args)
        # (2) Metadata telling functionalization how to generate the inner argument list given the outer calling convention.
        #     We post-process it into a list, where meta[i] tells you info about the i'th argument in the inner calling convention.
        args_to_functionalization = base_args + other_args
        arg_to_old_idx_map = {arg: i for (i, arg) in enumerate(fwd_inputs)}
        for i, other_arg in enumerate(other_args):
            new_idx = len(base_args) + i
            old_idx = arg_to_old_idx_map[other_arg]
            inner_calling_convention_meta[old_idx] = new_idx
        # post process into a list
        post_processed_calling_convention_meta: List[Union[int, Callable]] = [
            -1 for _ in range(len(inner_calling_convention_meta))
        ]
        for k, v in inner_calling_convention_meta.items():
            post_processed_calling_convention_meta[k] = v
        # Quick assert: every argument in the inner calling convention should be accounted for.
        for x in post_processed_calling_convention_meta:
            assert x != -1
        return args_to_functionalization, post_processed_calling_convention_meta


def format_guard_bug_msg(aot_config, expected):
    return (
        f"At compilation time, graph {aot_config.aot_id} was compiled under the "
        f"assumption that {expected}, but at runtime this was not the case.  "
        "This indicates a guard bug in AOTAutograd or Dynamo, please file a bug to PyTorch."
    )


def remove_dupe_metadata(
    m: ViewAndMutationMeta,
    keep_arg_mask: List[bool],
    add_dupe_map: List[int],
) -> ViewAndMutationMeta:
    assert len(m.input_info) == len(keep_arg_mask)
    # Easy invariant: the first argument should never be a dupe (it will be kept)
    assert len(keep_arg_mask) > 0 and keep_arg_mask[0]

    # Filter dupe'd mutated inputs out of traced_tangents
    num_data_mutations = len([x for x in m.input_info if x.mutates_data])
    other_traced_tangents = m.traced_tangents[num_data_mutations:]
    inp_traced_tangents = m.traced_tangents[:num_data_mutations]
    filtered_inp_traced_tangents = [x for i, x in enumerate(inp_traced_tangents) if keep_arg_mask[m.mutated_inp_indices[i]]]
    traced_tangents = filtered_inp_traced_tangents + other_traced_tangents

    return ViewAndMutationMeta(
        input_info=[x for i, x in enumerate(m.input_info) if keep_arg_mask[i]],
        # requires_grad_info consists of (mutated_inputs, forward_outputs).
        # Need to remove only the duplicate entries that correspond to the mutated inputs.
        requires_grad_info=[
            x for i, x in enumerate(m.requires_grad_info)
            if i >= len(m.mutated_inp_indices) or keep_arg_mask[m.mutated_inp_indices[i]]],
        # For outputs that are views of inputs, we store the index of the input that the output
        # was generated from. Need to update that index to account for removed dupes.
        output_info=[
            OutputAliasInfo(
                output_type=o.output_type,
                raw_type=o.raw_type,
                dynamic_dims=o.dynamic_dims,
                base_idx=None if o.base_idx is None else add_dupe_map[o.base_idx]
            )
            for o in m.output_info
        ],
        num_intermediate_bases=m.num_intermediate_bases,
        keep_input_mutations=m.keep_input_mutations,
        traced_tangents=traced_tangents,
    )

# Given our ViewAndMutation metadata, this fn constructs a new set of metadata,
# after adding synthetic base arguments to the function.
# Most of the work in this fn is slogging through all of the metadata corresponding to inputs,
# and updating it with our synthetic base calling convention.
#
# When config.debug_assert is set, we automatically regenerate the metadata
# and compare it to this output for sanity.
#
# In addition to the updated metadata, also return the list of input indices
# that will need to be updated in the synthetic base epilogue
def create_synthetic_base_metadata(
    m: ViewAndMutationMeta,
    # Maps each outer argument idx to its inner idx (or, if this outer arg is generated from a
    # synthetic base, you get a tuple of (i, TensorMeta), telling you the base tensor idx, and view metadata)
    synthetic_base_info: List[Union[int, Tuple[int, torch.Tensor]]],
    outer_args: List[Any],
    inner_args: List[Any],
) -> Tuple[ViewAndMutationMeta, List[int]]:

    S_Outer = NewType('S_Outer', int)
    S_Inner = NewType('S_Inner', int)
    synthetic_base_to_indices: Dict[S_Inner, List[S_Outer]] = {}
    for inner_idx in range(len(inner_args)):
        outer_aliased_indices_of_current_base_arg = [
            outer_idx for outer_idx, inner_idx_or_tuple in enumerate(synthetic_base_info)
            if (isinstance(inner_idx_or_tuple, int) and inner_idx_or_tuple == inner_idx)
            or (isinstance(inner_idx_or_tuple, tuple) and inner_idx_or_tuple[0] == inner_idx)
        ]
        synthetic_base_to_indices[inner_idx] = outer_aliased_indices_of_current_base_arg

    # given the requires_grad info on mutated inputs,
    # generate the requires_grad info on those same mutated inputs, but after constructing synthetic bases.
    input_infos = []
    mutated_inp_require_grad_info = []
    for outer_indices in synthetic_base_to_indices.values():
        # leaf-ness should be all-or-nothing for aliased tensor.
        # (aka if "a" and "b" are views, then a.is_leaf == b.is_leaf)
        any_leaf = any(m.input_info[x].is_leaf for x in outer_indices)
        all_leaf = all(m.input_info[x].is_leaf for x in outer_indices)
        assert any_leaf == all_leaf
        inpt_info = InputAliasInfo(
            # If len(outer_indices) > 1, then this input is a synthetic base.
            # The invariant is that to the rest of aot autograd, synthetic bases only show up if
            # one of their aliases gets a data mutation. And if any of their aliases get metadata
            # mutations, they will be hidden from the rest of aot autograd.
            mutates_data=True if len(outer_indices) > 1 else m.input_info[outer_indices[0]].mutates_data,
            mutates_metadata=False if len(outer_indices) > 1 else m.input_info[outer_indices[0]].mutates_metadata,
            is_leaf=any_leaf,
        )
        input_infos.append(inpt_info)
        # requires_grad_info consists of (mutated_inputs, forward_outputs).
        # For any mutated inputs that correspond to aliased inputs,
        # Need to replace them with their mutated synthetic base
        if inpt_info.mutates_data or inpt_info.mutates_metadata:
            mutated_inp_require_grad_info.append(any(m.requires_grad_info[x] for x in outer_indices))

    # Find any inputs that fulfill the following criteria:
    # (1) They are part of a synthetic base (because they alias another input,
    #      and at least one input experiences a data mutation)
    # (2) They experience a metadata mutation
    outer_aliased_arg_idx_with_metadata_mutations = [
        outer_idx for outer_idx, inpt_info in enumerate(m.input_info)
        if inpt_info.mutates_metadata and not isinstance(synthetic_base_info[outer_idx], int)
    ]

    # grab the original requires grad info on the outputs, except the ones from the mutated inputs
    num_original_input_data_mutations = len([x for x in m.input_info if x.mutates_data or x.mutates_metadata])
    output_grad_info = m.requires_grad_info[num_original_input_data_mutations:]
    input_metadata_mutation_grad_info = [
        outer_args[outer_idx].requires_grad for outer_idx in outer_aliased_arg_idx_with_metadata_mutations]
    input_metadata_output_info = [
        OutputAliasInfo(
            output_type=OutputType.alias_of_input,
            raw_type=torch.Tensor,
            dynamic_dims={i for i, s in enumerate(outer_args[outer_idx].shape) if not is_concrete_int(s)},
            base_idx=synthetic_base_info[outer_idx][0],
        ) for outer_idx in outer_aliased_arg_idx_with_metadata_mutations]
    existing_output_infos = [
        OutputAliasInfo(
            output_type=o.output_type,
            raw_type=o.raw_type,
            dynamic_dims=o.dynamic_dims,
            # Map the input idx pre-synthetic-bases to the new idx post-synthetic-bases
            base_idx=None if o.base_idx is None
            else synthetic_base_info[o.base_idx]
            if isinstance(synthetic_base_info[o.base_idx], int)
            else synthetic_base_info[o.base_idx][0])
        for o in m.output_info]

    num_outer_mutated_data_inps = len([x for x in m.input_info if x.mutates_data])
    inner_mutated_data_inps = [x for inner_idx, x in enumerate(inner_args) if input_infos[inner_idx].mutates_data]

    requires_grad_info = mutated_inp_require_grad_info + output_grad_info + input_metadata_mutation_grad_info
    output_info = existing_output_infos + input_metadata_output_info
    # Regenerate traced tangents to include mutated inputs including synthetic bases
    traced_tangents = inner_mutated_data_inps + m.traced_tangents[num_outer_mutated_data_inps:]

    return ViewAndMutationMeta(
        input_info=input_infos,
        requires_grad_info=requires_grad_info,
        output_info=output_info,
        num_intermediate_bases=m.num_intermediate_bases,
        keep_input_mutations=m.keep_input_mutations,
        traced_tangents=traced_tangents,
    ), outer_aliased_arg_idx_with_metadata_mutations

# MOTIVATION:
#
# When tracing functions for future execution, one must be careful not to pass
# in the same input tensor multiple times (e.g., f(x, x), as this can result
# in graphs that are ONLY valid if you later pass a new tensor in exactly the
# same way (e.g., f(y, y)).  (NB: we really mean duplicate; two distinct
# tensors that alias each other is a different situation that is covered by
# aot_dispatch_deduplicated_autograd). Here are two examples:
#
# (1) Suppose you have a function:
#
#   def f(x, y):
#       return x + y
#
# If you make_fx(f)(x, x), you will trace out:
#
#   def f(x, y):
#       return y + y
#
# Oops!
#
# (2) For most tensors x and y, you can compute f's gradient with respect to
# these to inputs by saying torch.autograd.grad(f(x, y), (x, y)).  However,
# if x is y, you will trace out a program that gets incorrect gradients:
#
#   >>> x = torch.randn(1, requires_grad=True)
#   >>> torch.autograd.grad(x + x, (x, x))
#   (tensor([2.]), tensor([2.]))
#
# In other words, the gradient is double-counted.  Deduplicating the arguments
# gives you an appropriate gradient:
#
#   >>> y = torch.randn(1, requires_grad=True)
#   >>> torch.autograd.grad(x + y, (x, y))
#   (tensor([1.]), tensor([1.]))
#
# HOW TO DEDUPLICATE:
#
# There are a few strategies, in order of preference:
#
# 1. For every duplicate argument to the function, detach it into
#    a separate leaf tensor, so that it is no longer duplicated.
#
#       PRO: The resulting compiled graph works for any configuration
#       of duplicated arguments.
#
#       CON: It does not (naively) work if you mutate the metadata of inputs:
#
#           def f(x, y):
#               x.transpose_(0, 1)
#               y.transpose_(0, 2)
#
#           x = torch.randn(2, 3, 4)
#           f(x, x)
#
#       The ordering of the transposes inside f dictates whether or not
#       you get [4, 2, 3] or [3, 4, 2].  This means that you cannot precompute
#       what metadata mutations should get applied to each input; you need to
#       assume they aren't duplicates (what we do today) or preserve
#       the original metadata mutations exactly in order, so that they work
#       for any duplicate configuration.
#
#       CON: It does not (naively) work if you mutate the data of inputs.
#       In particular, leaf tensors that require grad cannot be mutated,
#       this makes it impossible to differentiate with respect to the original
#       base.
#
# 2. For every duplicate argument to the function, remove it, so it is
#    no longer part of the "true" signature:
#
#       PRO: Implemented naively, it still works for metadata/data mutation.
#
#       CON: The resulting compiled graph is duplicate-specialized: it only
#       works if future calls duplicate arguments in exactly the same way.
#       Horribly, Dynamo doesn't guard on this at the moment.  But even if
#       it did, you could still end up recompiling a bunch of each duplicate.
#
# Our strategy is to do (1) if we can, and do (2) otherwise, erroring if
# Dynamo's guards are not enough.  In practice, this seems to cover
# everything.
#
def aot_wrapper_dedupe(
    flat_fn,
    flat_args: List[Tensor],
    aot_config: AOTConfig,
    *,
    compiler_fn,
    fw_metadata,
):
    # Use information about whether or not flat_fn mutates its arguments
    # or not to handle dupe args

    # Strategy 1: For any input that is not mutated, we can leafify it if we
    # need to remove a duplicate.
    leaf_flat_args = []
    args_set = set()
    ok = True

    for i, a in enumerate(flat_args):
        if not isinstance(a, torch.Tensor):
            leaf_flat_args.append(a)
        elif a not in args_set:
            args_set.add(a)
            leaf_flat_args.append(a)
        elif not fw_metadata.input_info[i].mutates_data and not fw_metadata.input_info[i].mutates_metadata:
            leaf_flat_args.append(a.detach().requires_grad_(a.requires_grad))
        else:
            ok = False
            break

    if ok:
        return compiler_fn(flat_fn, leaf_flat_args, aot_config, fw_metadata=fw_metadata)

    # export path: ban duplicate inputs for now, add later if requested.
    if aot_config.is_export:
        raise RuntimeError(f"""\
Encountered duplicated inputs that are mutated in the graph you are trying to export.
This functionality is currently not supported. If needed, please file a github issue.

fw_metadata={str(fw_metadata)}
        """)

    # Strategy 2: Duplicate specialize.
    #
    # In Haskell types, suppose you have:
    #
    #   add_dupe_args :: DedupedArgs -> Args
    #   remove_dupe_args :: Args -> DedupedArgs
    #
    #   compiler_fn
    #       :: (DedupedArgs -> R) -> DedupedArgs -> AOTConfig -> (DedupedArgs -> R)
    #   deped_compiler_fn
    #       :: (Args -> R) -> Args -> AOTConfig -> (Args -> R)
    #
    # Then the code below can be written in point-free style as:
    #
    #   deduped_compiler_fn f a c =
    #       compiler_fn (f . add_dupe_args) (remove_dupe_args a) c . remove_dupe_args
    #
    # Suppose you have:
    #
    #   [a, b, a, c]
    #
    # We want:
    #
    #   remove_dupe_args([a, b, a, c]) == [a, b, c]
    #   add_dupe_args([a, b, c]) == [a, b, a, c]
    #
    # This is done via (respectively):
    #
    #   seen_args = {a: 0, b: 1, c: 2}
    #   enumerate(add_dupe_map) = [  # how to get args from the deduped list
    #       (0, 0),
    #       (1, 1),
    #       (2, 0),
    #       (3, 2),
    #   ]
    #   keep_arg_mask = [True, True, False, True]

    seen_args = {}
    keep_arg_mask = []
    # Implicitly map duped arg position (list index) to de-duped arg position
    add_dupe_map: List[int] = []
    duped_arg_len = len(flat_args)

    j = 0  # index into deduped_flat_args
    for t in flat_args:
        if isinstance(t, torch.Tensor):
            if t in seen_args:
                keep_arg_mask.append(False)
                add_dupe_map.append(seen_args[t])
                continue
            seen_args[t] = j

        keep_arg_mask.append(True)
        add_dupe_map.append(j)
        j += 1
    assert len(add_dupe_map) == duped_arg_len, (
        f"Expects add_dupe_map to have length {duped_arg_len} but got {len(add_dupe_map)}"
    )

    # NB: Hot path, avoid set lookups here
    # TODO: Can avoid the zip here too, probably
    def remove_dupe_args(args):
        return [t for t, keep in zip(args, keep_arg_mask) if keep]

    def add_dupe_args(args):
        return [args[add_dupe_map[i]] for i in range(duped_arg_len)]

    deduped_flat_args = remove_dupe_args(flat_args)

    # Update our input metadata to remove duped input metadata.
    updated_fw_metadata = remove_dupe_metadata(fw_metadata, keep_arg_mask, add_dupe_map)

    tracing_context = TracingContext.get()
    if tracing_context and aot_config.aot_autograd_arg_pos_to_source:
        # TODO(voz): This structure is 1:1, we could consider an alternate structure like
        # kept_pos:[dupe_arg_pos], however, add_dupe_map is 1:1 so we would need a new structure there,
        # which feels like needless complexity for a tiny bit of efficiency at this point.
        for dupe_arg_pos, (kept_pos, keep_arg) in enumerate(zip(add_dupe_map, keep_arg_mask)):
            if not keep_arg:
                dupe_arg_source = aot_config.aot_autograd_arg_pos_to_source[dupe_arg_pos]
                kept_arg_source = aot_config.aot_autograd_arg_pos_to_source[kept_pos]
                tracing_context.guards_context.aotautograd_guards.append(DuplicateInputs(kept_arg_source, dupe_arg_source))

    @wraps(flat_fn)
    def wrapped_flat_fn(*args):
        return flat_fn(*add_dupe_args(args))

    if config.debug_assert:
        ref_fw_metadata = run_functionalized_fw_and_collect_metadata(
            wrapped_flat_fn,
            keep_input_mutations=fw_metadata.keep_input_mutations,
        )(*deduped_flat_args)
        assert ref_fw_metadata == updated_fw_metadata, \
            f'ref_metadata={str(ref_fw_metadata)}, actual_metadata={str(updated_fw_metadata)}'

    compiled_fn = compiler_fn(wrapped_flat_fn, deduped_flat_args, aot_config, fw_metadata=updated_fw_metadata)

    if not hasattr(compiled_fn, "_boxed_call"):
        compiled_fn = make_boxed_func(compiled_fn)

    @wraps(compiled_fn)
    def wrapped_compiled_fn(args):
        deduped_args = remove_dupe_args(args)
        args.clear()
        return compiled_fn(deduped_args)

    wrapped_compiled_fn._boxed_call = True

    # This can be uncommented when we properly guard for duplicates,
    # but right now we must not do it.
    # if not config.debug_assert:
    #     return wrapped_compiled_fn

    @wraps(wrapped_compiled_fn)
    def debugged_compiled_fn(args):
        # Test that the computed remove/add arg functions are an inverse
        new_args = add_dupe_args(remove_dupe_args(args))
        seen = {}
        for i, (x, y) in enumerate(zip(new_args, args)):
            seen[y] = None
            assert x is y, format_guard_bug_msg(
                aot_config,
                f"{describe_input(i, aot_config)} would be a duplicate of "
                f"{describe_input(add_dupe_map[i], aot_config)}",
            )
        # This is only an error if there is metadata mutation on both of
        # the duped arguments; in this case, we need to know what order
        # the metadata mutation applies in.  You'll get the correct result
        # otherwise, because a graph that assumes distinct inputs works if
        # you dupe the inputs (the gradient contributions from each input
        # will get summed up appropriately.)
        #
        # TODO: work out how to setup this assert correctly
        """
        assert len(seen) == unique_args, format_guard_bug_msg(aot_config,
            f"there would be {unique_args} distinct arguments"
        )
        """
        return wrapped_compiled_fn(args)

    debugged_compiled_fn._boxed_call = True

    return debugged_compiled_fn

# This layer handles the situation where you have two inputs that alias each other,
# and one of the inputs is mutated.
# We need to take special care to ensure that the mutation is applied to the other aliases in the graph.
#
# pre-condition: aot_wrapper_dedup has already run.
# (This function will in theory work if there are duplicate args.
# However, the synthetic base code path is a bit sub-optimal, and running with dupe'd inputs
# would cause us to hit that path more frequently).
def aot_wrapper_synthetic_base(
    flat_fn,
    flat_args: List[Tensor],
    aot_config: AOTConfig,
    *,
    fw_metadata: ViewAndMutationMeta,
    # Currently, the only reason we need to plumb this bool is because
    # the synthetic base code prohibits more cases in the autograd case than the inference case.
    needs_autograd: bool,
    compiler_fn,
):
    is_inference = not needs_autograd
    flat_args_with_synthetic_bases, synthetic_base_info = merge_view_inputs(
        flat_args, fw_metadata.input_info, is_inference=is_inference,
    )
    # Happy path: we don't need synthetic bases
    if synthetic_base_info is None:
        return compiler_fn(flat_fn, flat_args, aot_config, fw_metadata=fw_metadata)

    # export path: ban synthetic bases for now, add later if requested.
    if aot_config.is_export:
        raise RuntimeError(f"""\
Encountered aliased inputs that are mutated in the graph you are trying to export.
This functionality is currently not supported. If needed, please file a github issue.

synthetic_base_info={str(synthetic_base_info)}

fw_metadata={str(fw_metadata)}
        """)

    assert len(fw_metadata.input_info) == len(synthetic_base_info)

    # Update our forward metadata to take synthetic bases into account
    fw_metadata_updated, aliased_arg_idx_with_metadata_mutations = \
        create_synthetic_base_metadata(fw_metadata, synthetic_base_info, flat_args, flat_args_with_synthetic_bases)

    num_aliased_args_with_metadata_mutations = len(aliased_arg_idx_with_metadata_mutations)

    def unpack_synthetic_bases(primals: List[Any]) -> List[Any]:
        f_args_inner = []
        for inner_idx_or_tuple in synthetic_base_info:
            if isinstance(inner_idx_or_tuple, int):
                f_args_inner.append(primals[inner_idx_or_tuple])
            else:
                inner_base_idx, view_tensor = inner_idx_or_tuple
                base = primals[inner_base_idx]
                view_arg = gen_alias_from_base(
                    base, view_tensor, view_tensor.requires_grad
                )
                f_args_inner.append(view_arg)
        return f_args_inner

    @wraps(flat_fn)
    def wrapped_flat_fn(*args):
        unpacked_args = unpack_synthetic_bases(args)
        # This is a bit subtle. The goal of this entire function (aot_dispatch_synthetic_bases)
        # is to relieve the downstream logic from having to reason about mutations on inputs that alias
        # each other, by replacing aliased inputs with a synthetic base.
        # One area where this breaks down a bit however is if one of those aliased inputs
        # experienced a metadata mutation.
        # We are now obligated to reapply the metadata mutation directly to the user's input;
        # it isn't enough to apply mutations back to the synthetic base in the downstream logic.
        #
        # The way we handle this is by pretending that those aliased inputs that experience metadata mutations
        # are additional outputs in the user's forward function.
        # The downstream logic will just treat these as "user outputs that alias inputs".
        # However, we will manually grab them at runtime here, use them to reapply the metadata mutation
        # to the user inputs, and not return them to the user.
        aliased_args_with_metadata_mutations = [
            x for i, x in enumerate(unpacked_args) if i in aliased_arg_idx_with_metadata_mutations]
        if len(aliased_args_with_metadata_mutations) > 0:
            return *(flat_fn(*unpacked_args)), *aliased_args_with_metadata_mutations
        else:
            return flat_fn(*unpacked_args)

    if config.debug_assert:
        ref_fw_metadata = run_functionalized_fw_and_collect_metadata(
            wrapped_flat_fn,
            keep_input_mutations=fw_metadata.keep_input_mutations,
        )(*flat_args_with_synthetic_bases)
        assert ref_fw_metadata == fw_metadata_updated, (
            f'ref_metadata={pprint.pformat(partial_asdict(ref_fw_metadata))}, '
            f'actual_metadata={pprint.pformat(partial_asdict(fw_metadata_updated))}'
        )

    compiled_fn = compiler_fn(wrapped_flat_fn, flat_args_with_synthetic_bases, aot_config, fw_metadata=fw_metadata_updated)

    if not hasattr(compiled_fn, "_boxed_call"):
        compiled_fn = make_boxed_func(compiled_fn)

    @wraps(compiled_fn)
    def wrapped_compiled_fn(args):
        args_with_synthetic_bases, synthetic_base_info = merge_view_inputs(
            args, fw_metadata.input_info, is_inference=is_inference
        )
        assert synthetic_base_info is not None
        aliased_args_w_metadata_mutations = [args[i] for i in aliased_arg_idx_with_metadata_mutations]
        args.clear()
        outs = compiled_fn(args_with_synthetic_bases)
        if num_aliased_args_with_metadata_mutations > 0:
            # This code does not handle **all** input metadata mutations.
            # Instead, it only handles metadata mutations on inputs that were converted into synthetic bases
            # (which only happens if at least one aliased input experienced a data mutation).
            # e.g:
            # def f(a, b):
            #     a.mul_(2)
            #     b.t_(1, 0)
            # f(x.view(2, 2), x.view(2, 2))
            mutated_metadata_inps = outs[-num_aliased_args_with_metadata_mutations:]
            user_outs = outs[:-num_aliased_args_with_metadata_mutations]
            for inp, mutated_inp in zip(aliased_args_w_metadata_mutations, mutated_metadata_inps):
                inp.as_strided_(mutated_inp.size(), mutated_inp.stride(), mutated_inp.storage_offset())
            return user_outs
        return outs

    return wrapped_compiled_fn


def describe_input(i, aot_config):
    if i < aot_config.num_params_buffers:
        return f"parameter/buffer {i}"
    else:
        return f"input {i - aot_config.num_params_buffers}"

# The wrapper created by this function handles all of the runtime aliasing and mutation "epilogue" logic
# that needs to run after the compiled function.
#
# This function accepts a trace_joint flag, indicating whether or not we're generating the runtime
# epilogue for a forward-only inference graph, or for an autograd.Function.apply function.
# This is because there are some minor differences in how we treat these cases at runtime:
# - resize_() is currently handled in the inference case, but not fully handled in the autograd case.
# - the autograd cases inserts TensorAlias wrapper objects for outputs that alias inputs
def create_runtime_wrapper(
    compiled_fn,
    *,
    runtime_metadata: ViewAndMutationMeta,
    indices_of_inps_to_detach: List[int],
    trace_joint: bool,
    keep_input_mutations: bool,
    disable_amp: bool
):
    if not hasattr(compiled_fn, "_boxed_call"):
        compiled_fn = make_boxed_func(compiled_fn)

    def runtime_wrapper(*args):
        if trace_joint:
            args_ = list(args)
            # See Note [Detaching inputs that never need gradients]
            for idx in indices_of_inps_to_detach:
                if isinstance(args_[idx], torch.Tensor):
                    args_[idx] = args_[idx].detach()
            with torch.autograd._force_original_view_tracking(True):
                all_outs = call_func_with_args(
                    compiled_fn,
                    args_,
                    disable_amp=disable_amp,
                )
        else:
            all_outs = call_func_with_args(
                compiled_fn,
                args,
                disable_amp=disable_amp,
            )

        num_mutated_inps = runtime_metadata.num_mutated_inputs
        num_metadata_mutated_inps = runtime_metadata.num_mutated_metadata_inputs
        num_intermediate_bases = runtime_metadata.num_intermediate_bases

        if keep_input_mutations:
            assert (
                len(all_outs)
                == num_metadata_mutated_inps + runtime_metadata.num_outputs + num_intermediate_bases
            )
            assert (
                len(runtime_metadata.mutated_inp_runtime_indices) == num_metadata_mutated_inps
            )
        else:
            assert (
                len(all_outs)
                == num_mutated_inps + runtime_metadata.num_outputs + num_intermediate_bases
            )
            assert (
                len(runtime_metadata.mutated_inp_runtime_indices) == num_mutated_inps
            )
        # Step 3: After running the compiled fw, apply updates to mutated inputs
        num_mutations_to_apply = len(runtime_metadata.mutated_inp_runtime_indices)
        if num_mutations_to_apply > 0:
            updated_inputs = all_outs[: num_mutations_to_apply]
            fw_outs = all_outs[num_mutations_to_apply :]

            for i, inpt_idx in enumerate(
                runtime_metadata.mutated_inp_runtime_indices
            ):
                meta = runtime_metadata.input_info[inpt_idx]
                if not meta.mutates_data and not meta.mutates_metadata:
                    continue
                original_inpt = args[inpt_idx]
                updated_inpt = updated_inputs[i]
                # TODO: add better resize_() support for autograd case.
                # Check for the case when an input has been resized.
                # Note: One important thing to check for is user code that calls inpt.storage().resize_().
                # We can't trace operations on storage into the graph, so we should get dynamo to graph break.
                # TODO: handle resize_() on inputs to a larger size.
                # This is actually non-trivial to detect, so we should probably just handle it
                # (or make dynamo detect).
                # We can't just check of original_inpt.storage_size != updated_inpt.storage_size,
                # Because the original_inpt might be a view of some larger tensor,
                # and updated_inpt is always densely packed.
                if not trace_joint and original_inpt.untyped_storage().size() != updated_inpt.untyped_storage().size():
                    # It actually isn't enough just to see if the storage sizes are different between old and new inputs.
                    # If the original input was a slice into some larger storage, the same will not be true for the updated input.
                    # So before doing the resize_(), we **also** check that functionalization detected a metadata mutation.
                    if meta.mutates_metadata:
                        original_inpt.resize_(updated_inpt.size())
                if meta.mutates_metadata and not meta.mutates_data:
                    if trace_joint:
                        assert isinstance(updated_inpt, TensorAlias)
                        updated_inpt = updated_inpt.alias
                    # We need to grab the size/stride/storage_offset from the compiled forward,
                    # and use that to mutate the metadata of the input
                    original_inpt.as_strided_(
                        updated_inpt.size(),
                        updated_inpt.stride(),
                        updated_inpt.storage_offset(),
                    )
                else:
                    if meta.mutates_data and meta.mutates_metadata:
                        original_inpt.as_strided_(
                            updated_inpt.size(),
                            updated_inpt.stride(),
                            updated_inpt.storage_offset(),
                        )
                    else:
                        assert meta.mutates_data
                    if meta.is_leaf and original_inpt.requires_grad:
                        # We can hit this situation in this case:
                        #   def f(x):
                        #       x.detach().mul_(2)
                        #       return x + 1
                        # AOTAutograd will see a mutation in the above case, and try to
                        # apply a copy_() here, in the epilogue.
                        # But if x required gradients, and is a leaf, then autograd
                        # will yell at us for trying to mutate it.
                        # However, it's only possible to end up in this scenario (like the above)
                        # if all of the mutations to the leaf input were non-autograd-tracking mutations
                        # (aka mutations under no_grad(), or on detached views).
                        # In that case, we fully want to hide the mutation from autograd, so detaching is ok.
                        original_inpt.detach().copy_(updated_inpt)
                    else:
                        original_inpt.copy_(updated_inpt)
        else:
            fw_outs = all_outs

        # Step 4: Manually regenerate any outputs that are aliased to inputs, instead of
        # compiling them.
        if runtime_metadata.num_outputs_aliased > 0:
            # The compiled forward also returned intermediate bases. We don't want to return them to the user.
            if runtime_metadata.num_intermediate_bases > 0:
                fw_outs_no_intermediate_bases = fw_outs[
                    : -runtime_metadata.num_intermediate_bases
                ]
                intermediate_bases = fw_outs[-runtime_metadata.num_intermediate_bases:]
            else:
                fw_outs_no_intermediate_bases = fw_outs
                intermediate_bases = []
            assert len(fw_outs_no_intermediate_bases) == len(runtime_metadata.output_info)

            fw_outs_including_aliases = []
            for i, (o, info) in enumerate(zip(
                fw_outs_no_intermediate_bases, runtime_metadata.output_info
            )):
                if info.output_type in [OutputType.non_alias, OutputType.unsafe_view_alias, OutputType.custom_function_view]:
                    fw_outs_including_aliases.append(o)
                    continue
                if trace_joint:
                    assert isinstance(o, TensorAlias)
                    o_ = o.alias
                else:
                    o_ = o
                o_grad = runtime_metadata.requires_grad_info[runtime_metadata.num_mutated_inputs + i]
                if info.output_type == OutputType.alias_of_input:
                    aliased_base_tensor = args[info.base_idx]
                    regenerated_out = gen_alias_from_base(aliased_base_tensor, o_, o_grad)
                    fw_outs_including_aliases.append(regenerated_out)
                    continue
                elif info.output_type == OutputType.is_input:
                    aliased_base_tensor = args[info.base_idx]
                    regenerated_out = aliased_base_tensor
                    fw_outs_including_aliases.append(regenerated_out)
                    continue
                elif info.output_type == OutputType.alias_of_intermediate:
                    base_tensor_list = intermediate_bases
                elif info.output_type == OutputType.alias_of_intermediate_save_as_output:
                    base_tensor_list = intermediate_bases
                else:
                    assert info.output_type == OutputType.alias_of_intermediate_base_is_user_output
                    base_tensor_list = fw_outs_no_intermediate_bases
                aliased_base_tensor = base_tensor_list[info.base_idx]
                # TODO: handle the custom autograd function case here.
                # We need a way to check whether a tensor came from a custom autograd fn from python,
                # AND a way to replay that custom view fn.
                regenerated_out = gen_alias_from_base(aliased_base_tensor, o_, o_grad)
                fw_outs_including_aliases.append(regenerated_out)
            ret_outs = fw_outs_including_aliases
        else:
            ret_outs = fw_outs

        if runtime_metadata.dynamic_outputs:
            for t, o in zip(ret_outs, runtime_metadata.output_info):
                if o.dynamic_dims is None:
                    continue
                if hasattr(t, '_dynamo_weak_dynamic_indices'):
                    t._dynamo_weak_dynamic_indices |= o.dynamic_dims
                else:
                    t._dynamo_weak_dynamic_indices = o.dynamic_dims.copy()

        return ret_outs
    return runtime_wrapper

# Calling convention: If we are running functionalized RNG, then outs consists
# of (user_outs, rng_offset)
def functionalized_rng_runtime_epilogue(metadata, outs, return_new_outs=True):
    if metadata.is_rng_op_functionalized:
        assert metadata.num_outputs_rng_offset == 1
        new_rng_offset = outs[-1]
        CUDARngStateHelper.set_new_offset(new_rng_offset)
        if return_new_outs:
            user_outs = outs[:-1]
            return user_outs
        else:
            return None
    return outs


def create_functionalized_rng_ops_wrapper(func, args, trace_joint=True):
    # Functionalization of rng ops changes the calling convention of the joint graph.
    # It goes from (primals, tangents) to (seed, offset, primals, tangents)
    # At runtime, we pass on the current seed and offset. This is hidden from
    # the user.
    fake_mode = detect_fake_mode()
    if fake_mode is None:
        fake_mode = nullcontext()

    def override_get_rng_state(device: Union[int, str, torch.device] = 'cuda'):
        out = PhiloxStateTracker.get_state_as_tensor()
        return out

    def override_set_rng_state(x, device: Union[int, str, torch.device] = 'cuda'):
        PhiloxStateTracker.set_state_from_tensor(x)

    def append_rng_offsets(args):
        if trace_joint:
            # args signature before: Tuple(fwd_outputs), Tuple(bwd_outputs)
            # args signature after: Tuple(fwd_outputs, new_fwd_rng_offset), Tuple(bwd_offset, new_bwd_rng_offset)
            return ((*args[0], PhiloxStateTracker.get_updated_fwd_offset()),
                    (*args[1], PhiloxStateTracker.get_updated_bwd_offset()))
        else:
            # args signature before: Tuple(fwd_outputs)
            # args signature after: Tuple(fwd_outputs, new_fwd_rng_offset)
            return (*args, PhiloxStateTracker.get_updated_fwd_offset())


    def traced_joint(primals, tangents, fwd_seed, fwd_base_offset, bwd_seed, bwd_base_offset):
        with patch("torch.cuda.get_rng_state", override_get_rng_state), patch("torch.cuda.set_rng_state", override_set_rng_state):
            return append_rng_offsets(func(primals, tangents))

    def traced_forward(*primals_fwd_seed_fwd_base_offset):
        # The signature is (*primals, seed, offset)
        with patch("torch.cuda.get_rng_state", override_get_rng_state), patch("torch.cuda.set_rng_state", override_set_rng_state):
            return append_rng_offsets(func(*primals_fwd_seed_fwd_base_offset[:-2]))

    if trace_joint:
        # Get the current seed and offset to setup tracing.
        fwd_seed, fwd_base_offset = CUDARngStateHelper.get_torch_state_as_tuple(fake_mode)
        bwd_seed, bwd_base_offset = CUDARngStateHelper.get_torch_state_as_tuple(fake_mode)
        PhiloxStateTracker.record_state(fwd_seed, fwd_base_offset, "forward")
        PhiloxStateTracker.record_state(bwd_seed, bwd_base_offset, "backward")
        return traced_joint, (*args, fwd_seed, fwd_base_offset, bwd_seed, bwd_base_offset)
    else:
        # Get the current seed and offset to setup tracing.
        fwd_seed, fwd_base_offset = CUDARngStateHelper.get_torch_state_as_tuple(fake_mode)
        PhiloxStateTracker.record_state(fwd_seed, fwd_base_offset, "forward")
        return traced_forward, (*args, fwd_seed, fwd_base_offset)

# Has the precondition that there
# are no duplicate arguments in flat_args (e.g., the same Tensor
# object never shows up twice.  However, two tensor inputs MAY alias
# the same storage, so long as they have separate TensorImpls.)
def aot_dispatch_autograd_graph(flat_fn, flat_args: List[Any], aot_config: AOTConfig, *, fw_metadata: ViewAndMutationMeta):
    # traced_tangents corresponds to the set of outputs in the traced forward that should get grad_outputs in the traced backward.
    # It includes outputs of the original forward, *and* any updated inputs due to input mutations.
    # However, it does *not* include any outputs that are aliases of inputs or intermediates, or any metadata-only input mutations.
    traced_tangents = pytree.tree_map(
        lambda x: x.detach().contiguous() if isinstance(x, Tensor) else x,
        fw_metadata.traced_tangents,
    )

    assert len(fw_metadata.requires_grad_info) == fw_metadata.num_mutated_inputs + fw_metadata.num_outputs
    joint_inputs = (flat_args, traced_tangents)

    fn_prepared_for_autograd = fn_prepped_for_autograd(
        flat_fn,
        fw_metadata,
    )
    joint_fn_to_trace = create_joint(fn_prepared_for_autograd, aot_config=aot_config)

    fx_g = create_functionalized_graph(
        joint_fn_to_trace,
        joint_inputs,
        meta=fw_metadata,
        aot_config=aot_config,
        trace_joint=True,
    )

    # There should be *NO* mutating ops in the graph at this point.
    assert_functional_graph(fx_g.graph)

    # Redudant with the check above, but worth having in case tracing introduced
    # a fake tensor. Unlikely.
    # See Note: [Fake Modules and AOTAutograd]
    torch._dynamo.utils.assert_no_fake_params_or_buffers(fx_g)
    fx_g.graph.eliminate_dead_code()
    fx_g.recompile()
    # TODO: in AOTAutograd, we create metadata like _indices_of_inps_to_detach to detect
    # when we need to manually detach() some inputs in the forward.
    # Higher order ops might eventually need to do the same.
    return fx_g

def aot_dispatch_autograd(flat_fn, flat_args: List[Any], aot_config: AOTConfig, *, fw_metadata: ViewAndMutationMeta):
    fx_g = aot_dispatch_autograd_graph(flat_fn, flat_args, aot_config, fw_metadata=fw_metadata)

    # Copied from aot_dispatch_autograd_graph.
    traced_tangents = pytree.tree_map(
        lambda x: x.detach().contiguous() if isinstance(x, Tensor) else x,
        fw_metadata.traced_tangents,
    )
    joint_inputs = (flat_args, traced_tangents)
    disable_amp = torch._C._is_any_autocast_enabled()

    if aot_config.enable_log:
        aot_joint_log.info("%s", lazy_format_graph_code("Joint graph", fx_g, aot_config.aot_id))

    with torch.no_grad():
        with track_graph_compiling(aot_config, "joint"):
            num_inner_fwd_outputs = (
                fw_metadata.num_mutated_inputs
                + fw_metadata.num_outputs
                + fw_metadata.num_intermediate_bases
                + fw_metadata.num_outputs_rng_offset
            )
            fw_module, bw_module = aot_config.partition_fn(
                fx_g, joint_inputs, num_fwd_outputs=num_inner_fwd_outputs
            )
            fw_outs = [n for n in fw_module.graph.nodes if n.op == "output"][0].args[0]
            # we only need to bookkeep the symints that are saved for bw, not any symints
            # the user forward might have returned in its own output
            fw_outs_saved_for_bw = fw_outs[num_inner_fwd_outputs:]
            symint_outs_saved_for_bw = [
                n for n in fw_outs_saved_for_bw if is_sym_node(n)
            ]
            fw_metadata.num_symints_saved_for_bw = len(symint_outs_saved_for_bw)
            _num_symints_saved_for_bw = len(symint_outs_saved_for_bw)

        # Note [Detaching inputs that never need gradients]
        # See https://github.com/pytorch/pytorch/issues/97745
        # Suppose we have a function like this that we want to compile:
        #
        # def f(x, y):
        #     return torch.mul(x, y.detach())
        #
        # What gradients should we compute for x and y?
        # By default, AOTAutograd will compute a gradient for **every** input that requires gradients,
        # and so we'll compute:
        #    x_grad_input = y
        #    y_grad_input = None
        # Does this preserve the semantics of eager mode?
        # Unfortunately, no.
        # Doing the above will cause autograd to **continue** to backprop the autograd tape
        # that was generated from constructing y.
        #
        # This is **different** from what would have happened in eager mode.
        # In eager mode, if we backprop through the output of this function, autograd will only traverse
        # the bit of the autograd tape corresponding to "x".
        # In particular, if a user had previously backpropped through y's autograd tape,
        # And then they try to backprop through the output of the above function,
        # then we'll hit the dreaded "Trying to backward through the graph a second time" error.
        #
        # You might think: If autograd sees that a gradient is None, shouldn't it stop early,
        # instead of continuing the backprop through the ancestors of that node in the graph?
        #
        # Autograd has two passes:
        # (1) a first pass that traverses the autograd graph and figures out which nodes need to be executed
        # (2) a second pass that actually goes ahead and executes each node when it becomes ready,
        #     propagating gradients
        # By the time we're executing a node and we see that it produces a None, the set of nodes to execute
        # is already locked-in.
        #
        # The fix: instead, we can recognize statically that the graph we're compiling will never contribute
        # gradients to y, and prevent autograd from trying to traverse y's autograd tape at all.
        # We can do this by manually detach'ing y before sending it through the `CompiledFunction`.
        #
        # Note that this solution is not bulletproof.
        # It's possible to construct a case where eager may or may not have have tried to autograd through y,
        # depending on the actual grad_outputs that were passed in during the backward.
        # There is no easy fix for this: the simplest fix would be to run with `retain_graph=True`,
        # allowing autograd to re-use the graph.
        #
        # An example of this case is:
        # def f(x):
        #     return x.detach() * 2, x * 3
        # If we were to only backprop through outs[0], in eager, we would stop
        # If we backward only on the first output, we shouldn't send a grad through x.
        # But the custom autograd function doesn't know that: it will materialize zero grads for x * 3
        # and we will end up with a zero grad at x.
        # If we later backprop through the second output, this will also require backprop'ing through x.
        # Meaning we'll need to use `retain_graph=True` to be able to backprop through x the second time.
        _indices_of_inps_to_detach = []
        bw_outs = [n for n in bw_module.graph.nodes if n.op == "output"][0].args[0]
        assert len(bw_outs) == len(fw_metadata.input_info) + fw_metadata.num_outputs_rng_offset
        for i, (bw_out) in enumerate(bw_outs):
            if bw_out is None:
                _indices_of_inps_to_detach.append(i)

        if aot_config.enable_log:
            aot_graphs_log.info("%s", lazy_format_graph_code("Forward graph", fw_module, aot_config.aot_id))
            aot_graphs_log.info("%s", lazy_format_graph_code("Backward graph", bw_module, aot_config.aot_id))

        with track_graph_compiling(aot_config, "forward"):
            adjusted_flat_args = flat_args
            if config.functionalize_rng_ops:
                # Update example inputs for the fw_compiler
                fake_mode = detect_fake_mode()
                seed, offset = CUDARngStateHelper.get_torch_state_as_tuple(fake_mode)
                adjusted_flat_args.extend([seed, offset])
                # We are not clearing flat_args here because
                # 1) There is a check in the the debug compiler at the end
                # 2) It does not matter as these are fake tensors

            if torch._guards.TracingContext.get():
                torch._guards.TracingContext.get().fw_metadata = fw_metadata

            with TracingContext.report_output_strides() as fwd_output_strides:
                compiled_fw_func = aot_config.fw_compiler(
                    fw_module, adjusted_flat_args
                )

        # NB: It's important to compile backwards ahead of time, as this may
        # add extra guards which we need to apply to the Dynamo cache at
        # forwards
        with track_graph_compiling(aot_config, "backward"):
            placeholder_list = fx_placeholder_vals(bw_module)

            forward_saved_for_backwards_strides = None
            if fwd_output_strides is not None:
                forward_saved_for_backwards_strides = fwd_output_strides[fw_metadata.tensors_saved_for_backwards_slice]

            # saved activations can have different stride to eager if
            # the compiler does layout optimization. We should restride the
            # tensor passed in for compiling the backward graph using the
            # saved tensor's stride.
            for i in range(len(placeholder_list)):
                ph_arg = placeholder_list[i]
                if not isinstance(ph_arg, torch.Tensor):
                    continue

                if forward_saved_for_backwards_strides is None:
                    continue

                real_stride = None
                # Per all_args calling convention
                j = i - len(symint_outs_saved_for_bw)
                if 0 <= j < len(forward_saved_for_backwards_strides):
                    real_stride = forward_saved_for_backwards_strides[j]
                if real_stride is None:
                    continue

                # Comparing ph_arg.stride() with real_stride directly may
                # cause dynamic dimensions in ph_arg being specialized to static
                # value. Using the hints to avoid that.
                if _get_hints(ph_arg.stride()) != real_stride:
                    # Note that here we use the stride of the real tensor to
                    # restride a FakeTensor. This does not cause trouble
                    # for dynamic shape since this code path only get
                    # executed if layout optimization is enabled. And we
                    # disable layout optimization for dynamic shape right
                    # now.
                    #
                    # A solution that decide stride order based on real
                    # tensor's stride and then apply that stride order to
                    # the FakeTensor does not work smoothly since some
                    # tensor's layout is not 'dense'. E.g. mixnet_l has a
                    # tensor with size [8, 64, 112, 112] and strides
                    # (2408448, 1, 21504, 192). The solution mentioned will
                    # decide a stride of (802816, 1, 7168, 64) for this
                    # tensor which is wrong.
                    placeholder_list[i] = ph_arg.as_strided(ph_arg.size(), real_stride)

            compiled_bw_func = None
            if len(symint_outs_saved_for_bw):
                context = torch._C._DisableAutocast if disable_amp else nullcontext
                with context():
                    try:
                        compiled_bw_func = aot_config.bw_compiler(
                            bw_module, placeholder_list
                        )
                    except Exception:
                        log.warning(
                            "failed to eagerly compile backwards for dynamic, suppressing in case backwards not needed",
                            exc_info=True
                        )

    saved_context = TracingContext.get()

    class CompiledFunction(torch.autograd.Function):
        compiled_fw = compiled_fw_func
        compiled_bw = compiled_bw_func
        metadata = fw_metadata
        num_symints_saved_for_bw = _num_symints_saved_for_bw

        @staticmethod
        def _compiled_autograd_key(ctx):
            return (aot_config.aot_id, *ctx.symints)

        @staticmethod
        def forward(ctx, *deduped_flat_tensor_args):
            args = deduped_flat_tensor_args
            if CompiledFunction.metadata.is_rng_op_functionalized:
                # Add the seed and offset to args
                seed, offset = CUDARngStateHelper.get_torch_state_as_tuple()
                args = (*args, seed, offset)
            # There is a pretty complicated calling convention around what the compiled fw returns.
            # The full list of outputs and their relative order is:
            # (*mutated_inputs, *fw_outs, *fw_intermediate_bases, *saved_tensors, *saved_symints)
            # - Note that in the synthetic bases case, mutated_inputs will correspond to an updated version
            #   of the original view, and not the synthetic base
            fw_outs = call_func_with_args(
                CompiledFunction.compiled_fw,
                args,
                disable_amp=disable_amp,
            )

            num_outputs = CompiledFunction.metadata.num_outputs
            num_outputs_aliased = CompiledFunction.metadata.num_outputs_aliased
            num_intermediate_bases = CompiledFunction.metadata.num_intermediate_bases
            num_symints_saved_for_bw = CompiledFunction.num_symints_saved_for_bw
            num_mutated_inputs = CompiledFunction.metadata.num_mutated_inputs
            num_mutated_metadata_only_inputs = (
                CompiledFunction.metadata.num_mutated_metadata_only_inputs
            )
            num_forward_returns = CompiledFunction.metadata.num_forward_returns
            num_forward = CompiledFunction.metadata.num_forward

            assert num_forward_returns == len(
                CompiledFunction.metadata.requires_grad_info
            ) + num_intermediate_bases

            # Partitioners must put symint arguments at the end separate from tensor arguments
            tensors_saved_for_backwards = fw_outs[
                CompiledFunction.metadata.tensors_saved_for_backwards_slice
            ]
            assert all(
                isinstance(x, torch.Tensor) for x in tensors_saved_for_backwards
            )
            # See Note [Detaching saved tensors in AOTAutograd]
            ctx.save_for_backward(*(x.detach() if x._is_view() else x for x in tensors_saved_for_backwards))
            symint_outs = fw_outs[CompiledFunction.metadata.symints_saved_for_backwards_slice]
            assert all(
                isinstance(x, (int, float, torch.SymInt, torch.SymFloat))
                for x in symint_outs
            ), str([type(x) for x in symint_outs])
            ctx.symints = symint_outs

            raw_returns = fw_outs[0:num_forward_returns]

            # Wrap all autograd.Function.forward() outputs that are aliases
            # so that autograd.Function doesn't treat them as tensors
            if num_mutated_metadata_only_inputs > 0:
                for i, idx in enumerate(
                    CompiledFunction.metadata.mutated_inp_indices
                ):
                    # We could make this faster by only looping over inputs with metadata-only mutations
                    # (instead of looping over inputs with either data or metadata mutations), but there shouldn't be many.
                    info = CompiledFunction.metadata.input_info[idx]
                    if info.mutates_metadata and not info.mutates_data:
                        raw_returns[i] = TensorAlias(raw_returns[i])

                if config.debug_assert:
                    user_mutated_inputs_raw = raw_returns[0:num_mutated_inputs]
                    mut_inp_infos = [
                        x for x in CompiledFunction.metadata.input_info if x.mutates_data or x.mutates_metadata
                    ]
                    assert len(user_mutated_inputs_raw) == len(mut_inp_infos)

            if CompiledFunction.metadata.num_unsafe_view_outputs > 0:
                for idx in CompiledFunction.metadata.unsafe_view_out_indices:
                    raw_return_idx = num_mutated_inputs + idx
                    o = raw_returns[raw_return_idx]
                    raw_returns[raw_return_idx] = torch.ops.aten._unsafe_view(o, o.shape)

            if num_outputs_aliased > 0:
                for idx in CompiledFunction.metadata.aliased_out_indices:
                    raw_return_idx = num_mutated_inputs + idx
                    raw_returns[raw_return_idx] = TensorAlias(raw_returns[raw_return_idx])

                if config.debug_assert:
                    intermediates_raw = raw_returns[num_mutated_inputs + num_outputs:]
                    assert not any(isinstance(x, TensorAlias) for x in intermediates_raw)

            # invariant: intermediate bases always require gradients, so we don't have to
            # consider marking them as non-differentiable.
            raw_returns_not_including_intermediate_bases = raw_returns[:num_mutated_inputs + num_outputs]
            fw_outs_not_requiring_grad = [
                x
                for (i, x) in enumerate(raw_returns_not_including_intermediate_bases)
                if isinstance(x, torch.Tensor)
                and not CompiledFunction.metadata.requires_grad_info[i]
            ]
            ctx.mark_non_differentiable(*fw_outs_not_requiring_grad)

            functionalized_rng_runtime_epilogue(
                CompiledFunction.metadata,
                fw_outs[num_forward_returns:num_forward],
                return_new_outs=False
            )
            return tuple(raw_returns)

        @staticmethod
        def backward(ctx, *flat_args):
            # Calling convention: we expect a grad_out passed to the backward:
            # - for every output of the fw that does *not* alias an input or graph intermediate
            # - for every updated_input generated by the fw that does *not* alias an input (aka only data-mutations)
            # - for every graph intermediate that we need to use to generate an output later.
            # The other outputs in the autograd.Function.forward that do *not* show up in the backward include:
            # - outputs that alias inputs or graph intermediates
            # - updated inputs due to metadata-only mutations.
            # We need to return them in the forward, but ensure that they all do not get gradients in the backward,
            # and we filter them out here before passing the remaining grad_outputs into the compiled backward.
            num_mutated_inps = CompiledFunction.metadata.num_mutated_inputs
            num_intermediate_bases = CompiledFunction.metadata.num_intermediate_bases
            expected_grad_outs = (
                CompiledFunction.metadata.num_outputs + num_mutated_inps + num_intermediate_bases
            )

            assert len(flat_args) == expected_grad_outs
            out_info = CompiledFunction.metadata.output_info
            if (
                CompiledFunction.metadata.num_mutated_metadata_only_inputs > 0
                or CompiledFunction.metadata.num_outputs_aliased > 0
            ):
                inp_tangents, out_tangents, intermediate_base_tangents = (
                    flat_args[0:num_mutated_inps],
                    flat_args[num_mutated_inps:num_mutated_inps + CompiledFunction.metadata.num_outputs],
                    flat_args[num_mutated_inps + CompiledFunction.metadata.num_outputs:],
                )
                # input_info contains info on *every* input,
                # But in the backward(), we are only given grad outputs for every mutated input.
                # We then need to filter out the grad outputs that correspond to metadata-only mutations.
                mutated_inp_indices = CompiledFunction.metadata.mutated_inp_indices
                input_info = CompiledFunction.metadata.input_info
                assert len(inp_tangents) == len(mutated_inp_indices)
                inp_tangents_filtered = [
                    x
                    for x, info_idx in zip(inp_tangents, mutated_inp_indices)
                    if input_info[info_idx].mutates_data
                ]
                # We also need to filter out grad outputs that correspond to outputs aliasing inputs/intermediates
                out_tangents_filtered = [
                    x
                    for x, info in zip(out_tangents, out_info)
                    if info.output_type in [OutputType.non_alias, OutputType.unsafe_view_alias, OutputType.custom_function_view]
                    and issubclass(info.raw_type, torch.Tensor)
                ]
                # intermediate bases always require gradients, and always participate in the backward graph.
                flat_bw_args = itertools.chain(inp_tangents_filtered, out_tangents_filtered, intermediate_base_tangents)

                # sanity asserts
                # metadata_only_inps = [
                #     x for x, info_idx in zip(inp_tangents, mutated_inp_indices)
                #     if not input_info[info_idx].mutates_data
                # ]
                # aliased_outputs = [
                #     x for x, info in zip(out_tangents, out_info) if info.output_type != OutputType.non_alias]
                # assert all(x is None for x in metadata_only_inps)
                # assert all(x is None for x in aliased_outputs)
            else:
                # filter out non-tensor grad_outputs (aka due to ints being returned as outputs in the forward)
                num_mutated_inps = CompiledFunction.metadata.num_mutated_inputs
                mutated_inp_args = flat_args[:num_mutated_inps] if num_mutated_inps > 0 else []
                user_tangents = flat_args[num_mutated_inps:]
                assert len(user_tangents) == len(out_info)
                filtered_user_tangents = [x for x, info in zip(user_tangents, out_info) if issubclass(info.raw_type, torch.Tensor)]
                flat_bw_args = tuple(mutated_inp_args) + tuple(filtered_user_tangents)

            contiguous_args = [
                t.contiguous() if torch.is_tensor(t) else t for t in flat_bw_args
            ]

            rng_args = []
            if CompiledFunction.metadata.is_rng_op_functionalized:
                # Add the seed and offset to args
                rng_args = CUDARngStateHelper.get_torch_state_as_tuple()

            all_args = [
                *ctx.symints,
                *ctx.saved_tensors,
                *contiguous_args,
                *rng_args
            ]
            del contiguous_args

            def call_compiled_backward():
                if ctx._is_compiled_autograd_tracing():
                    # For compiled autograd, run raw FX graph so that it can be inlined into the larger graph
                    symints = ctx._get_compiled_autograd_symints()
                    assert len(symints) == len(ctx.symints)
                    all_args[:len(symints)] = symints
                    context = torch._C._DisableAutocast if disable_amp else nullcontext
                    with context():
                        out = normalize_as_list(bw_module(*all_args))
                    out = functionalized_rng_runtime_epilogue(CompiledFunction.metadata, out)
                    return tuple(out)
                ctx.maybe_clear_saved_tensors()
                if CompiledFunction.compiled_bw is None:
                    context = torch._C._DisableAutocast if disable_amp else nullcontext
                    with tracing(saved_context), context(), track_graph_compiling(aot_config, "backward"):
                        CompiledFunction.compiled_bw = aot_config.bw_compiler(
                            bw_module, placeholder_list
                        )

                out = call_func_with_args(
                    CompiledFunction.compiled_bw,
                    all_args,
                    steal_args=True,
                    disable_amp=disable_amp,
                )

                out = functionalized_rng_runtime_epilogue(CompiledFunction.metadata, out)
                return tuple(out)

            if torch.is_grad_enabled() and any(t.requires_grad for t in all_args if isinstance(t, torch.Tensor)):
                # Ensure that the graph is connected, and error if double backward is performed.
                # See comment for why once_differentiable is not sufficient:
                # https://github.com/pytorch/pytorch/pull/92348/files#r1072962107
                class CompiledFunctionBackward(torch.autograd.Function):
                    @staticmethod
                    def forward(ctx, *unused_args):
                        return call_compiled_backward()

                    @staticmethod
                    def backward(ctx, *args):
                        raise RuntimeError("torch.compile with aot_autograd does not currently support double backward")

                CompiledFunctionBackward._compiled_autograd_key = CompiledFunction._compiled_autograd_key

                # Pass args even though they're unused, so that the graph is built
                out = CompiledFunctionBackward.apply(*all_args)
            else:
                out = call_compiled_backward()
            return out

    compiled_function = create_runtime_wrapper(
        CompiledFunction.apply,
        runtime_metadata=fw_metadata,
        indices_of_inps_to_detach=_indices_of_inps_to_detach,
        trace_joint=True,
        keep_input_mutations=False,
        disable_amp=disable_amp
    )

    if not config.debug_assert:
        return compiled_function

    flat_requires_grad = [
        a.requires_grad if isinstance(a, Tensor) else None for a in flat_args
    ]

    @wraps(compiled_function)
    def debug_compiled_function(*args):
        # TODO: Check aliasing relationships
        # TODO: Check strides for metadata mutation
        # (NB: ideally, this logic is factored out of this function and
        # you move these debug checks there)

        # Check requires grad.  Bad case is when we compiled with
        # requires_grad = False, but input requires_grad = True
        # (vice versa is OK; we compute a gradient and then throw
        # it away when it hits the input.)
        for i, a in enumerate(args):
            can_require_grad = flat_requires_grad[i]
            if can_require_grad is None:
                assert not isinstance(a, Tensor)
            elif not can_require_grad:
                assert not a.requires_grad, format_guard_bug_msg(
                    aot_config,
                    f"{describe_input(i, aot_config)} would not require grad",
                )

        return compiled_function(*args)

    return debug_compiled_function


@dynamo_timed
def create_aot_dispatcher_function(
    flat_fn, flat_args: List[Any], aot_config: AOTConfig
):
    """
    Traces the forward and backward graphs of the attr:`flat_fn` to generate a
    joint graph. The joint graph is an Fx graph with Aten ops. Please refer to
    the tracing mechanism to understand the graph capturing details.

    The joint graph is then passed through attr:`partition_fn` to isolate the
    forward and backward portions, which are then respectively compiled via the
    provided attr:`fw_compiler` and attr:`bw_compiler`.

    The resulting compiled forward and backward graphs are then wrapped up in a
    ``torch.autograd.Function`` object.

    The calling convention here is that the first aot_config.num_params_buffers
    inputs in flat_args are parameters and buffers, and the rest are inputs.

    We use this to assume that parameters/buffer's shapes don't change.

    Note: this function is used both by aot_function and aot_export (controlled by aot_config.is_export)
        When aot_config.is_export is True, we return an FX graph + metadata
        When aot_config.is_export is False, we return an ordinary runtime function
    """

    # This is the main entry point.
    # TODO: Chillee argues that dynamo itself should pass in fake tensors to
    # the list of arguments when compiling; at the moment we do not do this

    if aot_config.decompositions is None:
        aot_config.decompositions = {}


    aot_config.decompositions = {
        **aot_autograd_decompositions,
        **aot_config.decompositions,
    }

    if config.functionalize_rng_ops:
        # Update the decompositions with functionalized random decompositions
        aot_config.decompositions = {
            **rng_decompositions,
            **aot_config.decompositions,
        }

    # Check flat_args to see if they're already fake.  If so, use that fake
    # mode instead.

    fake_mode = detect_fake_mode(flat_args)
    if fake_mode is None:
        shape_env = ShapeEnv() if aot_config.dynamic_shapes else None
        fake_mode = FakeTensorMode(shape_env=shape_env)
    else:
        shape_env = fake_mode.shape_env

    python_dispatcher_mode = (
        enable_python_dispatcher() if shape_env is not None else nullcontext()
    )

    with torch.autograd.set_multithreading_enabled(
        False
    ), preserve_rng_state(), fake_mode, python_dispatcher_mode, PhiloxStateTracker():

        def process_inputs(flat_args):
            def convert(idx, x):
                if shape_env is not None:
                    from torch._dynamo.source import ConstantSource
                    if isinstance(x, int):
                        source = ConstantSource(f"sym_{idx}")
                        return shape_env.create_symintnode(
                            shape_env.create_symbol(x, source),
                            hint=x,
                            source=source
                        )
                if not isinstance(x, torch.Tensor):
                    return x
                if isinstance(x, FakeTensor):
                    assert x.fake_mode is fake_mode
                    return x
                # TODO: Ensure that this codepath is never exercised from
                # Dynamo
                if (
                    idx < aot_config.num_params_buffers
                    and config.static_weight_shapes
                ):
                    return fake_mode.from_tensor(x, static_shapes=True)
                return fake_mode.from_tensor(x, static_shapes=False)

            return [convert(idx, x) for idx, x in enumerate(flat_args)]

        fake_flat_args = process_inputs(flat_args)

        needs_autograd = (
            any(x.requires_grad for x in fake_flat_args if isinstance(x, Tensor))
            and torch.is_grad_enabled()
        )

        with enable_python_dispatcher():
            # Patch set_rng_state as set_rng_state with fake tensors is
            # nonsensical. This does not affect the collection of metadata.
            with patch("torch.cuda.set_rng_state", lambda *args: None):
                fw_metadata = run_functionalized_fw_and_collect_metadata(
                    flat_fn,
                    keep_input_mutations=aot_config.keep_inference_input_mutations and not needs_autograd,
                )(*fake_flat_args)

        if aot_config.is_export:
            # aot_export: ban input metadata mutations for now to keep shared code paths simpler.
            # Keeping .resize_() in the graph will require some work
            # Allowing it but keeping the graph functional will require some calling convention changes.
            if len([x for x in fw_metadata.input_info if x.mutates_metadata]) != 0:
                raise RuntimeError(f"""\
Found an input that received a metadata mutation, through e.g. a call to `.resize_()` or `.transpose_()`.
This is currently banned in the aot_export workflow. If you need this functionality, please file a github issue.

fw_metadata={str(fw_metadata)}""")
            # In export, banning data mutations on inputs that require grad for now.
            # This should be rare, and is tricky to get right. When we trace the backward,
            # we currently trace with autograd.grad instead of .backward(), which makes it difficult
            # to ensure that we run autograd all the way through the input **before** it saw the mutation.
            if len([x for x in fw_metadata.requires_grad_info[:fw_metadata.num_mutated_inputs] if x]) != 0:
                raise RuntimeError(f"""\
Found a graph input that requires gradients, and received a mutation.
This is currently banned in the aot_export workflow. If you need this functionality, please file a github issue.

fw_metadata={str(fw_metadata)}""")

            # Need to decide on a strategy for functionalized RNG: toggling via global config seems bad,
            # and turning it on will require a non-trivial calling convention change for any export runtime.
            if config.functionalize_rng_ops:
                raise RuntimeError("""\
Functionalized RNG is not currently supported in the aot_export workflow. Please file a github issue,
or otherwise set torch._functorch.config.functionalize_rng_ops = False.""")

        # crappy version of dispatcher
        # TODO: Do this properly
        if needs_autograd:
            # For now, aot_dispatch_autograd knows to explicitly return a graph
            # when run with export, and an opaque callable otherwise.
            # In theory we could factor these out, but I wanted to let the dust
            # settle on how functionalized rng fits into export first.
            compiler_fn = aot_dispatch_autograd_graph if aot_config.is_export else aot_dispatch_autograd
        else:
            # aot_dispatch_base_graph contains only the "graph bits", while aot_dispatch_base
            # includes some extra work around handling a runtime epilogue.
            compiler_fn = aot_dispatch_base_graph if aot_config.is_export else aot_dispatch_base

        compiler_fn = partial(aot_wrapper_synthetic_base, compiler_fn=compiler_fn, needs_autograd=needs_autograd)
        compiler_fn = partial(aot_wrapper_dedupe, compiler_fn=compiler_fn)
        # You can put more passes here

        compiled_fn = compiler_fn(flat_fn, fake_flat_args, aot_config, fw_metadata=fw_metadata)
        if aot_config.is_export:

            mutated_user_inp_locs = [
                idx - aot_config.num_params_buffers
                for idx in fw_metadata.mutated_inp_indices
                if idx >= aot_config.num_params_buffers
            ]
            if len(mutated_user_inp_locs) > 0:
                raise RuntimeError(f"""
Found following user inputs located at {mutated_user_inp_locs} are mutated. This is currently banned in the aot_export workflow.
If you need this functionality, please file a github issue.

fw_metadata={str(fw_metadata)}""")

            # During export, we don't get back a callable - we get back the raw fx graph
            # (either a joint or an inference-only graph)
            assert isinstance(compiled_fn, torch.fx.GraphModule)
            return compiled_fn, fw_metadata

        if not hasattr(compiled_fn, "_boxed_call"):
            compiled_fn = make_boxed_func(compiled_fn)

        return compiled_fn


# Inspired by autodidax (thanks!)
class PytreeThunk:
    spec = None
    # These are some kinda dumb microoptimizations that save about 3-4 us of overhead.
    is_simple = (
        None  # if the output spec is a tuple/list, we won't bother unflattening it.
    )
    is_really_simple = None  # if the output spec is a LeafSpec

    def set(self, spec):
        assert self.spec is None or self.spec == spec
        self.spec = spec
        if type(self.spec) in [tuple, list] and all(
            isinstance(i, pytree.LeafSpec) for i in spec.children_specs
        ):
            self.is_simple = True
        if isinstance(self.spec, pytree.LeafSpec):
            self.is_really_simple = True

    def unflatten(self, x):
        if self.is_really_simple:
            return x[0]
        if self.is_simple:
            return x
        return pytree.tree_unflatten(x, self.spec)


def create_functional_call(mod, params_spec, params_len):
    # Redudant with dynamo, but worth having in case this gets invoked elsewhere.
    # https://github.com/pytorch/pytorch/issues/103569

    def functional_call(*args, **kwargs):
        with stateless._reparametrize_module(
            mod, pytree.tree_unflatten(args[:params_len], params_spec)
        ):
            if isinstance(mod, torch.fx.GraphModule):
                with fx_traceback.preserve_node_meta(), warnings.catch_warnings():
                    warnings.filterwarnings(
                        "ignore", "Anomaly Detection has been enabled."
                    )
                    with torch.autograd.detect_anomaly(check_nan=False):
                        out = Interpreter(mod).run(*args[params_len:], **kwargs)
            else:
                out = mod(*args[params_len:], **kwargs)

        if not isinstance(out, (tuple, list)):
            raise RuntimeError(
                "Graph output must be a tuple(). This is so that we can avoid "
                "pytree processing of the ouputs. Please change the module to "
                "have tuple outputs or use aot_module instead."
            )
        return out
    return functional_call

# Creates a function that returns flattened inputs and outputs
# Also returns the output tree spec, which is needed to recover the "unflattened"
# output tree structure later.
def create_tree_flattened_fn(fn, args, kwargs=None) -> Tuple[Callable, PytreeThunk]:
    if kwargs is None:
        kwargs = {}
    # Save the args_spec for flat_tensor_args to unflatten while tracing
    _, tensor_args_spec = pytree.tree_flatten((args, kwargs))
    out_spec = PytreeThunk()

    def flat_fn(*flat_args):
        # The input are flattened tensor args. Prepare the args in the
        # order that original function expects. Add static args as well.
        # They will appear as tensor constants in the traced graph.
        nonlocal out_spec
        args, kwargs = pytree.tree_unflatten(flat_args, tensor_args_spec)
        tree_out = fn(*args, **kwargs)
        flat_out, spec = pytree.tree_flatten(tree_out)
        for i in flat_out:
            is_known_type = False
            for j in KNOWN_TYPES:
                if isinstance(i, j):
                    is_known_type = True
                    break
            if not is_known_type:
                raise RuntimeError(
                    f"Found {type(i)} in output, which is not a known type. "
                    "If this type holds tensors, you need to register a pytree for it. "
                    "See https://github.com/pytorch/functorch/issues/475 for a brief "
                    "explanation why. If you don't need to register a pytree, please "
                    "leave a comment explaining your use case and we'll make this more "
                    "ergonomic to deal with"
                )
        out_spec.set(spec)
        return flat_out
    return flat_fn, out_spec

def _graph_input_names(gm):
    return [node.name for node in gm.graph.nodes if node.op == "placeholder"]


def _graph_output_names(gm):
    output_node = next(iter(reversed(gm.graph.nodes)))
    assert output_node.op == "output" and len(output_node.args) == 1
    return_args = output_node.args[0]
    return [getattr(return_arg, "name", None) for return_arg in return_args]


def create_graph_signature(
    fx_g: torch.fx.GraphModule,
    fw_metadata: ViewAndMutationMeta,
    in_spec: pytree.TreeSpec,
    out_spec: pytree.TreeSpec,
    *,
    user_args_flat: List[torch.Tensor],
    params_and_buffers_flat: List[torch.Tensor],
    param_names: List[str],
    buffer_names: List[str],
    trace_joint: bool,
    num_user_fw_outs: Optional[int],
    loss_index: Optional[int],
) -> GraphSignature:

    # Retrieve graph input names
    graph_input_names = _graph_input_names(fx_g)
    # Retrieve graph output names
    graph_output_names = _graph_output_names(fx_g)

    num_params_buffers = len(param_names) + len(buffer_names)
    # We have enough restrictions on the graph (no de-duping, synthetic bases, etc),
    # Such that # graph inps = # user inps + # params + # buffers
    num_user_args = len(graph_input_names) - num_params_buffers

    if trace_joint:
        assert num_user_fw_outs is not None
        num_fw_outs = num_user_fw_outs + fw_metadata.num_mutated_inputs
        backward_output_names = graph_output_names[num_fw_outs:]

        grad_index = itertools.count(0)
        gradients_to_parameters = {
            backward_output_names[next(grad_index)]: param_names[i]
            for i, param in enumerate(params_and_buffers_flat)
            if param.requires_grad
        }

        gradients_to_user_inputs = {
            backward_output_names[next(grad_index)]: graph_input_names[i + len(params_and_buffers_flat)]
            for i, user_input in enumerate(user_args_flat)
            if user_input.requires_grad
        }

        assert len(gradients_to_parameters) + len(gradients_to_user_inputs) == len(
            backward_output_names
        )

        # Check that we have fully accounted for all graph outputs
        backward_signature = BackwardSignature(
            gradients_to_parameters,
            gradients_to_user_inputs,
            graph_output_names[loss_index],
        )
    else:
        backward_signature = None
        num_user_fw_outs = len(graph_output_names) - fw_metadata.num_mutated_inputs

    return GraphSignature.from_tracing_metadata(
        in_spec=in_spec,
        out_spec=out_spec,
        graph_input_names=graph_input_names,
        graph_output_names=graph_output_names,
        view_mutation_metadata=fw_metadata,
        named_parameters=param_names,
        named_buffers=buffer_names,
        num_user_inputs=num_user_args,
        num_user_outputs=num_user_fw_outs,
        loss_index=loss_index,
        backward_signature=backward_signature,
    )

def aot_function(
    fn: Callable,
    fw_compiler: Callable,
    bw_compiler: Optional[Callable] = None,
    partition_fn: Callable = default_partition,
    decompositions: Optional[Dict] = None,
    num_params_buffers: int = 0,
    keep_inference_input_mutations: bool = False,
    inference_compiler: Optional[Callable] = None,
    *,
    # Whether or not to trace with dynamic shapes
    dynamic=False,
    enable_log=True,
) -> Callable:
    """
    Traces the forward and backward graph of :attr:`fn` using torch dispatch
    mechanism, and then compiles the generated forward and backward graphs
    through :attr:`fw_compiler` and :attr:`bw_compiler`.

    :func:`aot_function` traces the forward and backward graph ahead of time,
    and generates a joint forward and backward graph.  :attr:`partition_fn` is
    then used to separate out forward and backward graphs. The partitioner
    function can be used to perform optimizations such as recomputation. One can
    set `decompositions` dictionary to decompose the operators into a sequence
    of core or simpler operators supported by the backend compilers.

    .. warning::
        This API is experimental and likely to change.

    Args:
        fn (Callable): A Python function that takes one ore more arguments. Must
            return one or more Tensors.
        fw_compiler (Callable): A Python function that accepts an Fx graph with
            Aten ops and input args, and returns a Callable that semantically is
            equivalent to the input Fx graph.
        bw_compiler (Optional[Callable]): A Python function that accepts an
            Fx graph with Aten ops and input args, and returns a Callable that
            semantically is equivalent to the input Fx graph.  Default: None
            (when None, it defaults to the :attr:`fw_compiler`)
        partition_fn (Callable): A Python function that takes a joint forward
            and backward graph, and partitions it into separate forward and
            backward graphs.
        decompositions (Dict): A dictionary to define the decomposition of
            larger Aten ops into simpler or core Aten ops.
        inference_compiler (Optional[Callable]): A Python function that accepts an
            Fx graph with Aten ops and input args, and returns a Callable that
            semantically is equivalent to the input Fx graph. inference_compiler is invoked
            if no autograd is needed. Default: None
            (when None, it defaults to the :attr:`fw_compiler`)
    Returns:
        Returns a ``Callable`` that retains the eager behavior of the original
        :attr:`fn`, but with forward and backward graph compiled via
        :attr:`fw_compile` and :attr:`bw_compile`.

    A simple example usage of :func:`aot_function` is as follows. This example
    will print the forward and backward graphs of the function ``fn``

        >>> fn = lambda x : x.sin().cos()
        >>> def print_compile_fn(fx_module, args):
        >>>     print(fx_module)
        >>>     return fx_module
        >>> aot_fn = aot_function(fn, print_compile_fn)
        >>> x = torch.randn(4, 5, requires_grad=True)
        >>> aot_fn(x)
    """

    if bw_compiler is None:
        bw_compiler = fw_compiler
    if inference_compiler is None:
        inference_compiler = fw_compiler
    aot_config = AOTConfig(
        fw_compiler=fw_compiler,
        bw_compiler=bw_compiler,
        inference_compiler=fw_compiler,
        partition_fn=partition_fn,
        decompositions=decompositions,
        num_params_buffers=num_params_buffers,
        aot_id=next(AOT_COUNTER),
        keep_inference_input_mutations=keep_inference_input_mutations,
        dynamic_shapes=dynamic,
        aot_autograd_arg_pos_to_source=None,
        is_export=False,
        no_tangents=False,
        enable_log=enable_log,
    )
    cached_res = None

    @wraps(fn)
    def returned_function(*args, **kwargs):
        nonlocal cached_res
        # Now flatten the tensor args
        flat_args, _ = pytree.tree_flatten((args, kwargs))

        # Compile the function and save it in the cache
        if cached_res is None:
            flat_fn, out_spec = create_tree_flattened_fn(fn, args, kwargs)

            compiled_fn = create_aot_dispatcher_function(
                flat_fn,
                flat_args,
                aot_config,
            )
            cached_res = (compiled_fn, out_spec)

        cached_fn, out_spec = cached_res
        out = cached_fn(flat_args)
        return out_spec.unflatten(out)

    return returned_function


def aot_module(mod: nn.Module, *args, **kwargs) -> nn.Module:
    """
    Traces the forward and backward graph of :attr:`mod` using torch dispatch
    tracing mechanism. It is wrapper function, that underneath uses
    :func:`aot_function` to perform tracing and compilation.

    :func:`aot_module` lifts the parameters and buffers of ``nn.Module`` as inputs
    to a new callable which is then compiled through :func:`aot_function`.

    .. warning::
        This API is experimental and likely to change.

    Args:
        mod (Callable): A ``nn.Module`` module.
        args : args to be passed to :func:`aot_function`
        kwargs : kwargs to be passed to :func:`aot_function`

    Returns:
        Returns a ``nn.Module`` that retains the eager behavior of the original
        :attr:`mod`, but with forward and backward graph compiled.

    """
    # See Note: [Fake Modules and AOTAutograd]
    torch._dynamo.utils.assert_no_fake_params_or_buffers(mod)

    def functional_call(named_params, named_buffers, *args, **kwargs):
        params_and_buffers = {**named_params, **named_buffers}
        return torch.func.functional_call(mod, params_and_buffers, args, kwargs)

    named_params = dict(mod.named_parameters(remove_duplicate=False))
    named_buffers = dict(mod.named_buffers(remove_duplicate=False))
    num_params_buffers = len(named_params) + len(named_buffers)
    compiled_f = aot_function(
        functional_call, num_params_buffers=num_params_buffers, *args, **kwargs
    )

    class AOTModule(nn.Module):
        def __init__(self):
            super().__init__()
            self.orig_module = mod

        def forward(self, *args, **kwargs):
            return compiled_f(
                named_params,
                named_buffers,
                *args,
                **kwargs,
            )

    return AOTModule()


def aot_module_simplified(
    mod: nn.Module,
    args,
    fw_compiler: Callable,
    bw_compiler: Optional[Callable] = None,
    partition_fn: Callable = default_partition,
    decompositions: Optional[Dict] = None,
    keep_inference_input_mutations=False,
    inference_compiler: Optional[Callable] = None,
) -> nn.Module:
    """
    This is the simplified or low overhead version of aot_module. For frontends
    like TorchDynamo, the input functions/modules to AOT are static and have
    unpacked inputs/outputs. This gives us an opportunity to remove the
        (1) pytree overhead to parse inputs/outputs,
        (2) AOT Autograd cache,
        (3) Reading of params/buffers in every forward call

    :func:`aot_module_simplified` removes these overheads.
    """

    params = {
        **dict(mod.named_parameters(remove_duplicate=False)),
        **dict(mod.named_buffers(remove_duplicate=False)),
    }
    params_flat, params_spec = pytree.tree_flatten(params)
    params_flat = list(params_flat)
    params_len = len(params_flat)

    functional_call = create_functional_call(mod, params_spec, params_len)

    if bw_compiler is None:
        bw_compiler = fw_compiler
    if inference_compiler is None:
        inference_compiler = fw_compiler

    seen_sources = set()

    full_args = []
    # First, the params
    full_args.extend(params_flat)

    if torch._guards.TracingContext.get():
        torch._guards.TracingContext.get().params_flat = params_flat

    aot_autograd_arg_pos_to_source = None
    # Then, the params 1:1 mapped sources, if relevant.
    if hasattr(mod, "_param_name_to_source"):
        aot_autograd_arg_pos_to_source = []
        # We now know this came from dynamo, and (1) we care about guards,
        # so setting up aot_autograd_arg_pos_to_source for downstream dedup guards
        # can now be done safely. (2) Dynamo logic protects the 1:1 sizing below.
        for name in params.keys():
            assert name in mod._param_name_to_source, f"{name} not found."
            source = mod._param_name_to_source[name]
            assert source not in seen_sources, source
            seen_sources.add(source)
            aot_autograd_arg_pos_to_source.append(source)

    # Next, the input args
    full_args.extend(args)

    if hasattr(mod, "graph"):
        # Non dynamo entrypoints can get to here...
        for i, node in enumerate(mod.graph.nodes):
            if node.op == "placeholder":
                if hasattr(node, "_dynamo_source"):
                    # ... but not here!
                    if aot_autograd_arg_pos_to_source is None:
                        aot_autograd_arg_pos_to_source = []
                    source = node._dynamo_source
                    assert source not in seen_sources, source
                    seen_sources.add(source)
                    aot_autograd_arg_pos_to_source.append(source)

    if aot_autograd_arg_pos_to_source is not None:
        assert len(full_args) == len(aot_autograd_arg_pos_to_source)

    dynamic_shapes = False
    for x in full_args:
        if isinstance(x, FakeTensor):
            dynamic_shapes = x.fake_mode.shape_env is not None
            break

    aot_config = AOTConfig(
        fw_compiler=fw_compiler,
        bw_compiler=bw_compiler,
        inference_compiler=inference_compiler,
        partition_fn=partition_fn,
        decompositions=decompositions,
        num_params_buffers=params_len,
        aot_id=next(AOT_COUNTER),
        keep_inference_input_mutations=keep_inference_input_mutations,
        dynamic_shapes=dynamic_shapes,
        aot_autograd_arg_pos_to_source=aot_autograd_arg_pos_to_source,
        is_export=False,
        no_tangents=False,
    )

    with compiled_autograd.disable():
        compiled_fn = create_aot_dispatcher_function(
            functional_call,
            full_args,
            aot_config,
        )

    # TODO: There is something deeply wrong here; compiled_fn running with
    # the boxed calling convention, but aot_module_simplified somehow
    # historically returned a function that was not the boxed calling
    # convention.  This should get fixed...
    def forward(*runtime_args):
        full_args = []
        full_args.extend(params_flat)
        full_args.extend(runtime_args)
        return compiled_fn(full_args)

    # Just for convenience
    forward.zero_grad = mod.zero_grad
    forward.named_parameters = mod.named_parameters
    forward.named_buffers = mod.named_buffers

    return forward

def aot_export_module(
    mod: nn.Module,
    args,
    *,
    decompositions: Optional[Dict] = None,
    # If true, we'll return a joint forward-backward graph,
    # As well as metadata on the loss + gradients in the backward.
    trace_joint: bool,
    # If trace_joint is True, we expect your module to return a scalar loss.
    # Your module can return multiple outputs, so you must specify which output the loss is.
    output_loss_index: Optional[int] = None,
) -> Tuple[torch.fx.GraphModule, GraphSignature]:
    """
    This function takes in a module, and returns:
    (1) an FX graph that can be exported
    (2) some metadata about the graph

    If `trace_joint=True` we will return a joint graph of the forward + backward.

    The traced FX graph will have the following properties compared to the original module:
    (1) Inputs and outputs to the module will be pytree-flattened
    (2) Parameters and buffers on the module will be lifted into graph inputs,
        graph_inputs = (*parameters, *buffers, *user_inputs)
    (3) The graph will be fully functionalized
    (4) Any input mutations will be converted into additional outputs in the graph,
        meaning whoever calls this graph is responsible for applying the mutations
        back to the original inputs.
    (5) If is_joint is provided the graph will return parameter gradients in addition to user outputs.
        The graph output will look like:
        graph_outputs = (*updated_inputs, *user_outputs, *param_gradients)

    There are also several restrictions on what modules can use this API. In particular:
    (1) If trace_joint is specified, we expect the loss function to be **fused**
        into the module forward. One of the outputs to the forward must be a scalar loss,
        which is specified with `output_loss_index`.
        All other outputs to the forward are presumed to not require gradients.
    (2) This API cannot capture optimizers (although in theory we could build an API for this).
    (3) Metadata mutations on params/buffers/inputs are banned.
    (4) Data mutations on anything that requires gradients are banned (parameters)
    (5) If an input is mutated, it is not allowed to alias any other inputs.
    (6) Parameters must not be duplicated.
    """
    named_parameters = dict(mod.named_parameters(remove_duplicate=False))
    named_buffers = dict(mod.named_buffers(remove_duplicate=False))
    params_and_buffers = {
        **dict(named_parameters),
        **dict(named_buffers),
    }
    params_and_buffers_flat, params_spec = pytree.tree_flatten(params_and_buffers)
    params_and_buffers_flat = tuple(params_and_buffers_flat)
    params_len = len(params_and_buffers_flat)

    functional_call = create_functional_call(mod, params_spec, params_len)

    num_fw_outs = None

    if trace_joint:
        # This helper effectively just adds some extra asserts about what the backward will look like:
        # Outputs must include a scalar loss, that we compute gradients w.r.t.
        # We don't compute gradients w.r.t. anything else: so just in case we detach()
        # and other output tensors.
        def fn_to_trace(*args):
            nonlocal num_fw_outs
            out = functional_call(*args)
            if output_loss_index is None:
                raise RuntimeError("""\
If trace_joint=Trueit is required that one of your forward outputs must be a scalar loss.
You must specify the which (index) output is the loss with output_loss_index.""")
            if isinstance(out, (torch.Tensor)):
                out = (out,)
            if not isinstance(out, (tuple, list)):
                raise RuntimeError(f"Expected forward output to be either a tensor or a list/tuple of tensors. found {type(out)}")

            for i, o in enumerate(out):
                # We only want to create a backward graph w.r.t. the loss that the user passed in.
                # This implies that every other output should not require gradients.
                # Instead of making this an error (and forcing the user to detach all other outputs
                # of their forward),
                # we'll automatically detach them here.
                if o.requires_grad and i != output_loss_index:
                    raise RuntimeError(f"""\
Found an output of the forward that requires gradients, that was not the scalar loss.
We require all outputs to the forward that are not the scalar loss to not require gradient,
because we will only compute a backward graph against the scalar loss.
You can fix this by calling .detach() on each of your forward outputs that is not the loss.
You specified that output index {output_loss_index} is the loss, but we found that
the output at index {i} requires gradients.""")
            out_loss = out[output_loss_index]
            num_fw_outs = len(out)
            if not out_loss.requires_grad:
                raise RuntimeError(f"""\
The output at index {output_loss_index} was marked as the loss, but it does not require gradients""")
            if out_loss.numel() != 1:
                raise RuntimeError(f"""\
We require the output marked as the loss (at index {output_loss_index}) to be a scalar, but it has shape {out_loss.shape}""")
            return out
        ctx = nullcontext
    else:
        # Run under no_grad, so our tracing machinery only traces an inference graph.
        ctx = torch.no_grad
        fn_to_trace = functional_call

    full_args = []
    # First, the params
    # NB: It is REQUIRED that parameters come first, Inductor infers "fixed"
    # parameters by looking at the difference in parameter count outside
    # and inside AOTAutograd, and assumes the prefix of arguments are fixed
    # arguments
    full_args.extend(params_and_buffers_flat)
    # Next, the input args
    full_args.extend(args)

    with ctx():
        fx_g, metadata, in_spec, out_spec = _aot_export_function(
            fn_to_trace,
            full_args,
            decompositions=decompositions,
            num_params_buffers=len(params_and_buffers_flat),
            no_tangents=True,
        )
    if trace_joint:
        def flattened_joint(*args):
            # The idea here is that the joint graph that AOTAutograd creates has some strict properties:
            # (1) It accepts two arguments (primals, tangents), and pytree_flattens them
            # (2) It returns a tuple of (fw_outs, gradients)
            # This is a very useful convention for anyone who wants to partition the joint graph
            # into a separate forward and backward graph.
            # However,
            # (1) for people exporting a single joint graph, it would be preferable not to have
            #     any pytrees in the graph.
            # (2) We are guaranteed in the aot_export_module case that the forward outputs a loss,
            #     and there are therefore no tangents that are needed to run the joint graph.
            # (3) AOTAutograd creates a grad_input for every input in the forward,
            #     including None's for inputs that are not grad-requiring tensors.
            #     we don't want these in our export graph.
            #     and there are therefore no tangents that are needed to run the joint graph.
            # This function "fixes" both of the above by removing any tangent inputs,
            # and removing pytrees from the original FX graph.
            fake_tangents = [None for _ in range(metadata.num_outputs + metadata.num_mutated_inputs)]
            fw_outs, gradients = fx_g(args, fake_tangents)
            assert len(gradients) == len(args)
            output_gradients = []
            for i, (a, grad) in enumerate(zip(args, gradients)):
                if isinstance(a, torch.Tensor) and a.requires_grad:
                    assert grad is not None, """\
Found a parameter that did not receive a gradient.
"This is most likely a bug, but if this needs to be supported please comment on this Github issue:
https://github.com/pytorch/pytorch/issues/101192
"""
                    output_gradients.append(grad)
                else:
                    assert grad is None
            return *fw_outs, *output_gradients
        fx_g = make_fx(flattened_joint)(*full_args)

    user_args_flat, _ = pytree.tree_flatten(args)
    return fx_g, create_graph_signature(
        fx_g,
        metadata,
        in_spec,
        out_spec,
        user_args_flat=user_args_flat,
        params_and_buffers_flat=params_and_buffers_flat,
        param_names=list(named_parameters.keys()),
        buffer_names=list(named_buffers.keys()),
        trace_joint=trace_joint,
        num_user_fw_outs=num_fw_outs,
        loss_index=output_loss_index,
    )

def aot_export_joint_simple(
    func: Callable,
    args,
    *,
    trace_joint: bool,
    # It looks like the main consequence of this API is that for dynamic shapes,
    # it will assume that parms/buffers are static.
    # With the new inferred dynamic shapes API, maybe this doesn't matter?
    num_params_buffers: int = 0,
    decompositions: Optional[Dict] = None,
) -> torch.fx.GraphModule:
    """
    A simplified version of export. Used by higher order operators.

    This function makes a high-level "no calling convention changes" guarantee:
    - If no inputs require grad (so we export an inference graph),
      there are *no* calling convention change between the exported graph, and "func".
    - If at least one input requires grad (so we trace out and expot a joint fw-bw graph),
      Then if you were partition the graph into a separate forward and backward graph,
      The forward graph will have no calling convention changes compared to "func".

    The above also relies on some strong restrictions around which functions this API accepts:
    (1) `args` cannot contain any pytrees (they must have been pytree_flattened already)
    (2) `func` cannot mutate any inputs
    (3) The outputs of `func` cannot alias any inputs.

    Note: this function is only lightly tested today. It will probably be tested more heavily by higher order ops.
    """
    if trace_joint:
        ctx = nullcontext
    else:
        # Run under no_grad, so our tracing machinery only traces an inference graph.
        ctx = torch.no_grad

    with ctx():
        fx_g, metadata, in_spec, out_spec = _aot_export_function(
            func,
            args,
            decompositions=decompositions,
        )
    # At this point, we can just directly return the (joint or inference graph) that we traced.
    # First though: a bunch of assertions to make sure that our graph doesn't require
    # any calling convention changes compared to the original function.
    # These restrictions are *in addition to* the general restrictions on export.

    # No input mutations
    if len([x for x in metadata.input_info if x.mutates_data or x.mutates_metadata]) != 0:
        raise RuntimeError(f"aot_export_joint_simple does not support input mutations. {str(metadata)}")
    # No output aliasing
    if len([x for x in metadata.output_info if x.output_type != OutputType.non_alias]) != 0:
        raise RuntimeError(f"aot_export_joint_simple does not support outputs that alias inputs. {str(metadata)}")
    # No pytrees
    if type(in_spec) == pytree.LeafSpec:
        raise RuntimeError(f"aot_export_joint_simple requires inputs to be a single list/tuple. in_spec={str(in_spec)}")
    if len([x for x in in_spec.children_specs if type(x) != pytree.LeafSpec]) != 0:
        raise RuntimeError(f"aot_export_joint_simple requires individual inputs not to be pytrees. in_spec={str(in_spec)}")
    if type(out_spec) == pytree.LeafSpec:
        raise RuntimeError(f"aot_export_joint_simple requires outputs to be a single list/tuple. out_spec={str(out_spec)}")
    if len([x for x in out_spec.children_specs if type(x) != pytree.LeafSpec]) != 0:
        raise RuntimeError(f"aot_export_joint_simple requires individual outputs not to be pytrees. out_spec={str(out_spec)}")
    # TODO: we might have to temporarily patch config.functionalize_rng
    # so that it doesn't run when we're exporting a higher order op.

    if config.debug_assert:
        # Smoke test that after partitioning, we can run the forward without any calling convention changes.
        fw_module, bw_module = aot_config.default_partition(
            fx_g, args, num_fwd_outputs=len(fw_metadata.output_infos)
        )
        # Attempt to run the fw_module with the original user inputs
        fake_mode = detect_fake_mode(args)
        if fake_mode is None:
            fake_mode = FakeTensorMode()
        with fake_mode:
            fw_module(*args)
    return fx_g

# Private for now because we aren't providing a contract on what to return
# for joint graphs (we could when there's a clearer use case)
# In the future, we may need to add more export API's that provide their own strong guarantees.
# This is meant as a general helper function for handling various export-y use cases.
def _aot_export_function(
    func: Callable,
    args,
    *,
    num_params_buffers: int = 0,
    decompositions: Optional[Dict] = None,
    # If we're exporting a joint graph and we don't want any tangent inputs in the graph
    # (because we are backpropping through a scalar 1 loss),
    # we need to explicitly specify not to include tangents in the graph.
    # It's not enough just to check that our tangent is a scalar, since we also
    # need to know if it is a 1 (no need to make it a graph input), or something else
    # (requiring it to be a graph input).
    # We don't know this info at trace time though, so we need to make it an explicit config.
    no_tangents: bool = False,
) -> Tuple[torch.fx.GraphModule, ViewAndMutationMeta, pytree.TreeSpec, pytree.TreeSpec]:
    dynamic_shapes = False
    for x in args:
        if isinstance(x, FakeTensor):
            dynamic_shapes = x.fake_mode.shape_env is not None
            break

    flat_fn, out_spec = create_tree_flattened_fn(func, args)
    flat_args, in_spec = pytree.tree_flatten(args)

    # The export use case doesn't care about several bits of AOTConfig
    # (1) compilers (we just export the graph)
    # (2) partitioners (export is only full graph, user can partition themselves)
    aot_config = AOTConfig(
        fw_compiler=None,
        bw_compiler=None,
        inference_compiler=None,
        partition_fn=None,
        decompositions=decompositions,
        num_params_buffers=num_params_buffers,
        aot_id=next(AOT_COUNTER),
        # For now there's no use case involving keeping input mutations in the graph
        # (which we can only do in the inference case anyway).
        # We can add this later if we need to.
        keep_inference_input_mutations=False,
        dynamic_shapes=dynamic_shapes,
        aot_autograd_arg_pos_to_source=None,
        is_export=True,
        no_tangents=no_tangents,
    )

    fx_g, meta = create_aot_dispatcher_function(
        flat_fn,
        flat_args,
        aot_config,
    )
    return fx_g, meta, in_spec, out_spec.spec


compiled_function = aot_function
compiled_module = aot_module<|MERGE_RESOLUTION|>--- conflicted
+++ resolved
@@ -1510,11 +1510,7 @@
             warnings.warn(
                 "Your compiler for AOTAutograd is returning a function that doesn't take boxed arguments. "
                 "Please wrap it with functorch.compile.make_boxed_func or handle the boxed arguments yourself. "
-<<<<<<< HEAD
-                "See https://github.com/pytorch/pytorch/pull/83137#issuecomment-1211320670 for rationale.", stacklevel=2
-=======
                 "See https://github.com/pytorch/pytorch/pull/83137#issuecomment-1211320670 for rationale.", stacklevel=TO_BE_DETERMINED
->>>>>>> fff02e67
             )
             out = normalize_as_list(f(*args))
     return out
