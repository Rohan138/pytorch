--- conflicted
+++ resolved
@@ -5,7 +5,7 @@
 import inspect
 import os
 import re
-from itertools import count
+from itertools import chain, count
 from typing import Any, Dict, List, Optional, Tuple, Union
 
 import sympy
@@ -49,6 +49,10 @@
 
 
 def is_int(s: str):
+    # Cpp code gen adds L at the end of ints
+    # Lets remove it for checking whether we have an int or not
+    if s and s[-1] == "L":
+        s = s[:-1]
     try:
         int(s)
     except ValueError:
@@ -883,13 +887,15 @@
             else:
                 signature.append(SizeArg(key, arg))
         index_dtype = "tl.int32"
+        inductor_meta = {
+            "kernel_name": name,
+        }
         triton_meta = {
             "signature": signature_to_meta(signature, size_dtype=index_dtype),
             "device": V.graph.scheduler.current_device.index,
             "device_type": V.graph.scheduler.current_device.type,
             "constants": constants,
             "configs": [config_of(signature)],
-            "kernel_name": name,
         }
         configs = [
             {
@@ -903,6 +909,7 @@
             f"""
             @user_autotune(
                 configs={configs!r},
+                inductor_meta={inductor_meta!r},
                 triton_meta={triton_meta!r},
                 filename=__file__
             )
@@ -1481,7 +1488,9 @@
             "class AOTInductorModelKernels : public AOTInductorModelKernelsBase {"
         )
         self.prefix.writeline("  public:")
-        for kernel in self.src_to_kernel.values():
+        for kernel in chain(
+            self.src_to_kernel.values(), self.user_defined_kernel_cache.values()
+        ):
             self.prefix.writeline(f"    CUfunction {kernel}{{nullptr}};")
         self.prefix.writeline("};")
         self.prefix.writeline("}  // namespace")
@@ -1750,8 +1759,26 @@
             self.writeline(self.wrap_kernel_call(kernel, args))
 
     def generate_user_defined_triton_kernel(self, kernel_name, grid, configs, args):
-        raise AssertionError(
-            "User defined triton kernels are not supported in CPP mode"
+        assert len(grid) != 0
+        if len(grid) == 1:
+            grid_decision = grid[0]
+        else:
+            meta = CudaKernelParamCache.get(kernel_name)
+            assert meta is not None
+            grid_decision = None
+            for i, c in enumerate(configs):
+                if all(arg == meta["meta"][key] for key, arg in c.kwargs.items()):
+                    grid_decision = grid[i]
+                    break
+            assert grid_decision is not None
+
+        self.generate_kernel_call(
+            kernel_name,
+            args,
+            grid=grid_decision,
+            device_index=V.graph.scheduler.current_device.index,
+            cuda=True,
+            triton=True,
         )
 
     def generate_scatter_fallback(
@@ -2448,7 +2475,9 @@
     def generate(self, is_inference):
         self.prefix.writeline("\n")
         if not V.graph.aot_mode:
-            for kernel in self.src_to_kernel.values():
+            for kernel in chain(
+                self.src_to_kernel.values(), self.user_defined_kernel_cache.values()
+            ):
                 self.prefix.writeline(f"static CUfunction {kernel} = nullptr;")
             self.prefix.writeline("\n")
         return super().generate(is_inference)
@@ -2476,18 +2505,7 @@
         new_args = []
         for arg in call_args:
             var_name = f"var_{next(self.arg_var_id)}"
-<<<<<<< HEAD
-            if isinstance(
-                arg,
-                (
-                    sympy.Integer,
-                    sympy.Symbol,
-                    SymbolicCallArg,
-                ),
-            ):
-=======
             if isinstance(arg, (sympy.Integer, sympy.Symbol, SymbolicCallArg)):
->>>>>>> b3308c48
                 self.writeline(f"auto {var_name} = {arg};")
             elif isinstance(arg, sympy.Expr):
                 self.writeline(f"auto {var_name} = {self.expr_printer(arg)};")
