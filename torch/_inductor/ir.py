import collections
import contextlib
import dataclasses
import functools
import itertools
import logging
import re
import textwrap
import traceback
from contextlib import nullcontext
from enum import Enum
from functools import partial
from inspect import signature
from typing import (
    Any,
    Callable,
    ClassVar,
    Dict,
    Iterable,
    List,
    Optional,
    Sequence,
    Set,
    Tuple,
    Union,
)
from unittest.mock import patch

import sympy
from sympy import Expr, Integer

import torch._export.serde.schema as export_schema

import torch._logging

import torch.fx
import torch.utils._pytree as pytree
from torch._dynamo.device_interface import get_interface_for_device
from torch._dynamo.utils import identity
from torch._export.serde.serialize import GraphModuleSerializer
from torch._prims_common import (
    compute_required_storage_length,
    is_boolean_dtype,
    is_float_dtype,
    make_channels_last_strides_for,
    make_contiguous_strides_for,
    StrideType,
)
from torch._subclasses.fake_tensor import get_schema_info
from torch.fx.experimental.symbolic_shapes import free_unbacked_symbols, SymTypes
from torch.utils._sympy.functions import CleanDiv, FloorDiv, ModularIndexing

from . import config, dependencies
from .codegen.common import index_prevent_reordering
from .dependencies import (
    extract_input_node_reduction_ranges,
    extract_read_writes,
    var_builder,
)
from .utils import (
    argsort,
    cache_on_self,
    convert_shape_to_inductor,
    convert_shape_to_symint,
    developer_warning,
    get_kernel_metadata,
    is_dynamic,
    pad_listlike,
    sympy_dot,
    sympy_product,
    sympy_subs,
    sympy_symbol,
)
from .virtualized import ops, V

log = logging.getLogger(__name__)
indent = functools.partial(textwrap.indent, prefix="  ")
aten = torch.ops.aten

""" [Note: Inductor IR]

Inductor's IR is produced by executing 'lowering' code (see lowering.py).  Each
lowering is registered to a particular aten operator, and expects inputs that
correspond to the aten schema.  However, in place of torch Tensor inputs, lowerings
expect Inductor TensorBox inputs.

TensorBox IR represents torch tensors.  Tensors are sometimes single objects owning
storage, and sometimes views of another Tensor's storage.  Mutating tensor operations
(such as add_()) affect the underlying storage and any associated views.  Other operations
(such as .t_()) update metadata about the current view but don't modify the underlying storage.

To model this in Inductor, the IR distinguishes between TensorBox, View, StorageBox and Buffer.

TensorBox is the top level IR construct that any lowering should produce and maps to a torch.Tensor
output from an operation.  But just as torch.Tensors take different forms, TensorBox IR can
reference View IR or directly reference StorageBox IRs.

Some Inductor lowerings produce new sets of 'Box'es, while others (such as .t() or other view ops)
may take an existing TensorBox and point it to a new underlying View IR.

Tensors that directly own storage are represented as a chain of:
TensorBox -> StorageBox -> Buffer
where Buffer is a simple (1D) allocation, and StorageBox introduces the concept of a Layout.

If you mutate the data of such a tensor, we swing the StorageBox pointer to point to a new buffer
(leaving the old buffer unmodified and functionalizing the operation).

Tensors backed by views add one more indirection to the IR.
TensorBox -> View -> StorageBox -> Buffer
In these cases, the underlying StorageBox/Buffer will be shared with the pre-view TensorBox.
"""


def validate_ir(node_or_nodes):
    def _check_tensorbox(nodes):
        # Could expand this to check deeper properties
        # (e.g. TensorBox points to View or StorageBox)
        if isinstance(nodes, (list, tuple)):
            for node in nodes:
                _check_tensorbox(node)
        elif isinstance(nodes, dict):
            for node in nodes.values():
                _check_tensorbox(node)
        else:
            assert isinstance(
                nodes,
                (
                    torch._inductor.ir.ExpandView,
                    DynamicScalar,
                    TensorBox,
                    sympy.Symbol,
                    sympy.logic.boolalg.Boolean,
                    Expr,
                ),
            ), f"Found {type(nodes)}, which is not a supported top level IR node. See [Note: Inductor IR]"

    # Be picky about the accepted data structure (don't use pytree here)
    _check_tensorbox(node_or_nodes)


def ops_wrapper(name):
    assert isinstance(name, str)

    def fn(*args, **kwargs):
        return getattr(ops, name)(*args, **kwargs)

    return fn


def inverse_reorder(order):
    inv_order = dict(zip(order, range(len(order))))

    def reindex(index):
        assert len(index) == len(inv_order)
        return [index[inv_order[i]] for i in range(len(index))]

    return reindex


def same_reorder(order):
    def reindex(index):
        assert len(index) == len(order)
        return [index[order[i]] for i in range(len(index))]

    return reindex


def fuse_reindexing(reindex1, reindex2):
    def reindex(index):
        return reindex1(reindex2(index))

    return reindex


NHWC_STRIDE_ORDER = [3, 0, 2, 1]


def stride_order2fill_order(order):
    """
    Convert stride order to fill order
    For channel last format,
    stride order = [3, 0, 2, 1] and fill order = [1, 3, 2, 0]
    """
    lookup = {pos: idx for idx, pos in enumerate(order)}
    fill_order = [lookup[i] for i in range(len(order))]
    return fill_order


def get_stride_order(seq: Sequence[int]) -> List[int]:
    """
    Convert strides to stride order
    """
    sorted_idx: List[int] = argsort(seq)
    out = [0 for _ in range(len(seq))]
    for i, elem in enumerate(sorted_idx):
        out[elem] = i
    return out


def ir_node_to_tensor(x, guard_shape=True):
    if x is None:
        return None

    if not guard_shape:
        shape_fn = V.graph.sizevars.size_hint
    else:
        shape_fn = identity
    size = [shape_fn(s) for s in x.get_size()]
    stride: StrideType
    if is_storage_and_layout(x):
        stride = [shape_fn(s) for s in x.get_layout().stride]
    else:
        stride = make_contiguous_strides_for(size)
    dtype = x.get_dtype()
    device = x.get_device()
    size = convert_shape_to_symint(size)
    stride = convert_shape_to_symint(stride)
    t = torch.empty_strided(
        size=size, stride=stride, dtype=dtype, device=device
    ).zero_()
    return t


def may_convert_to_optional(value):
    if isinstance(value, list) and not value:
        # [None] makes sure the cpp wrapper codegen will generate something like
        # {c10::nullopt} instead of {}
        return [None]
    return value


def get_device_type(x):
    if getattr(x, "get_device", None):
        return get_device_type(x.get_device())
    if isinstance(x, torch.device):
        return x.type
    return None


def is_triton(x):
    return get_device_type(x) == "cuda"


def is_cpu(x):
    return get_device_type(x) == "cpu"


class IRNode:
    _current_origins: ClassVar[Set[Any]] = set()

    @staticmethod
    @contextlib.contextmanager
    def current_origins(origins: Set[torch.fx.Node]):
        old = IRNode._current_origins
        IRNode._current_origins = old | origins
        try:
            yield
        finally:
            IRNode._current_origins = old

    def __post_init__(self):
        self.origins = set(self._current_origins)
        self.traceback = traceback.format_stack() if config.debug_ir_traceback else None

    def get_traceback(self):
        return self.traceback

    def common_repr(self):
        origins = f"origins={getattr(self, 'origins', '')}"
        if len(origins) > 64:
            # this can get *very* long
            origins = f"{origins[:61]}..."
        return [origins]

    def str_helper(self, lines):
        lines = lines + self.common_repr()
        lines = indent(",\n".join(map(str, lines)))
        return f"{type(self).__name__}(\n{lines}\n)"

    def is_user_of(self, name):
        return name in self.get_read_names()

    @cache_on_self
    def get_read_names(self):
        return {dep.name for dep in self.get_reads()}

    def get_layout(self):
        raise NotImplementedError(f"get_layout() is not implemented by {type(self)}!")

    def get_size(self):
        raise NotImplementedError(f"get_size() is not implemented by {type(self)}!")

    def get_numel(self):
        return sympy_product(self.get_size())

    def is_zero_elements(self):
        return V.graph.sizevars.is_expr_static_and_true(sympy.Eq(self.get_numel(), 0))

    def realize(self):
        """
        If the IRNode refers to data which has not been materialized (e.g.,
        it is a Pointwise/Reduction that could potentially have more
        compute fused into it), realize the IRNode into physical memory,
        ending the possibility of fusing into it, but allowing, e.g., multiple
        users to access the data without having to recompute.

        Check StorageBox.realize for a particularly notable implementation.

        TODO(ezyang): I think, in principle, every IRNode should have an
        implementation of this, and most of the time no-op is OK, but you
        really do have to audit each IRNode for this, so for now, raise
        an error if it's not implemented.  Note that some code in graph.py
        will catch this thrown error and suppress it with a warning.
        """
        raise NotImplementedError(f"realize NYI on {type(self)}")

    # The abstract method declarations below serve to convince mypy that all IRNode instances have these functions
    # defined, while having no effect at runtime. We cannot create stub implementations here because other parts of
    # the code dynamically check for defined attributes.
    get_device: Callable[[], torch.device]
    get_dtype: Callable[[], torch.dtype]
    get_name: Callable[[], str]
    get_reads: Callable[[], Any]
    get_stride: Callable[[], Any]
    get_storage_numel: Callable[[], Any]
    has_exceeded_max_reads: Callable[[], bool]
    make_loader: Callable[[], Callable[[Any], Any]]
    make_indexer: Callable[[], Callable[[Any], Any]]
    mark_reuse: Callable[[List[Any]], None]
    realize_hint: Callable[[], None]


@dataclasses.dataclass
class Loops(IRNode):
    device: torch.device
    dtype: torch.dtype
    inner_fn: Callable[..., Any]
    ranges: List[Expr]

    def __str__(self, names=("ranges",)):
        return self.str_helper(
            [
                f"'{self.device.type}'",
                str(self.dtype),
                self.inner_fn_str(),
            ]
            + [f"{name}={getattr(self, name)}" for name in names]
            + [f"origin_node={self.origin_node!r}"]
        )

    def __post_init__(self):
        super().__post_init__()
        self.origin_node = None

    __repr__ = __str__

    def get_dtype(self):
        return self.dtype

    def get_device(self):
        return self.device

    def get_origin_node(self):
        return self.origin_node

    def get_size(self):
        return self.ranges

    def is_extern(self):
        return False

    @classmethod
    def create(cls, *args, **kwargs):
        origin_node = kwargs.pop("origin_node", None)
        tb = kwargs.pop("traceback", None)
        r = cls(*args, **kwargs)
        r.origin_node = origin_node
        r.traceback = (
            tb or traceback.format_stack() if config.debug_ir_traceback else None
        )
        return TensorBox.create(r)

    @staticmethod
    def _index(ranges, prefix="i"):
        return [
            sympy.Integer(0) if s == 1 else sympy_symbol(f"{prefix}{n}")
            for n, s in enumerate(ranges)
        ]

    @cache_on_self
    def inner_fn_str_len(self):
        return len(self.inner_fn_str())

    def inner_fn_str(self):
        index = self._index(self.ranges)
        return V.KernelFormatterHandler.ir_to_string(self.inner_fn, index)

    def get_reads(self):
        with patch.object(FlexibleLayout, "allow_indexing", True):
            if self.get_reduction_type():
                return extract_read_writes(
                    self.make_loader(),
                    self.get_size(),
                    self.get_reduction_size(),
                ).reads
            else:
                return extract_read_writes(
                    self.make_loader(),
                    self.get_size(),
                ).reads

    def get_reduction_size(self):
        raise NotImplementedError(
            f"get_reduction_size() is not implemented by {type(self)}!"
        )

    def get_reduction_type(self):
        raise NotImplementedError(
            f"get_reduction_type() is not implemented by {type(self)}!"
        )

    def constant_to_device(self, device):
        raise NotImplementedError(
            f"constant_to_device() is not implemented by {type(self)}!"
        )


def nop_loader_fn(idx, *, dtype):
    if dtype.is_floating_point:
        return ops.constant(float("nan"), dtype)
    else:
        return ops.constant(0, dtype)


class Pointwise(Loops):
    def make_loader(self):
        # Make zero-element loops into a no-op
        if self.is_zero_elements():
            return partial(nop_loader_fn, dtype=self.dtype)

        return self.inner_fn

    def get_reduction_size(self):
        return []

    def get_reduction_type(self):
        return None

    def store_output(self, output_name, indexer, vars):
        loader = self.make_loader()
        return ops.store(output_name, indexer(vars), loader(vars))

    def constant_to_device(self, device):
        """Move this to a given device. Requires that all reads are to constants."""
        loader = self.make_loader()
        loader = patch.object(ConstantBuffer, "override_device", device)(loader)
        return Pointwise(device, self.dtype, loader, self.ranges)


@dataclasses.dataclass
class Scatter(Pointwise):
    output_indexer: Callable[[List[Expr]], Expr]
    scatter_mode: Optional[str] = None

    def constant_to_device(self, device):
        """Move this to a given device. Requires that all reads are to constants."""
        loader = self.make_loader()
        loader = patch.object(ConstantBuffer, "override_device", device)(loader)
        return Scatter(
            device,
            self.dtype,
            loader,
            self.ranges,
            self.output_indexer,
            self.scatter_mode,
        )

    def store_output(self, output_name, indexer, vars):
        loader = self.make_loader()
        return ops.store(
            output_name,
            indexer(self.output_indexer(vars)),
            loader(vars),
            mode=self.scatter_mode,
        )


class ReductionHint(Enum):
    INNER = 0
    OUTER = 1
    OUTER_TINY = 2
    DEFAULT = 3


class TileHint(Enum):
    SQUARE = 0
    DEFAULT = 1


REDUCTION_COMBINE_FN = {
    "any": ops_wrapper("logical_or"),
    "max": ops_wrapper("maximum"),
    "min": ops_wrapper("minimum"),
    "prod": ops_wrapper("mul"),
    "sum": ops_wrapper("add"),
    "xor_sum": ops_wrapper("bitwise_xor"),
}


def get_reduction_combine_fn(reduction_type, dtype):
    if reduction_type in REDUCTION_COMBINE_FN:
        combine_fn = REDUCTION_COMBINE_FN[reduction_type]
    elif reduction_type in {"argmax", "argmin"}:

        def combine_fn(a, b):
            a_value, a_index = a
            b_value, b_index = b

            if reduction_type == "argmin":
                mask = ops.lt(a_value, b_value)
            else:
                mask = ops.gt(a_value, b_value)

            equal = ops.eq(a_value, b_value)
            if is_float_dtype(dtype):
                a_isnan = ops.ne(a_value, a_value)
                b_isnan = ops.ne(b_value, b_value)
                mask = ops.logical_or(mask, ops.gt(a_isnan, b_isnan))
                equal = ops.logical_or(equal, ops.logical_and(a_isnan, b_isnan))

            mask = ops.logical_or(
                mask, ops.logical_and(equal, ops.lt(a_index, b_index))
            )
            return (
                ops.where(mask, a_value, b_value),
                ops.where(mask, a_index, b_index),
            )

    elif reduction_type == "welford_combine":

        def combine_fn(a, b):
            a_mean, a_m2, a_weight = a
            b_mean, b_m2, b_weight = b

            delta = b_mean - a_mean
            new_weight = a_weight + b_weight
            w2_over_w = b_weight / new_weight
            return (
                a_mean + delta * w2_over_w,
                a_m2 + b_m2 + delta * delta * a_weight * w2_over_w,
                new_weight,
            )

    else:
        raise NotImplementedError(f"unknown reduction_type={reduction_type}")

    return combine_fn


@dataclasses.dataclass
class Reduction(Loops):
    reduction_ranges: List[Expr]
    reduction_type: str
    # self.dtype represents the dst dtype
    src_dtype: torch.dtype
    reduction_hint: ReductionHint

    def __str__(self):
        return Loops.__str__(  # type: ignore[call-arg]
            self, names=("ranges", "reduction_ranges", "reduction_type")
        )

    def __repr__(self):
        return self.__str__()

    def get_reduction_size(self):
        return self.reduction_ranges

    def get_reduction_type(self):
        return self.reduction_type

    def store_reduction(self, output_name, indexer, vars, reduction_vars):
        value = ops.reduction(
            self.dtype,
            self.src_dtype,
            self.reduction_type,
            self.inner_fn(vars, reduction_vars),
        )
        return ops.store_reduction(output_name, indexer(vars), value)

    def index_length(self):
        return len(self.ranges) + len(self.reduction_ranges)

    def inner_fn_str(self):
        index = self._index(self.ranges)
        rindex = self._index(self.reduction_ranges, "r")
        return V.KernelFormatterHandler.ir_to_string(
            self.inner_fn,
            index,
            rindex,
        )

    def constant_to_device(self, device):
        """Move this to a given device. Requires that all reads are to constants."""
        loader = self.make_loader()
        loader = patch.object(ConstantBuffer, "override_device", device)(loader)
        return Reduction(
            device,
            self.dtype,
            loader,
            self.ranges,
            self.reduction_ranges,
            self.reduction_type,
            self.src_dtype,
            ReductionHint.DEFAULT,
        )

    @staticmethod
    def num_splits(
        device,
        dst_dtype,
        src_dtype,
        inner_fn,
        ranges,
        reduction_ranges,
        reduction_type,
        reduction_numel,
        input_node: Optional[IRNode] = None,
    ):
        def _is_static(x):
            return isinstance(x, (int, sympy.Integer))

        reduction_numel_hint = V.graph.sizevars.symbolic_hint(reduction_numel)
        numel_hint = V.graph.sizevars.symbolic_hint(sympy_product(ranges))

        should_split = (
            is_triton(device)
            and reduction_type
            not in {
                "argmax",
                "argmin",
            }
            and config.split_reductions
            # We don't support unbacked symints
            and _is_static(reduction_numel_hint)
            and _is_static(numel_hint)
        )
        if not should_split:
            return ReductionHint.DEFAULT, 1

        device_interface = get_interface_for_device(get_device_type(device))
        num_sm = device_interface.Worker.get_device_properties(
            device
        ).multi_processor_count
        min_elements_per_thread = 32
        max_elements_per_thread = 512
        threads_per_sm = 2048
        min_elements_per_device = min_elements_per_thread * num_sm * threads_per_sm
        max_elements_per_device = max_elements_per_thread * num_sm * threads_per_sm

        def inner_reduction_splits(reduction_numel_hint, numel_hint):
            # do heuristics that's close to eager mode for split inner reduction
            # we leak reduction autotune configs here, and will need to refactor to avoid this later
            num_warps = 8
            num_threads = 32 * num_warps
            if numel_hint >= 2 * num_sm:  # don't split if there are enough outputs
                return 1
            if reduction_numel_hint <= 8192:
                return 1
            if reduction_numel_hint * numel_hint <= min_elements_per_device:
                split_size = min_elements_per_thread
            elif reduction_numel_hint * numel_hint < max_elements_per_device:
                target_blocks = num_sm * threads_per_sm // (2 * num_threads)
                blocks_per_output = (target_blocks + numel_hint - 1) // numel_hint
                tmp_split_size = (
                    reduction_numel_hint + num_threads * blocks_per_output - 1
                ) // (num_threads * blocks_per_output)
                divisors = sympy.divisors(reduction_numel_hint)
                closest = min(divisors, key=lambda x: abs(x - tmp_split_size))
                if abs(closest - tmp_split_size) < 30:
                    # prefer even splits, but never smalle than min_elements_per_thread
                    split_size = max(closest, min_elements_per_thread)
                else:
                    split_size = tmp_split_size
            else:
                divisors = sympy.divisors(reduction_numel_hint)
                closest = min(divisors, key=lambda x: abs(x - max_elements_per_thread))
                if abs(closest - max_elements_per_thread) < 50:
                    # prefer even splits
                    split_size = closest
                else:
                    split_size = max_elements_per_thread
            return (reduction_numel_hint + split_size * num_threads - 1) // (
                split_size * num_threads
            )

        def outer_reduction_splits(reduction_numel_hint, numel_hint):
            # TODO the best heuristic currently has XBLOCK (corresponding to numel_hint) 128
            # extend to even smaller number of outputs
            num_warps = 8
            num_threads = num_warps * 32
            rvals_per_thread = 4  # comes from heuristics, refactor to not leak here
            xvals_per_block = 128
            xblocks = (numel_hint + xvals_per_block - 1) // xvals_per_block
            if reduction_numel_hint * numel_hint < min_elements_per_device:
                split_size = min_elements_per_thread
            elif reduction_numel_hint * numel_hint < max_elements_per_device:
                target_blocks = num_sm * threads_per_sm // (num_threads)
                target_blocks = (target_blocks + xblocks - 1) // xblocks
                tmp_split_size = (
                    reduction_numel_hint + rvals_per_thread * target_blocks - 1
                ) // (rvals_per_thread * target_blocks)
                divisors = sympy.divisors(reduction_numel_hint)
                closest = min(divisors, key=lambda x: abs(x - tmp_split_size))
                if abs(tmp_split_size - closest) < 20:
                    split_size = max(closest, min_elements_per_thread)
                else:
                    split_size = tmp_split_size
            else:
                divisors = sympy.divisors(reduction_numel_hint)
                closest = min(divisors, key=lambda x: abs(x - max_elements_per_thread))
                if abs(closest - max_elements_per_thread) < 50:
                    # prefer even splits
                    split_size = closest
                else:
                    split_size = max_elements_per_thread

            return (reduction_numel_hint + rvals_per_thread * split_size - 1) // (
                rvals_per_thread * split_size
            )

        # easy cases
        if numel_hint == 1:
            split = inner_reduction_splits(reduction_numel_hint, numel_hint)
            if split == 1:
                # No need to split.
                return ReductionHint.INNER, split
            if (
                len(ranges) == 0
                and input_node is not None
                and isinstance(input_node, TensorBox)
            ):
                # Only handles the case where keep_dim = False.
                # Otherwise, we need to propagate reduction dim info to the stage where
                # the intermediate loader of the first Reduction is generated.
                new_ranges, new_reduction_ranges = extract_input_node_reduction_ranges(
                    input_node
                )
                if new_ranges is not None and new_reduction_ranges is not None:
                    extracted_numel_hint = V.graph.sizevars.symbolic_hint(
                        sympy_product(new_ranges + new_reduction_ranges)
                    )
                    if reduction_numel_hint == extracted_numel_hint:
                        log.debug(
                            "Use previous IRNode's range and reduction_ranges instead of split. "
                            "current ranges: %s, current reduction ranges: %s, current split: %d, "
                            "new ranges: %s, new reduction ranges: %s",
                            ranges,
                            reduction_ranges,
                            split,
                            new_ranges,
                            new_reduction_ranges,
                        )
                        # If the input_node or its dependent nodes are also Reduction nodes,
                        # use reduction_sizes of this node or its dependent nodes directly.
                        return ReductionHint.INNER, -1
            return ReductionHint.INNER, split
        if (
            reduction_numel_hint <= min_elements_per_thread
            or numel_hint >= num_sm * 2 * 32
        ):
            return ReductionHint.DEFAULT, 1

        r = Reduction(
            device,
            dst_dtype,
            inner_fn,
            ranges,
            reduction_ranges,
            reduction_type,
            src_dtype,
            ReductionHint.DEFAULT,
        )

        def get_read_indices(r):
            cb = ComputedBuffer(
                name=None,
                layout=FlexibleLayout(
                    device=r.get_device(),
                    dtype=r.get_dtype(),
                    size=r.get_size(),
                ),
                data=r,
            )
            read_writes = cb.get_read_writes()
            # try finding the full size producer
            # TODO this will fail for something like ((1, N) * (N, 1)).sum()
            # this would also possibly be wrong for producers with the different contiguity but we hope those cases are rare
            range_vars = [
                r
                for r in read_writes.range_vars
                if isinstance(r, sympy.Expr) and not isinstance(r, sympy.Number)
            ]
            indices = []
            changed = False
            for md in sorted(read_writes.reads, key=lambda x: x.name):
                if all(r in md.index.free_symbols for r in range_vars):
                    indices.append(md.index)
                    if md.name in V.graph.name_to_buffer:
                        buf = V.graph.name_to_buffer[md.name]
                        original_stride = buf.layout.stride
                        buf.decide_layout()
                        if buf.layout.stride != original_stride:
                            changed = True
            return indices, changed

        indices, changed = get_read_indices(r)
        if changed:
            indices, _ = get_read_indices(r)

        if len(indices) == 0:
            # TODO determine splits when all inputs are broadcast
            return ReductionHint.DEFAULT, 1

        (_, reduction_vars), ranges = dependencies.index_vars_squeeze(
            r.get_size(), r.get_reduction_size()
        )
        num_outer = 0
        num_inner = 0
        for i in indices:
            i = V.graph.sizevars.simplify_with_ranges(i, ranges)
            strides = V.graph.sizevars.stride_hints(i, reduction_vars, ranges.keys())
            outer = all(s > 1 for s in strides)
            if outer:
                num_outer += 1
            else:
                num_inner += 1
        if num_inner > num_outer:
            return ReductionHint.INNER, inner_reduction_splits(
                reduction_numel_hint, numel_hint
            )
        else:
            return ReductionHint.OUTER, outer_reduction_splits(
                reduction_numel_hint, numel_hint
            )

    @staticmethod
    def _unroll_reduction_fn(inner_fn, reduction_ranges, reduction_type, src_dtype):
        """Convert inner_fn from a reduction to an pointwise"""
        reduction_ranges = [
            V.graph.sizevars.evaluate_static_shape(x) for x in reduction_ranges
        ]

        combine_fn = get_reduction_combine_fn(reduction_type, src_dtype)

        def fn(index):
            return functools.reduce(
                combine_fn,
                (
                    value_fn(index, rindex)
                    for rindex in itertools.product(
                        *[range(x) for x in reduction_ranges]
                    )
                ),
            )

        if reduction_type in ("argmin", "argmax"):
            flatten_index = FixedLayout(
                None,  # type: ignore[arg-type]
                None,  # type: ignore[arg-type]
                reduction_ranges,
                FlexibleLayout.contiguous_strides(reduction_ranges),
            ).make_indexer()

            def value_fn(index, rindex):
                rindex = [sympy.expand(i) for i in rindex]
                return (
                    inner_fn(index, rindex),
                    ops.index_expr(flatten_index(rindex), torch.int64),
                )

            return lambda index: fn(index)[1]
        else:
            value_fn = inner_fn
            return fn

    @classmethod
    def create(  # type: ignore[override]
        cls,
        device: torch.device,
        dst_dtype: torch.dtype,
        src_dtype: torch.dtype,
        inner_fn: Callable[..., Any],
        ranges: List[Expr],
        reduction_ranges: List[Expr],
        reduction_type: str,
        reduction_hint: ReductionHint = ReductionHint.DEFAULT,
        input_node: Optional[IRNode] = None,
    ):
        reduction_numel = V.graph.sizevars.simplify(sympy_product(reduction_ranges))

        if reduction_numel == 0:
            # N.B. This is a hack to generate the literal of the given type
            # Ideally, we should be fixing `def constant` in triton.py
            # but it breaks due to hardcoded dtypes in other places
            def py_cnst(val):
                return (
                    bool(val)
                    if dst_dtype == torch.bool
                    else float(val)
                    if dst_dtype.is_floating_point
                    else int(val)
                )

            rtypes_to_inits = {
                "sum": py_cnst(0),
                "xor_sum": py_cnst(0),
                "prod": py_cnst(1),
                "any": py_cnst(0),
                # "all" is desugared to `!any(!val)`
            }

            assert (
                reduction_type in rtypes_to_inits.keys()
            ), f"{reduction_type} not supported for zero-dimension tensors!"

            def const_fn(index):
                return ops.constant(rtypes_to_inits[reduction_type], dst_dtype)

            return Pointwise.create(
                device=device,
                dtype=src_dtype,
                inner_fn=const_fn,
                ranges=list(ranges),
            )

        if reduction_numel == 1:
            # this reduction is actually a pointwise op
            if reduction_type in ("argmin", "argmax"):

                def fn(index):
                    return ops.constant(0, dst_dtype)

            else:

                def fn(index):
                    reduction_index = [sympy.Integer(0) for _ in reduction_ranges]
                    return inner_fn(index, reduction_index)

            return Pointwise.create(device, dst_dtype, fn, ranges)

        if (
            isinstance(reduction_numel, sympy.Integer)
            and V.graph.sizevars.size_hint(reduction_numel)
            < config.unroll_reductions_threshold
            and sympy_product(ranges) != 1
        ):
            return Pointwise.create(
                device,
                dst_dtype,
                cls._unroll_reduction_fn(
                    inner_fn, reduction_ranges, reduction_type, src_dtype
                ),
                ranges,
            )

        # triton doesn't support reduce to single element well, so break it up
        hint, split = cls.num_splits(
            device,
            dst_dtype,
            src_dtype,
            inner_fn,
            ranges,
            reduction_ranges,
            reduction_type,
            reduction_numel,
            input_node,
        )
        # intermediate reduction in split can contain complex indexing,
        # and num_splits will fail to correctly set the hint
        # reuse the passed hint if available
        if reduction_hint == ReductionHint.DEFAULT:
            reduction_hint = hint
        if split == -1:
            assert input_node is not None
            new_ranges, new_reduction_ranges = extract_input_node_reduction_ranges(
                input_node
            )
            assert new_ranges is not None
            assert new_reduction_ranges is not None
            return cls.create_multilayer_existing_ranges(
                device,
                dst_dtype,
                src_dtype,
                inner_fn,
                ranges,
                reduction_ranges,
                new_ranges,
                new_reduction_ranges,
                reduction_type,
                reduction_hint,
            )
        elif split > 1:
            # triton doesn't support reduce to single element well, so break it up
            return cls.create_multilayer(
                device,
                dst_dtype,
                src_dtype,
                inner_fn,
                ranges,
                reduction_ranges,
                reduction_type,
                split,
                reduction_hint,
            )

        return TensorBox.create(
            Reduction(
                device,
                dst_dtype,
                inner_fn,
                ranges,
                reduction_ranges,
                reduction_type,
                src_dtype,
                reduction_hint,
            )
        )

    @staticmethod
    def default_accumulator(reduction_type, dtype):
        if reduction_type in {"max", "argmax"}:
            if is_float_dtype(dtype):
                return float("-inf")
            elif is_boolean_dtype(dtype):
                return 0
            else:
                return torch.iinfo(dtype).min
        if reduction_type in {"min", "argmin"}:
            if is_float_dtype(dtype):
                return float("inf")
            elif is_boolean_dtype(dtype):
                return 1
            else:
                return torch.iinfo(dtype).max

        return {
            "sum": 0,
            "prod": 1,
            "xor_sum": 0,
            "any": 0,
            "welford_reduce": (0, 0, 0),
            "welford_combine": (0, 0, 0),
        }[reduction_type]

    @staticmethod
    def default_value(reduction_type, dtype):
        if reduction_type == "welford_reduce":
            return 0
        return Reduction.default_accumulator(reduction_type, dtype)

    @staticmethod
    def _multilayer_second_step_hint(
        split: int, numel_hint: int, reduction_hint: ReductionHint
    ) -> ReductionHint:
        if split == -1:
            return reduction_hint
        if split <= 512 and numel_hint <= 512 and reduction_hint == ReductionHint.OUTER:
            return ReductionHint.OUTER_TINY
        if (
            split <= 1024
            and numel_hint <= 256
            and reduction_hint == ReductionHint.OUTER
        ):
            return ReductionHint.OUTER_TINY

        return reduction_hint

    @classmethod
    def _multilayer_wrap_loader(
        cls,
        loader,
        reduction_ranges,
        reduction_numel,
        split,
        block_size,
        default,
    ):
        reindex = View.dynamic_reshape_indexer(reduction_ranges, [reduction_numel])
        need_mask = not V.graph.sizevars.is_expr_static_and_true(
            sympy.Eq(reduction_numel % split, 0)
        )

        def wrapper_fn(index, reduction_index):
            (reduction_index,) = reduction_index
            *new_index, reduction_block = index
            indices = block_size * reduction_block + reduction_index

            def body():
                return loader(new_index, reindex([indices]))

            if need_mask:
                mask = ops.lt(
                    ops.index_expr(indices, torch.int32),
                    ops.index_expr(reduction_numel, torch.int32),
                )
                return ops.masked(mask, body, default)
            else:
                return body()

        return wrapper_fn

    @classmethod
    def _multilayer_wrap_loader_existing_ranges(
        cls,
        loader,
        original_ranges,
        original_reduction_ranges,
        new_ranges,
        new_reduction_ranges,
        default,
    ):
        assert len(original_ranges) == 0, f"{original_ranges}= is not equal to []"
        reindex = View.dynamic_reshape_indexer(
            original_reduction_ranges, tuple(new_ranges) + tuple(new_reduction_ranges)
        )

        def wrapper_fn(index, reduction_index):
            return loader([], reindex(tuple(index) + tuple(reduction_index)))

        return wrapper_fn

    @classmethod
    def create_multilayer_helper(
        cls,
        device: torch.device,
        dst_dtype: torch.dtype,
        src_dtype: torch.dtype,
        wrapper_fn: Callable[..., Any],
        original_ranges: List[Expr],
        original_reduction_ranges: List[Expr],
        new_ranges: List[Expr],
        new_reduction_ranges: List[Expr],
        reduction_type: str,
        split: int,
        reduction_hint: ReductionHint,
    ):
        """
        Break a large reduction up into multiple smaller reductions
        recursively
        """
        # triton will automatically compute reductions in fp32 if reducing over fp16/bf16
        # within the kernel. keep the intermediate in fp32 so as to keep the whole reduction
        # in fp32 and not reduce precision by breaking up the kernel into multiple layers
        intermediate_dtype = (
            dst_dtype
            if dst_dtype not in (torch.float16, torch.bfloat16)
            else torch.float
        )
        intermediate = Reduction.create(
            device,
            intermediate_dtype,
            src_dtype,
            wrapper_fn,
            new_ranges,
            new_reduction_ranges,
            reduction_type,
            reduction_hint,
        )
        intermediate.realize()
        intermediate_loader = intermediate.make_loader()

        def intermediate_fn(index, reduction_index):
            return intermediate_loader([*index, *reduction_index])

        numel_hint = V.graph.sizevars.size_hint(sympy_product(original_ranges))
        reduction_hint = cls._multilayer_second_step_hint(
            split, numel_hint, reduction_hint
        )

        assert original_ranges == new_ranges[: len(original_ranges)]
        return TensorBox.create(
            Reduction(
                device,
                dst_dtype,
                intermediate_fn,
                original_ranges,
                new_ranges[len(original_ranges) :],
                reduction_type,
                src_dtype,
                reduction_hint,
            )
        )

    @classmethod
    def create_multilayer(
        cls,
        device: torch.device,
        dst_dtype: torch.dtype,
        src_dtype: torch.dtype,
        inner_fn: Callable[..., Any],
        ranges: List[Expr],
        reduction_ranges: List[Expr],
        reduction_type: str,
        split: int,
        reduction_hint: ReductionHint,
    ):
        """
        Break a large reduction up into multiple smaller reductions
        recursively
        """
        # TODO(jansel): realize the reduction so we can do dynamic indexing
        reduction_numel = sympy_product(reduction_ranges)
        block_size = FloorDiv(reduction_numel + (split - 1), split)
        default = cls.default_value(reduction_type, dst_dtype)
        wrapper_fn = cls._multilayer_wrap_loader(
            inner_fn, reduction_ranges, reduction_numel, split, block_size, default
        )

        return cls.create_multilayer_helper(
            device,
            dst_dtype,
            src_dtype,
            wrapper_fn,
            ranges,
            reduction_ranges,
            [*ranges, split],
            [block_size],
            reduction_type,
            split,
            reduction_hint,
        )

    @classmethod
    def create_multilayer_existing_ranges(
        cls,
        device: torch.device,
        dst_dtype: torch.dtype,
        src_dtype: torch.dtype,
        inner_fn: Callable[..., Any],
        original_ranges: List[Expr],
        original_reduction_ranges: List[Expr],
        new_ranges: List[Expr],
        new_reduction_ranges: List[Expr],
        reduction_type: str,
        reduction_hint: ReductionHint,
    ):
        """
        Break a large reduction up into multiple smaller reductions
        recursively
        """
        default = cls.default_value(reduction_type, dst_dtype)
        wrapper_fn = cls._multilayer_wrap_loader_existing_ranges(
            inner_fn,
            original_ranges,
            original_reduction_ranges,
            new_ranges,
            new_reduction_ranges,
            default,
        )
        return cls.create_multilayer_helper(
            device,
            dst_dtype,
            src_dtype,
            wrapper_fn,
            original_ranges,
            original_reduction_ranges,
            new_ranges,
            new_reduction_ranges,
            reduction_type,
            -1,
            reduction_hint,
        )


def num_reduction_outputs(reduction_type):
    return 3 if "welford" in reduction_type else 1


class WelfordReduction(Reduction):
    output_index: int

    def __init__(
        self,
        device,
        dtype,
        inner_fns,
        ranges,
        reduction_ranges,
        reduction_type,
        reduction_hint,
        output_index,
    ):
        if len(inner_fns) == 1:
            loader = inner_fns[0]
        else:

            def loader(idx, reduction_idx):
                return tuple(fn(idx, reduction_idx) for fn in inner_fns)

        super().__init__(
            device,
            dtype,
            loader,
            ranges,
            reduction_ranges,
            reduction_type,
            dtype,
            reduction_hint,
        )
        self.output_index = output_index

    def store_reduction(self, output_name, indexer, vars, reduction_vars):
        values = ops.reduction(
            self.dtype,
            self.src_dtype,
            self.reduction_type,
            self.inner_fn(vars, reduction_vars),
        )
        value = values[self.output_index]
        return ops.store_reduction(output_name, indexer(vars), value)

    @classmethod
    def create(  # type: ignore[override]
        cls,
        device: torch.device,
        dtype: torch.dtype,
        inner_fns: Sequence[Callable[..., Any]],
        ranges: List[Expr],
        reduction_ranges: List[Expr],
        reduction_type: str,
        reduction_hint: ReductionHint = ReductionHint.DEFAULT,
    ):
        assert reduction_type in {"welford_reduce", "welford_combine"}

        reduction_numel = V.graph.sizevars.simplify(sympy_product(reduction_ranges))

        def const(val):
            def inner_fn(idx):
                return ops.constant(
                    val,
                    dtype,
                )

            return Pointwise.create(
                device=device,
                dtype=dtype,
                inner_fn=inner_fn,
                ranges=list(ranges),
            )

        if reduction_numel == 0:
            mean = const(0)
            m2 = const(0)
            weight = const(0)
            return mean, m2, weight

        if reduction_numel == 1:

            def copy(loader):
                def inner_fn(idx):
                    reduction_index = [sympy.Integer(0) for _ in reduction_ranges]
                    return loader(idx, reduction_index)

                return Pointwise.create(
                    device=device,
                    dtype=dtype,
                    inner_fn=inner_fn,
                    ranges=list(ranges),
                )

            if reduction_type == "welford_reduce":
                return copy(inner_fns[0]), const(0), const(1)
            else:
                return tuple(copy(fn) for fn in inner_fns)

        # TODO: Unrolled reduction
        # if (
        #     isinstance(reduction_numel, sympy.Integer)
        #     and V.graph.sizevars.size_hint(reduction_numel)
        #     < config.unroll_reductions_threshold
        #     and sympy_product(ranges) != 1
        # ):
        #     return Pointwise.create(
        #         device,
        #         dst_dtype,
        #         cls._unroll_reduction_fn(
        #             inner_fn, reduction_ranges, reduction_type, src_dtype
        #         ),
        #         ranges,
        #     )

        # triton doesn't support reduce to single element well, so break it up
        hint, split = Reduction.num_splits(
            device,
            dtype,
            dtype,
            inner_fns[0],
            ranges,
            reduction_ranges,
            reduction_type=reduction_type,
            reduction_numel=reduction_numel,
        )
        # intermediate reduction in split can contain complex indexing,
        # and num_splits will fail to correctly set the hint
        # reuse the passed hint if available
        if reduction_hint == ReductionHint.DEFAULT:
            reduction_hint = hint
        if split > 1:
            # triton doesn't support reduce to single element well, so break it up
            return cls.create_multilayer(
                device,
                dtype,
                inner_fns,
                ranges,
                reduction_ranges,
                reduction_type,
                split,
                reduction_hint,
            )

        results = [
            TensorBox.create(
                WelfordReduction(
                    device,
                    dtype,
                    inner_fns,
                    ranges,
                    reduction_ranges,
                    reduction_type,
                    reduction_hint,
                    output_idx,
                )
            )
            for output_idx in range(3)
        ]
        for t in results:
            t.realize()
        return results

    @staticmethod
    def default_value(reduction_type, dtype):
        return (0, 0, 0)

    @classmethod
    def create_multilayer(  # type: ignore[override]
        cls,
        device: torch.device,
        dtype: torch.dtype,
        inner_fns: Sequence[Callable[..., Any]],
        ranges: List[Expr],
        reduction_ranges: List[Expr],
        reduction_type: str,
        split: int,
        reduction_hint: ReductionHint,
    ):
        """
        Break a large reduction up into multiple smaller reductions
        recursively
        """
        reduction_numel = sympy_product(reduction_ranges)
        need_mask = not V.graph.sizevars.is_expr_static_and_true(
            sympy.Eq(reduction_numel % split, 0)
        )

        if need_mask and reduction_type != "welford_combine":
            # If we need mask, then "welford_reduce" doesn't work because
            # masked inputs shouldn't count towards the welford weight

            def constant(idx, reduction_idx, value):
                return ops.constant(value, dtype)

            return cls.create_multilayer(
                device=device,
                dtype=dtype,
                inner_fns=(
                    inner_fns[0],
                    partial(constant, value=0),
                    partial(constant, value=1),
                ),
                ranges=ranges,
                reduction_ranges=reduction_ranges,
                reduction_type="welford_combine",
                split=split,
                reduction_hint=reduction_hint,
            )

        block_size = FloorDiv(reduction_numel + (split - 1), split)
        intermediates = WelfordReduction.create(
            device,
            dtype,
            tuple(
                cls._multilayer_wrap_loader(
                    loader,
                    reduction_ranges,
                    reduction_numel,
                    split,
                    block_size,
                    default=0,
                )
                for loader in inner_fns
            ),
            [*ranges, split],
            [block_size],
            reduction_type,
            reduction_hint,
        )
        for i in intermediates:
            i.realize()

        i_loaders = [i.make_loader() for i in intermediates]

        def intermediate_loader_fn(index, reduction_index, loader):
            return loader([*index, *reduction_index])

        numel_hint = V.graph.sizevars.size_hint(sympy_product(ranges))
        reduction_hint = cls._multilayer_second_step_hint(
            split, numel_hint, reduction_hint
        )
        return WelfordReduction.create(
            device,
            dtype,
            tuple(
                partial(intermediate_loader_fn, loader=i.make_loader())
                for i in intermediates
            ),
            ranges,
            [split],
            # welford_reduce turns one input into three outputs, which are combined with welford_combine
            "welford_combine",
            reduction_hint,
        )


def is_storage_and_layout(x):
    try:
        as_storage_and_layout(x, freeze=False)
        return True
    except NotImplementedError:
        return False


def is_contiguous_storage_and_layout(x):
    try:
        buffer, layout = as_storage_and_layout(x, freeze=False)
        return layout.is_contiguous()
    except NotImplementedError:
        return False


def as_storage_and_layout(x, freeze=True, want_contiguous=False, stride_order=None):
    """Try to simplify x into a StorageBox and a Layout"""
    if isinstance(x, TensorBox):
        return as_storage_and_layout(
            x.data,
            freeze=freeze,
            want_contiguous=want_contiguous,
            stride_order=stride_order,
        )
    if isinstance(x, StorageBox) and isinstance(x.data, Buffer):
        if freeze:
            if want_contiguous:
                x.data.freeze_layout()
                assert x.data.layout.is_contiguous()
            elif stride_order is not None:
                x.data.freeze_layout_with_stride_order(stride_order)
            else:
                x.data.decide_layout()
        return x, x.data.layout
    if isinstance(x, ReinterpretView):
        # making the base of x contiguous or stride_ordered will not necessarily make
        # the ReinterpretView either, so don't pass along those arguments
        buffer, _ = as_storage_and_layout(
            x.data,
            freeze=freeze,
        )
        return buffer, x.layout
    raise NotImplementedError


as_contiguous_storage_and_layout = functools.partial(
    as_storage_and_layout, want_contiguous=True
)


def is_stride_order_storage_and_layout(x, stride_order):
    try:
        buffer, layout = as_storage_and_layout(x, freeze=False)
        return layout.is_stride_ordered(stride_order)
    except NotImplementedError:
        return False


@dataclasses.dataclass
class BaseView(IRNode):
    data: IRNode

    def make_reindexer(self):
        raise NotImplementedError(f"make_reindexer NYI on {self}")

    def make_indexer(self):
        inner = self.data.make_indexer()
        reindex = self.make_reindexer()

        def indexer(idx):
            return inner(reindex(idx))

        return indexer

    def make_loader(self):
        inner = self.data.make_loader()
        reindex = self.make_reindexer()

        def loader(idx):
            return inner(reindex(idx))

        return loader

    def get_dtype(self):
        return self.data.get_dtype()

    def get_layout(self):
        return self.data.get_layout()

    def get_device(self):
        return self.data.get_device()

    def get_origin_node(self):
        return None

    def get_name(self):
        return self.data.get_name()

    def mark_reuse(self, users):
        return self.data.mark_reuse(users)

    def has_exceeded_max_reads(self):
        return self.data.has_exceeded_max_reads()

    def realize(self):
        return self.data.realize()

    def realize_hint(self):
        return self.data.realize_hint()

    def get_storage_numel(self):
        return self.data.get_storage_numel()

    def is_extern(self):
        return self.data.is_extern()  # type: ignore[attr-defined]

    def get_reads(self):
        with patch.object(FlexibleLayout, "allow_indexing", True):
            return extract_read_writes(
                self.make_loader(),
                self.get_size(),
            ).reads

    def unwrap_view(self):
        x: IRNode = self
        while isinstance(x, BaseView):
            x = x.data
        return x

    def constant_to_device(self, device):
        """Move this to a given device. Requires that all reads are to constants."""
        loader = self.make_loader()
        loader = patch.object(ConstantBuffer, "override_device", device)(loader)
        return Pointwise(device, self.get_dtype(), loader, self.get_size())


@dataclasses.dataclass
class ExpandView(BaseView):
    size: List[Expr]

    @staticmethod
    def _normalize_size(x, new_size):
        """Replace `-1` with correct sizes"""
        new_size = list(map(sympy.expand, new_size))
        old_size = x.get_size()
        old_size = [None] * (len(new_size) - len(old_size)) + list(old_size)
        assert len(new_size) == len(old_size)
        for i in range(len(new_size)):
            if new_size[i] == -1:
                assert old_size[i] is not None
                new_size[i] = old_size[i]
        return new_size

    @classmethod
    def create(cls, x, new_size):
        new_size = cls._normalize_size(x, new_size)

        if is_storage_and_layout(x):
            storage, old_layout = as_storage_and_layout(x)
            skip = len(new_size) - len(old_layout.size)
            assert skip >= 0
            new_stride = [sympy.Integer(0)] * skip
            for stride, size in zip(old_layout.stride, old_layout.size):
                new_stride.append(stride if size != 1 else sympy.Integer(0))
            new_layout = FixedLayout(
                old_layout.device,
                old_layout.dtype,
                list(new_size),
                new_stride,
                old_layout.offset,
            )
            return ReinterpretView(storage, new_layout)

        return ExpandView(x, new_size)

    def get_size(self):
        return self.size

    def make_reindexer(self):
        target = self.get_size()
        actual = self.data.get_size()
        skip = len(target) - len(actual)

        def reindex(index):
            index = list(index[skip:])
            assert len(index) == len(actual)
            for i in range(len(actual)):
                if actual[i] == 1:
                    # zero out broadcast dimension
                    index[i] = sympy.Integer(0)
            return index

        return reindex


@dataclasses.dataclass
class PermuteView(BaseView):
    dims: List[Expr]

    @classmethod
    def create(cls, x, dims):
        dims = cls._map_neg_dims(dims)
        assert set(dims) == set(range(len(dims)))

        if is_storage_and_layout(x):
            storage, old_layout = as_storage_and_layout(x)
            new_layout = FixedLayout(
                old_layout.device,
                old_layout.dtype,
                [old_layout.size[i] for i in dims],
                [old_layout.stride[i] for i in dims],
                old_layout.offset,
            )
            return ReinterpretView(storage, new_layout)

        return PermuteView(x, dims)

    @classmethod
    def _map_neg_dims(cls, dims):
        return [dim if dim >= 0 else len(dims) + dim for dim in dims]

    def get_size(self):
        assert set(self._map_neg_dims(self.dims)) == set(range(len(self.dims)))
        size = self.data.get_size()
        return [size[i] for i in self.dims]

    def make_reindexer(self):
        inv = {j: i for i, j in enumerate(self.dims)}
        inv = [inv[i] for i in range(len(self.dims))]
        assert set(inv) == set(range(len(self.dims)))

        def reindex(index):
            return [index[i] for i in inv]

        return reindex


class SqueezeView(BaseView):
    @classmethod
    def create(cls, x, *, dim=None):
        if is_storage_and_layout(x):
            storage, old_layout = as_storage_and_layout(x)
            new_size = []
            new_stride = []
            if dim is not None:
                assert isinstance(dim, int), "expected integer dim argument"
                assert 0 <= dim and dim < len(old_layout.size)

            for i, (size, stride) in enumerate(zip(old_layout.size, old_layout.stride)):
                if dim is None:
                    if size != 1:
                        new_size.append(size)
                        new_stride.append(stride)
                else:
                    if i != dim:
                        new_size.append(size)
                        new_stride.append(stride)
                    else:
                        assert size == 1, "expected squeezed size to be 1"

            new_layout = FixedLayout(
                old_layout.device,
                old_layout.dtype,
                new_size,
                new_stride,
                old_layout.offset,
            )
            return ReinterpretView(storage, new_layout)

        if dim is None:
            # redirect to a generic view
            return View.create(x, [s for s in x.get_size() if s != 1])
        else:
            assert x.get_size()[dim] == 1
            return View.create(x, [s for i, s in enumerate(x.get_size()) if i != dim])

    @staticmethod
    def squeezer(size: Tuple[sympy.Expr, ...]):
        new_size = [s for s in size if s != 1]
        not_one = [i for i, s in enumerate(size) if s != 1]
        length = len(size)

        def reindex(index: List[sympy.Expr]) -> Tuple[sympy.Expr, ...]:
            assert len(index) == len(not_one), f"{index} {not_one}"
            new_index = [sympy.Integer(0)] * length
            for idx, s in zip(not_one, index):
                new_index[idx] = s
            return tuple(new_index)

        return new_size, reindex

    def __init__(self, data):
        raise AssertionError("use SqueezeView.create()")


@dataclasses.dataclass
class GenericView(BaseView):
    size: List[Expr]
    reindex: Callable[..., Any]

    def make_reindexer(self):
        return self.reindex

    def reindex_str(self):
        index_old = [sympy_symbol(f"i{n}") for n in range(len(self.size))]
        index_new = list(self.reindex(index_old))
        return f"lambda {', '.join(map(str, index_old))}: {index_new}"

    def __str__(self):
        return self.str_helper(
            [self.data, f"size={self.size}", f"reindex={self.reindex_str()}"]
        )

    __repr__ = __str__

    @classmethod
    def create(cls, x, new_size, reindex):
        return cls(x, list(new_size), reindex)

    def get_size(self):
        return self.size


@dataclasses.dataclass
class View(GenericView):
    @staticmethod
    def handle_negative_index(idx, size):
        idx = sympy.expand(idx)
        size = sympy.expand(size)
        evaluate_expr = V.graph.sizevars.shape_env.evaluate_expr
        if evaluate_expr(sympy.Lt(idx, 0)):
            idx = idx + size
        return idx

    @classmethod
    def create(cls, x, new_size):
        assert isinstance(new_size, (tuple, list))
        old_size, new_size = cls.resolve_negative_size(x.get_size(), new_size)

        # Skip pointless views
        if V.graph.sizevars.statically_known_list_equals(old_size, new_size):
            return x

        unbacked_symbols_in_sizes = False
        if (
            len(free_unbacked_symbols(old_size)) > 0
            or len(free_unbacked_symbols(new_size)) > 0
        ):
            unbacked_symbols_in_sizes = True

        if 0 in new_size:

            def fake_reindex(index):
                return tuple([0] * len(old_size))

            return cls(x, list(new_size), fake_reindex)
        # TODO: a new class for FixedTransferLayout that output layout is constrained by input layout
        elif is_contiguous_storage_and_layout(x) or unbacked_symbols_in_sizes:
            if unbacked_symbols_in_sizes and (not is_contiguous_storage_and_layout(x)):
                # realize x; otherwise, the dynamic_reshape_indexer below will fail
                # due to the size_hint's inability to process unbacked SymInts
                x.realize()
            storage, old_layout = as_contiguous_storage_and_layout(x)
            new_layout = FixedLayout(
                old_layout.device,
                old_layout.dtype,
                new_size,
                FlexibleLayout.contiguous_strides(new_size),
                old_layout.offset,
            )
            return ReinterpretView(storage, new_layout)

        reindex = cls.dynamic_reshape_indexer(old_size, new_size)
        return cls(x, list(new_size), reindex)

    @staticmethod
    def resolve_negative_size(old_size, new_size):
        new_size = [V.graph.sizevars.simplify(x) for x in new_size]
        old_size = [V.graph.sizevars.simplify(x) for x in old_size]

        new_size = list(new_size)
        for i in range(len(new_size)):
            if new_size[i] == -1:
                new_size[i] = sympy.Integer(1)
                new_size[i] = CleanDiv(sympy_product(old_size), sympy_product(new_size))
                break

        V.graph.sizevars.guard_equals(sympy_product(old_size), sympy_product(new_size))
        return old_size, new_size

    @classmethod
    def dynamic_reshape_indexer(cls, old_size, new_size):
        try:
            reindex = cls._dynamic_reshape_indexer(old_size, new_size)
        except (AssertionError, IndexError):
            # optimistic algorithm failed, lets do a fallback
            flat = [sympy_product(old_size)]
            reindex1 = cls._dynamic_reshape_indexer(old_size, flat)
            reindex2 = cls._dynamic_reshape_indexer(flat, new_size)
            reindex = fuse_reindexing(reindex1, reindex2)
        return reindex

    @staticmethod
    def _dynamic_reshape_indexer(old_size, new_size):
        """
        Perform a reshape entirely by modifying indexing math
        """
        size_hint = V.graph.sizevars.size_hint
        vars = [sympy_symbol(f"view{i}") for i in range(len(new_size))]

        stack_new = list(zip(vars, new_size))
        stack_old = list(old_size)

        view_expr = []
        while stack_new and stack_old:
            size_old = stack_old.pop()
            var, size_new = stack_new.pop()
            if size_old == 1:
                view_expr.append(sympy.Integer(0))
                stack_new.append((var, size_new))  # re-add
            elif size_new == 1:
                stack_old.append(size_old)  # re-add
            elif size_hint(size_new) == size_hint(size_old):
                view_expr.append(var)
                V.graph.sizevars.guard_equals(size_new, size_old)
            elif size_hint(size_new) < size_hint(size_old):
                while size_hint(size_new) < size_hint(size_old):
                    var2, size_new2 = stack_new.pop()
                    var = var2 * size_new + var
                    size_new = size_new * size_new2
                view_expr.append(var)
                V.graph.sizevars.guard_equals(size_new, size_old)
            elif size_hint(size_new) > size_hint(size_old):
                divisor = sympy.Integer(1)
                modulus = size_old
                view_expr.append(ModularIndexing(var, divisor, modulus))
                divisor = divisor * modulus
                while size_hint(size_new) > size_hint(size_old):
                    modulus = stack_old.pop()
                    view_expr.append(ModularIndexing(var, divisor, modulus))
                    divisor = divisor * modulus
                    size_old = size_old * modulus
                V.graph.sizevars.guard_equals(size_new, size_old)
            else:
                raise AssertionError()

        while stack_old:
            size_old = stack_old.pop()
            V.graph.sizevars.guard_equals(size_old, 1)
            view_expr.append(sympy.Integer(0))

        while stack_new:
            var, size_new = stack_new.pop()
            V.graph.sizevars.guard_equals(size_new, 1)

        view_expr = list(reversed(view_expr))
        assert len(view_expr) == len(old_size)

        def reindex(index):
            assert len(index) == len(vars), (len(index), len(vars))
            replacements = dict(zip(vars, index))
            return tuple(sympy_subs(x, replacements) for x in view_expr)

        return reindex


@dataclasses.dataclass
class ReinterpretView(BaseView):
    """Pretend our storage has a different layout"""

    layout: "Layout"

    def __post_init__(self):
        super().__post_init__()
        if isinstance(self.data, BaseView):
            self.data = self.data.unwrap_view()

    def __str__(self):
        return self.str_helper(
            [
                self.data,
                self.layout,
            ]
        )

    __repr__ = __str__

    def get_name(self):
        return self.data.get_name()

    def get_device(self):
        return self.layout.device

    def get_origin_node(self):
        return None

    def get_dtype(self):
        return self.layout.dtype

    def get_size(self):
        return list(self.layout.size)

    def get_stride(self):
        return list(self.layout.stride)

    def make_loader(self):
        def loader(index):
            indexer = self.layout.make_indexer()
            return ops.load(self.get_name(), indexer(index))

        return loader

    def make_indexer(self):
        return self.layout.make_indexer()

    def get_layout(self):
        return self.layout

    def freeze_layout(self):
        pass

    def codegen_reference(self, writer=None):
        # reinterpret_tensor is similar to as_strided except:
        # - offset is added to the existing offset (rather than replacing it)
        # - view tracking is disabled similar to unsafe_view
        return V.graph.wrapper_code.codegen_reinterpret_view(
            self.data,
            self.layout.size,
            self.layout.stride,
            self.layout.offset,
            writer,
        )


class SliceView(View):
    @classmethod
    def create(cls, x, dim, start, end, step=1):
        step = sympy.expand(step)
        assert step > 0
        try:
            if start == 0 and end >= 2**63 - 1 and step == 1:
                return x
        except TypeError:
            pass

        sizevars = V.graph.sizevars
        new_size = list(x.get_size())

        start = cls.handle_negative_index(start, new_size[dim])
        end = cls.handle_negative_index(end, new_size[dim])

        end = sizevars.evaluate_min(end, new_size[dim])
        start = sizevars.evaluate_min(start, end)
        if start == 0 and sizevars.size_hint(end - new_size[dim]) == 0 and step == 1:
            sizevars.guard_equals(end, new_size[dim])
            return x

        new_size[dim] = FloorDiv(end - start + (step - 1), step)

        if is_storage_and_layout(x):
            # Fast path
            storage, old_layout = as_storage_and_layout(x)
            new_stride = list(old_layout.stride)
            new_stride[dim] = new_stride[dim] * step
            new_layout = FixedLayout(
                old_layout.device,
                old_layout.dtype,
                new_size,
                new_stride,
                old_layout.offset + old_layout.stride[dim] * start,
            )
            return ReinterpretView(storage, new_layout)

        def reindex(index):
            assert len(index) == len(new_size), f"wrong ndim {index} {new_size}"
            index = list(index)
            index[dim] = index[dim] * step + start
            return index

        # redirect to a generic view
        return SliceView(x, size=new_size, reindex=reindex)


class BaseConstant(IRNode):
    dtype: torch.dtype
    device: torch.device

    def get_size(self):
        return ()

    def get_dtype(self):
        return self.dtype

    def get_device(self):
        return self.device

    def get_origin_node(self):
        return None

    def mark_reuse(self, users):
        pass

    def has_exceeded_max_reads(self):
        return False

    def get_reads(self):
        return ()

    def is_extern(self):
        return False


@dataclasses.dataclass
class Constant(BaseConstant):
    value: Any
    dtype: torch.dtype
    device: torch.device

    def make_loader(self):
        def loader(index):
            return ops.constant(self.value, self.dtype)

        return loader

    def realize(self):
        pass

    def constant_to_device(self, device):
        return Constant(self.value, self.dtype, device)


@dataclasses.dataclass
class IndexingConstant(BaseConstant):
    index: Any
    dtype: torch.dtype
    device: torch.device

    def make_loader(self):
        def loader(index):
            return ops.index_expr(self.index, self.dtype)

        return loader

    def constant_to_device(self, device):
        return IndexingConstant(self.index, self.dtype, device)


@dataclasses.dataclass
class Layout(IRNode):
    def __init__(
        self,
        device: torch.device,
        dtype: torch.dtype,
        size: List[Expr],
        stride: Optional[Sequence[Union[Expr, int]]],
        offset: Expr = Integer(0),
    ):
        assert stride is None or len(size) == len(
            stride
        ), f"size={size}, stride={stride}"
        self.device = device
        self.dtype = dtype
        assert all(isinstance(s, (Expr, int)) for s in size)
        self.size = size
        self._stride = stride
        self.offset = offset

    @property
    def stride(self):
        return self._stride

    def __str__(self):
        offset = ""
        if self.offset != 0:
            offset = f", offset={self.offset}"
        return (
            f"{type(self).__name__}('{self.device.type}', {self.dtype}, "
            f"size={self.size}, stride={self.stride}{offset})"
        )

    __repr__ = __str__

    def is_contiguous(self):
        for left, right, size in zip(
            self.stride, FlexibleLayout.contiguous_strides(self.size), self.size
        ):
            if size != 1 and left != right:
                return False
        return True

    def is_channels_last_contiguous(self):
        ndim = len(self.size)
        if ndim not in [4, 5]:
            return False
        for left, right, size in zip(
            self.stride, make_channels_last_strides_for(self.size), self.size
        ):
            if size != 1 and left != right:
                return False
        return True

    def is_transposed(self):
        for left, right, size in zip(
            self.stride,
            reversed(FlexibleLayout.contiguous_strides(self.size)),
            self.size,
        ):
            if size != 1 and left != right:
                return False
        return True

    def is_stride_ordered(self, order):
        assert len(self.stride) == len(order)

        # ignore dimensions of size 1, they dont affect layout
        non_1_indices = [
            i
            for i, dim in enumerate(self.size)
            if V.graph.sizevars.size_hint(dim, fallback=2) != 1
        ]

        stride = [self.stride[i] for i in non_1_indices]
        order = [order[i] for i in non_1_indices]

        def sorted_indices(arr):
            sorted_arr = sorted(arr)
            return [sorted_arr.index(element) for element in arr]

        # since we may have removed dimensions, need to re-sort & re-index order
        order = sorted_indices(order)

        # reorder the stride given order
        stride_ordered = [-1] * len(order)
        for i in range(len(order)):
            stride_ordered[order[i]] = V.graph.sizevars.size_hint(stride[i])
        # check if it is in ascending order
        for i in range(len(order) - 1):
            if stride_ordered[i] > stride_ordered[i + 1]:
                return False
        return True

    def is_channels_last_stride_ordered(self):
        # create channels_last order(NCHW, NCDHW, the C is the first order).
        order = [0] + list(reversed(range(1, len(self.stride) - 1)))
        order = [len(order)] + order
        return self.is_stride_ordered(order)

    def as_fixed(self):
        return FixedLayout(
            self.device,
            self.dtype,
            self.size,
            self.stride,
            self.offset,
        )

    def make_indexer(self):
        assert (
            FlexibleLayout.allow_indexing
        ), f"convert {type(self).__name__} to FixedLayout first"
        return self.as_fixed().make_indexer()

    def __eq__(self, other) -> bool:
        return (
            self.device == other.device
            and self.dtype == other.dtype
            and self.size == other.size
            and self.stride == other.stride
            and self.offset == other.offset
        )

    def storage_size(self) -> sympy.Expr:
        return compute_required_storage_length(self.size, self.stride, self.offset)


class FixedLayout(Layout):
    """A Tensor layout we cannot change"""

    def __init__(
        self,
        device: torch.device,
        dtype: torch.dtype,
        size: Union[List[Expr], List[int]],
        stride: Optional[Sequence[Union[Expr, int]]] = None,
        offset: Union[Expr, int] = Integer(0),
    ):
        if stride is None:
            stride = FlexibleLayout.contiguous_strides(size)
        super().__init__(
            device,
            dtype,
            size,
            stride,
            offset,
        )

    def make_indexer(self):
        """A closure containing math to read a given element"""

        def indexer(index):
            assert len(index) == len(self.stride) == len(self.size)
            result = self.offset
            for idx, stride, sz in zip(index, self.stride, self.size):
                if sz != 1:
                    result = result + idx * stride
            return result

        return indexer


class FlexibleLayout(Layout):
    """A Tensor layout we are allowed to change"""

    allow_indexing = False

    @staticmethod
    def contiguous_strides(sizes):
        if len(sizes) == 0:
            return []
        reversed_strides = [sympy.Integer(1)]
        for size in reversed(sizes[1:]):
            reversed_strides.append(size * reversed_strides[-1])
        return list(reversed(reversed_strides))

    @staticmethod
    def fill_ordered(sizes, order):
        """
        Create a stride based on the order the dimensions should be filled in.

        In this format, channels last would be:
            [1, 3, 2, 0]
        """
        assert set(range(len(sizes))) == set(order)
        next_stride = sympy.Integer(1)
        strides = [None] * len(order)

        for i in order:
            strides[i] = next_stride
            next_stride = next_stride * sizes[i]
        return strides

    @staticmethod
    def stride_ordered(sizes, order):
        """
        Create a stride based on the sorted order of a permuted range.

        In this format, channels last would be:
            [3, 0, 2, 1]
        """
        assert set(range(len(sizes))) == set(order)
        fill_order = stride_order2fill_order(order)
        return FlexibleLayout.fill_ordered(sizes, fill_order)

    @staticmethod
    def same_ordered(sizes, stride):
        """
        Create a stride that has the same stride order as given stride

        For example, if given stride is [1000, 1, 100, 10],
        the fill order should be [1, 3, 2, 0]
        """
        assert len(sizes) == len(stride)
        stride = [V.graph.sizevars.size_hint(x) for x in stride]
        fill_order = sorted(range(len(stride)), key=stride.__getitem__)
        return FlexibleLayout.fill_ordered(sizes, fill_order)

    def as_stride_order(self, order):
        return FixedLayout(
            self.device,
            self.dtype,
            self.size,
            self.stride_ordered(self.size, order),
            self.offset,
        )

    def as_fill_order(self, order):
        return FixedLayout(
            self.device,
            self.dtype,
            self.size,
            self.fill_ordered(self.size, order),
            self.offset,
        )

    def as_same_order(self, stride):
        return FixedLayout(
            self.device,
            self.dtype,
            self.size,
            self.same_ordered(self.size, stride),
            self.offset,
        )

    def __init__(self, device, dtype, size, stride_order=None):
        if stride_order:
            strides = FlexibleLayout.fill_ordered(size, stride_order)
        else:
            strides = FlexibleLayout.contiguous_strides(size)
        super().__init__(device, dtype, size, strides)


class AliasedLayout(Layout):
    """Shares the same storage as another tensor"""

    def __init__(self, view: Union[BaseView, "TensorBox"]):
        layout = view.get_layout()
        super().__init__(
            layout.device,
            layout.dtype,
            layout.size,
            layout.stride,
        )
        self.view = view

    def make_indexer(self):
        return self.as_fixed().make_indexer()

    def maybe_guard_aligned(self):
        offset = self.view.get_layout().offset
        if offset == 0:
            return True
        from .compile_fx import ALIGNMENT

        return V.graph.sizevars.statically_known_multiple_of(offset, ALIGNMENT)


class NoneLayout(IRNode):
    # This is janky, I figured out what fields to populate by just running
    # the model I was interested in and adding properties/methods as needed.
    # This doesn't inherit from Layout because Layout assumes you have stuff
    # like sizes, but I don't really have anything here.
    #
    # If you have an ir.Node with NoneLayout, you probably need to setup
    # dependencies manually in scheduler

    def __init__(self, device):
        self.device = device
        self.size = [0]
        self.stride = [0]

    def storage_size(self):
        return 0

    def as_fixed(self):
        return self


class MutationLayout(Layout):
    def __init__(self, target: IRNode):
        super().__init__(
            target.get_device(),
            target.get_dtype(),
            target.get_size(),
            None,
        )
        self.target = target
        name = self.get_buffer().get_name()
        V.graph.mark_buffer_mutated(name)

    @Layout.stride.getter  # type: ignore[attr-defined]
    def stride(self):
        return self.real_layout().stride

    def storage_size(self) -> sympy.Expr:
        return self.real_layout().storage_size()

    def get_buffer(self) -> "Buffer":
        def unwrap_views(target):
            if isinstance(target, MutationLayout):
                return unwrap_views(target.target)
            if isinstance(target, BaseView):
                return unwrap_views(target.unwrap_view())
            if isinstance(target, MutableBox):
                return unwrap_views(target.data)
            return target

        result = unwrap_views(self.target)
        assert isinstance(result, Buffer), "MutationLayout must refer to a buffer"
        return result

    def real_layout(self):
        return self.get_buffer().layout

    @classmethod
    def realize_into(cls, src, dst):
        dst.realize()
        # NOTE: We must realize users of `dst` before we realize `src`, since
        # realization order determines scheduling order. Otherwise, src's
        # mutation would be scheduled before the existing users of dst!
        V.graph.mark_buffer_mutated(dst.get_name())

        if isinstance(src, TensorBox):
            src = src.data

        # We copy the contents of src into dst. In most cases this should
        # be fused into a single kernel by the scheduler.
        # NOTE: We cannot change src's layout to mutate dst directly as this
        # would alias src to dst, which is not correct as further mutations to
        # dst would effect users of src.
        src.realize_hint()

        src = Pointwise.create(
            device=src.get_device(),
            dtype=src.get_dtype(),
            inner_fn=src.make_loader(),
            ranges=[
                V.graph.sizevars.guard_equals(a, b)
                for a, b in zip(src.get_size(), dst.get_size())
            ],
        ).data
        src.realize()

        assert isinstance(src.data.layout, FlexibleLayout)
        src.data.layout = MutationLayout(dst)
        return src.data

    def as_fixed(self):
        return self

    def make_indexer(self):
        return self.target.make_indexer()


@dataclasses.dataclass
class Buffer(IRNode):
    # Name is sometimes None; e.g., ForceInPlace, where there isn't
    # a meaningful name
    name: Optional[str]
    layout: Layout

    # Multi-output buffers will define 'outputs: List[Buffer]'. Confusingly,
    # MultiOutput does NOT define this!

    def __post_init__(self):
        super().__post_init__()
        self.origin_node = None

    def make_indexer(self):
        return self.layout.make_indexer()

    def get_name(self):
        assert self.name
        return self.name

    def get_device(self):
        return self.layout.device

    def get_origin_node(self):
        return self.origin_node

    def get_dtype(self):
        return getattr(self.layout, "dtype", None)

    def get_size(self):
        return list(self.layout.size)

    def get_stride(self):
        return list(self.layout.stride)

    def get_offset(self):
        return self.layout.offset

    def get_layout(self):
        return self.layout

    def get_storage_numel(self):
        return self.get_numel()

    def is_extern(self):
        return False

    def freeze_layout(self):
        if not isinstance(self.layout, (MultiOutputLayout, AliasedLayout)):
            self.layout = self.layout.as_fixed()

    def freeze_layout_with_stride_order(self, order):
        assert isinstance(self.layout, FlexibleLayout)
        self.layout = self.layout.as_stride_order(order)

    def freeze_layout_with_fill_order(self, order):
        assert isinstance(self.layout, FlexibleLayout)
        self.layout = self.layout.as_fill_order(order)

    def freeze_layout_with_same_order(self, stride):
        assert isinstance(self.layout, FlexibleLayout)
        self.layout = self.layout.as_same_order(stride)

    def is_zero_elements(self):
        return V.graph.sizevars.is_expr_static_and_true(sympy.Eq(self.get_numel(), 0))

    def make_loader(self):
        # Loading from a zero-element buffer is a no-op
        if self.is_zero_elements():
            return partial(nop_loader_fn, dtype=self.get_dtype())

        def loader(index):
            indexer = self.layout.make_indexer()
            return ops.load(self.name, indexer(index))

        return loader

    def is_no_op(self):
        return False

    def codegen_reference(self, writer=None):
        return self.get_name()

    def decide_layout(self):
        pass

    def get_alias_names(self):
        if isinstance(self.layout, AliasedLayout):
            return [self.layout.view.get_name()]
        return ()

    def get_mutation_names(self):
        if isinstance(self.layout, MutationLayout):
            return [self.layout.target.get_name()]
        return ()

    def get_read_writes(self):
        with patch.object(FlexibleLayout, "allow_indexing", True):
            return extract_read_writes(
                self.make_loader(),
                self.get_size(),
            )

    def get_reads(self):
        return self.get_read_writes().reads

    def get_unbacked_symbol_defs(self):
        """
        Returns the unbacked symbols which are defined by this IR node,
        because this is a data-dependent IR node, or item()
        """
        # So this is a little unusual.  In principle, you could imagine
        # defining a MultiOutputLayout buffer so that it DOES define
        # unbacked symints.  However, we can't easily tell what symints
        # such a buffer defines, because MultiOutputLayout doesn't actually
        # define any useful information about what it returns.
        #
        # An easier and better approach is to delay the symint allocation
        # to the MultiOutput IR nodes, which are when we actually extract
        # out the buffers and know what their sizes are.
        #
        # There are two subleties here:
        #
        # 1. Suppose you have a kernel that produces out1: (i0,), out2: (i0,)
        #    Both of these actually count as defs!  The scheduler will just
        #    arbitrarily pick one of these as the canonical definer and
        #    ensure it stays live.  It's not a big deal if we pick the
        #    wrong one because tuple accesses are cheap, and all this means
        #    is we accidentally keep a MultiOutput node live when it wasn't
        #    strictly necessary.
        #
        # 2. Suppose you have a MultiOutput buffer whose size is (i0,), but
        #    the MultiOutputLayout buffer it is projecting from isn't actually
        #    dynamic; it has i0 as one of the arguments.  We cannot tell this
        #    directly from MultiOutput, we have to look at the input buffer's
        #    uses to work this out.  No big deal.
        if isinstance(self.layout, (NoneLayout, MultiOutputLayout)):
            return set()

        # This kernel defines all unbacked symbols... that it didn't get in as
        # arguments!
        defs = (
            free_unbacked_symbols(self.get_size())
            | free_unbacked_symbols(self.get_stride())
            | free_unbacked_symbols(self.get_offset())
        )
        return defs - self.get_unbacked_symbol_uses()

    def get_unbacked_symbol_uses(self):
        """
        Returns the unbacked symbols which are required to be in scope in
        order to successfully perform codegen for this buffer.  For example,
        a buffer that corresponds to an extern kernel call that takes i0 as
        an argument would return {i0} here.  This is used to generate necessary
        dependencies that ensure we actually bind i0 in codegen before you
        try to use it.

        Note that this is NOT transitive; in particular, if this buffer takes
        in as input another buffer with dynamic shape (e.g., (i0,)), we will
        not report it here, because you will already have a dependency
        on that buffer, which will eventually have a dependency on i0 if
        necessary.
        """
        return set()

    def codegen_unbacked_symbol_defs(self, wrapper):
        # NB: If it is possible for other ir node types to return unbacked
        # symints, you need to make sure their codegen calls this method.
        # Don't forget to update get_unbacked_symbol_defs too.
        symbols_to_define = self.get_unbacked_symbol_defs()
        for i, s in enumerate(self.get_size()):
            if s in symbols_to_define:
                wrapper.writeline(
                    f"{wrapper.codegen_unbacked_symbol_decl(s)} = {self.get_name()}.size({i}){wrapper.ending}"
                )
                symbols_to_define.remove(s)
        for i, s in enumerate(self.get_stride()):
            if s in symbols_to_define:
                wrapper.writeline(
                    f"{wrapper.codegen_unbacked_symbol_decl(s)} = {self.get_name()}.stride({i}){wrapper.ending}"
                )
                symbols_to_define.remove(s)
        if (s := self.get_offset()) in symbols_to_define:
            wrapper.writeline(
                f"{wrapper.codegen_unbacked_symbol_decl(s)} = {self.get_name()}.storage_offset(){wrapper.ending}"
            )
            symbols_to_define.remove(s)
        assert (
            not symbols_to_define
        ), f"unbacked symint {s} not written out, check comment above"

    def realize(self):
        pass

    def get_workspace_size(self):
        """
        Gets extra global memory size needed by this buffer.
        Some algorithms (e.g. group gemm) may require extra global memory in the generated code.
        """
        return 0

    def should_allocate(self):
        # Returns False by default.
        return False


class InputBuffer(Buffer):
    pass


class ConstantBuffer(InputBuffer):
    override_device = None

    def make_loader(self):
        def loader(index):
            indexer = self.layout.make_indexer()
            return ops.load(
                V.graph.constant_name(self.name, self.override_device), indexer(index)
            )

        return loader

    def constant_to_device(self, device):
        return ConstantBuffer(V.graph.constant_name(self.name, device), self.layout)


class NoneAsConstantBuffer(IRNode):
    def codegen_reference(self, writer=None):
        return V.graph.wrapper_code.none_str


class ShapeAsConstantBuffer(IRNode):
    def __init__(self, shape):
        super().__init__()
        self.shape = shape

    def codegen_reference(self, writer=None):
        expr = V.graph.wrapper_code.expr_printer(V.graph.sizevars.simplify(self.shape))
        if V.graph.cpp_wrapper:
            # wrap scalar to 0-d tensor for cpp wrapper
            return f"torch::tensor({expr})"
        else:
            return expr


@dataclasses.dataclass
class ComputedBuffer(Buffer):
    data: Loops

    def get_computed_buffer_name(self):
        """
        Returns self.name if it exists, otherwise returns the name of the data node if that exists.
        If neither exist, returns None.
        """
        if self.name is not None:
            return self.name
        if hasattr(self.data, "name"):
            return self.data.name
        return None

    @cache_on_self
    def num_reads(self):
        return len(self.get_read_writes().reads)

    def get_read_writes(self):
        with patch.object(FlexibleLayout, "allow_indexing", True):
            if self.data.get_reduction_type():
                return extract_read_writes(
                    self.get_store_function(),
                    self.data.get_size(),
                    self.data.get_reduction_size(),
                )
            else:
                return extract_read_writes(
                    self.get_store_function(),
                    self.data.get_size(),
                )

    def get_unbacked_symbol_uses(self):
        # Ordinarily, we'd like to just peek at the arguments list,
        # but ComputedBuffers have no argument list.
        #
        # Morally, this logic needs to be synchronized with the
        # KernelArgs.size calls, which are responsible for making symbols make
        # there way as kernel arguments (and it is precisely passing in one of
        # those symbols that establishes a dependency).  However, we haven't
        # started codegen yet so we can't directly reuse that logic.
        #
        # For now, I'm just yoloing with the size of the buffer.  Not sure if
        # it is enough.
        #
        # One thing you might wonder is if this is enough for a ComputedBuffer
        # denoting a reduction over i0.  Empirically, it is enough, but for an
        # unusual reason: we only need accurate dependencies for item() call,
        # but it's impossible to end up with a reduction over i0 from an
        # item() call without a regular non-reduction buffer first.
        return (
            free_unbacked_symbols(self.get_size())
            | free_unbacked_symbols(self.get_stride())
            | free_unbacked_symbols(self.get_offset())
        )

    def make_loader(self):
        # Inline constants and index_expressions
        if (
            hasattr(self.data, "make_loader")
            and self.name not in V.graph.mutated_buffers
            and self.num_reads() == 0
        ):
            # can be inlined
            return self.data.make_loader()
        return super().make_loader()

    def get_store_function(self):
        indexer = self.layout.as_fixed().make_indexer()
        if isinstance(self.data, Reduction):
            return partial(self.data.store_reduction, self.name, indexer)
        else:
            assert isinstance(self.data, Pointwise)
            return partial(self.data.store_output, self.name, indexer)

    def get_fill_order(self):
        """
        If our layout is still flexible, try to determine the stride order based on stride orders of reads.

        TODO(jansel): A better algorithm here would look at downstream consumers of this
                      value and try to do global graph-level layout optimization.
                      This is also something just begging to be autotuned.
        """
        if isinstance(self.layout, FlexibleLayout):
            (index_vars, reduction_vars), _ = dependencies.index_vars_squeeze(
                self.data.get_size(), self.data.get_reduction_size()
            )
            reads = self.get_read_writes().reads
            reads_bufs = [
                V.graph.name_to_buffer[r.name]
                if r.name in V.graph.name_to_buffer.keys()
                else None
                for r in reads
            ]
            # only consider reads to buffer of same size
            # ignore StarDeps because they don't contribute stride information
            assert all(
                isinstance(r, (dependencies.StarDep, dependencies.MemoryDep))
                for r in reads
            )
            reads = [
                sympy_subs(
                    r.index, {v: sympy.Integer(0) for v in reduction_vars if v != 0}
                )
                for r in reads
                if isinstance(r, dependencies.MemoryDep)
            ]

            if reads:
                stride_lengths = [
                    V.graph.sizevars.stride_hints(expr, index_vars) for expr in reads
                ]
                from .scheduler import pick_loop_order

                return pick_loop_order(stride_lengths, self.get_size())

        return None

    def decide_layout(self):
        if isinstance(self.layout, FlexibleLayout):
            order = self.get_fill_order()
            if order:
                self.freeze_layout_with_fill_order(order)
            else:
                self.freeze_layout()

    def simplify_and_reorder(self):
        """
        This is a main place where we do loop transformations in a
        backend-agnostic way.

        Here we:
            1) Remove any 1 dimensions
            2) Fuse contiguous dimensions together
            3) Reorder dimensions based on stride orders
        """
        args, var_ranges = dependencies.index_vars_squeeze(
            self.data.get_size(), self.data.get_reduction_size(), prefix="q"
        )
        with patch.object(ConstantBuffer, "override_device", self.get_device()):
            body = LoopBody(
                self.get_store_function(),
                (args if self.get_reduction_type() else args[:1]),
                var_ranges,
            )
        index_formulas = [*body.indexing_exprs.values()]
        reads_bufs = [
            V.graph.name_to_buffer[reads_name]
            if reads_name in V.graph.name_to_buffer.keys()
            else None
            for reads_name in body.reads_name2expr.keys()
        ]
        memory_addrs = [
            *body.reads_name2expr.values(),
            *body.writes_name2expr.values(),
        ]
        index_vars = []
        reduce_vars: List[Any] = []
        index_size = []
        reduce_size = []
        for v, s in var_ranges.items():
            if v in args[0]:
                assert not reduce_vars
                index_vars.append(v)
                index_size.append(s)
            else:
                assert v in args[1]
                reduce_vars.append(v)
                reduce_size.append(s)

        # the reordering_reindex in reads' simplify_reorder_and_tile
        reordering_reindex = [same_reorder(range(len(index_vars)))] * len(memory_addrs)
        for i, reads_buf in enumerate(reads_bufs):
            if isinstance(reads_buf, ComputedBuffer) and hasattr(
                reads_buf, "iter_reordering_reindex"
            ):
                reordering_reindex[i] = reads_buf.iter_reordering_reindex  # type: ignore[has-type]

        def simplify_and_reorder(x_vars, support_vars, sizes, reordering_reindex=None):
            sizes, reindex0, reindex1 = self._apply_loop_reordering(
                x_vars, support_vars, sizes, memory_addrs, reordering_reindex
            )
            # for NHWC: reindex0([0,1,2,3]) = [0,2,3,1], reindex1([0,1,2,3]) = [0,3,2,1]
            x_vars = reindex0(x_vars)
            sizes, reindex2, prune = V.graph.sizevars._simplify_loops(
                x_vars,
                sizes,
                index_prevent_reordering(index_formulas, x_vars, sizes),
            )
            x_vars = prune(x_vars)
            # sizes, reindex1, prune = _simplify_loops(x_vars, sizes, index_formulas)
            # x_vars = prune(x_vars)
            # sizes, reindex2 = self._apply_loop_reordering(x_vars, sizes, memory_addrs)
            reindex = fuse_reindexing(reindex1, reindex2)
            return sizes, reindex, reindex1

        support_vars = index_vars + reduce_vars
        iter_ranges, iter_reindex, iter_reordering_reindex = simplify_and_reorder(
            index_vars, support_vars, index_size, reordering_reindex
        )
        reduce_ranges, reduce_reindex, _ = simplify_and_reorder(
            reduce_vars, support_vars, reduce_size
        )

        # remember the reordering if not have loop collapse.
        if len(iter_ranges) == len(index_vars):
            self.iter_reordering_reindex = iter_reordering_reindex
        # retrace the loop body with simplification and reordering applied
        (iter_vars, reduce_vars), var_ranges = dependencies.index_vars_no_squeeze(
            iter_ranges, reduce_ranges, prefix="z"
        )
        body = LoopBody(
            body, [iter_reindex(iter_vars), reduce_reindex(reduce_vars)], var_ranges
        )
        return (iter_ranges, reduce_ranges), body

    @staticmethod
    def _apply_loop_reordering(
        index_vars,
        support_vars,
        sizes,
        memory_addrs,
        reordering_reindex=None,
        priority_idx=None,
    ):
        """
        Shuffle the order of loops around to hopefully improve performance.
        """
        from .scheduler import pick_loop_order

        if priority_idx is None:
            priority_idx = []

        try:
            strides = [
                V.graph.sizevars.stride_hints(expr, index_vars, support_vars)
                for expr in memory_addrs
            ]
            assert len(strides) == len(memory_addrs) and len(strides[0]) == len(
                index_vars
            )
            # consider both layout(strides) and reordering(reordering_reindex)
            if reordering_reindex is not None:
                for i in range(len(memory_addrs)):
                    try:
                        strides[i] = reordering_reindex[i](strides[i])
                    # if len(order) != len(strides), do not reorder
                    except AssertionError:
                        pass
            order = list(reversed(pick_loop_order(strides, sizes, priority_idx)))
        except Exception:
            if config.debug:
                log.warning(
                    "Did not simplify complex index:\n%s\n%s",
                    dict(zip(index_vars, sizes)),
                    memory_addrs,
                )
            order = list(range(len(sizes)))
        sizes = [sizes[i] for i in order]
        return sizes, same_reorder(order), inverse_reorder(order)

    def get_reduction_size(self):
        return self.data.get_reduction_size()

    def get_reduction_type(self):
        return self.data.get_reduction_type()

    def is_no_op(self):
        return self.data.is_zero_elements()

    def should_allocate(self):
        return True

    def constant_to_device(self, device):
        """Move this to a given device. Requires that all reads are to constants."""
        return self.data.constant_to_device(device)


class TemplateBuffer(Buffer):
    """
    Represents a Triton (in the future other type) of template operator
    that we can fuse an epilogue onto.
    """

    def __init__(self, layout, inputs, make_kernel_render):
        super().__init__(name=None, layout=layout)
        self.inputs = InputsKernel.unwrap_storage(inputs)
        self.make_kernel_render = make_kernel_render
        self.name = V.graph.register_buffer(self)

    def get_read_writes(self):
        return self.normalized_read_writes()

    def normalized_read_writes(self):
        name = self.get_name()
        indexer = self.layout.make_indexer()

        def dummy(index, rindex):
            assert len(rindex) == 0
            return ops.store(name, indexer(index), "fake")

        deps = dependencies.extract_read_writes(
            dummy, self.get_size(), (), normalize=True
        )
        deps.reads = {dependencies.StarDep(x.get_name()) for x in self.inputs}
        return deps

    def get_reduction_size(self):
        return 1

    def get_reduction_type(self):
        return None

    def is_no_op(self):
        return False

    def should_allocate(self):
        return True

    def simplify_and_reorder(self):
        return (
            (
                self.get_size(),
                (),
            ),
            None,
        )


class TritonTemplateBuffer(TemplateBuffer):
    pass


class CUDATemplateBuffer(TemplateBuffer):
    def __init__(
        self,
        layout,
        inputs,
        make_kernel_render,
        workspace_size: int,
        template: "CUDATemplate",  # type: ignore[name-defined]
    ):
        super().__init__(layout, inputs, make_kernel_render)
        # Global memory (in bytes) needed for this template.
        self.workspace_size = workspace_size
        self.template = template

    def get_workspace_size(self):
        return self.workspace_size if self.workspace_size is not None else 0


@dataclasses.dataclass
class InputsKernel(Buffer):
    inputs: List[Buffer]

    def get_read_writes_input(self, x):
        return dependencies.StarDep(x.get_name())

    def get_read_writes(self):
        star_dep = []
        for input in self.inputs:
            if isinstance(input, list):
                star_dep.extend([self.get_read_writes_input(x) for x in input])
            else:
                star_dep.append(self.get_read_writes_input(input))

        return dependencies.ReadWrites(
            set(star_dep),
            {dependencies.StarDep(self.get_name())},
            set(),
            [],
            None,
            op_counts=collections.Counter(),
        )

    @staticmethod
    def unwrap_storage_for_input(x):
        if isinstance(x, TensorBox):
            x = x.data
        if isinstance(x, StorageBox):
            x = x.data
        if isinstance(x, BaseView) and not isinstance(x, ReinterpretView):
            x = ExternKernel.realize_input(x)
        assert isinstance(x, (Buffer, ReinterpretView)), x
        return x

    @staticmethod
    def unwrap_storage(inputs):
        inputs_new = []
        for x in inputs:
            if isinstance(x, list):
                x = [InputsKernel.unwrap_storage_for_input(i) for i in x]
            else:
                x = InputsKernel.unwrap_storage_for_input(x)
            inputs_new.append(x)
        return inputs_new

    def is_extern(self):
        return True


class NopKernel(InputsKernel):
    def is_no_op(self):
        return True


class ConcatKernel(NopKernel):
    """
    There isn't actually a real kernel for concat, we just change the
    storage for the upstream data.
    """

    @classmethod
    def create(cls, inputs, dim):
        device = inputs[0].get_device()
        dtype = inputs[0].get_dtype()
        new_size = list(inputs[0].get_size())
        offsets_start = [0]
        offsets_end = [new_size[dim]]
        assert 0 <= dim < len(new_size)
        for i in range(1, len(inputs)):
            input_size = inputs[i].get_size()
            offsets_start.append(new_size[dim])
            assert len(input_size) == len(new_size)
            assert inputs[i].get_dtype() == dtype
            assert inputs[i].get_device() == device
            for j in range(len(new_size)):
                if j == dim:
                    new_size[j] = new_size[j] + input_size[j]
                else:
                    new_size[j] = V.graph.sizevars.guard_equals(
                        new_size[j], input_size[j]
                    )
            offsets_end.append(new_size[dim])

        output_stride = FlexibleLayout.contiguous_strides(new_size)
        # If any of the inputs is in CL format, use CL format for the output
        for i in range(len(inputs)):
            x = inputs[i]
            if is_storage_and_layout(x):
                layout = x.get_layout()
                if (
                    isinstance(layout, FixedLayout)
                    and layout.is_channels_last_contiguous()
                ):
                    # use CL stride for the output
                    output_stride = make_channels_last_strides_for(new_size)
                    break

        concat_kernel = ConcatKernel(
            name=None,
            layout=FixedLayout(
                device=device,
                dtype=dtype,
                size=new_size,
                stride=output_stride,
            ),
            inputs=[],
        )
        kernel = StorageBox(concat_kernel)
        buffer_names = []
        for i in range(len(inputs)):
            input_buffer = cls.realize_into(
                inputs[i],
                SliceView.create(kernel, dim, offsets_start[i], offsets_end[i]),
            )
            concat_kernel.inputs.append(input_buffer)

            if isinstance(inputs[i].data, BaseView):
                input_unwrapped = inputs[i].data.unwrap_view()
            else:
                input_unwrapped = inputs[i].data

            if (
                input_unwrapped.is_input_buffer()
                and inputs[i].get_device().type == "cuda"
                and not is_dynamic(input_buffer)
            ):
                buffer_names.append(input_buffer.get_name())

        if len(buffer_names) > 1:
            V.graph.register_list(buffer_names)

        concat_kernel.name = V.graph.register_buffer(concat_kernel)
        concat_kernel.inputs = cls.unwrap_storage(concat_kernel.inputs)

        return kernel

    @classmethod
    def can_realize_into_without_copy(cls, src):
        if isinstance(src, TensorBox):
            # unwrap a TensorBox
            return cls.can_realize_into_without_copy(src.data)

        return isinstance(src.data.layout, FlexibleLayout) and not isinstance(
            src.data, ExternKernelAlloc
        )

    @classmethod
    def realize_into(cls, src, dst):
        # Attempt to turn this into a ReinterpretView rather than assert.
        # This has concessions around layout, as as_storage_and_layout
        # can cause us to go from flexible to fixed layout.
        if not isinstance(dst, ReinterpretView):
            if is_storage_and_layout(dst):
                storage, layout = as_storage_and_layout(dst)
                dst = ReinterpretView(storage, layout)
        assert isinstance(dst, ReinterpretView), dst
        if isinstance(src, TensorBox):
            # unwrap a TensorBox
            return cls.realize_into(src.data, dst)
        if isinstance(src, StorageBox):
            src.realize()
            # ExternKernelAlloc has specific requirements for output layout, should create a copy
            assert hasattr(src.data, "layout")
            if cls.can_realize_into_without_copy(src):
                src.data.layout = AliasedLayout(dst)
                return src.data
        # introduce a copy
        pw = Pointwise.create(
            device=src.get_device(),
            dtype=src.get_dtype(),
            inner_fn=src.make_loader(),
            ranges=[
                V.graph.sizevars.guard_equals(a, b)
                for a, b in zip(src.get_size(), dst.get_size())
            ],
        )
        return cls.realize_into(pw, dst)

    def should_allocate(self):
        return True


@dataclasses.dataclass
class ExternKernel(InputsKernel):
    constant_args: Tuple[Any, ...] = ()
    kwargs: Dict[str, Any] = dataclasses.field(default_factory=dict)
    output_view: Optional[ReinterpretView] = None
    ordered_kwargs_for_cpp_kernel: Iterable[str] = dataclasses.field(
        default_factory=list
    )

    def decide_layout(self):
        if isinstance(self.layout, FlexibleLayout):
            self.apply_constraint()
            self.freeze_layout()

    def codegen_comment(self, wrapper):
        origin_str, detailed_origin_str = get_kernel_metadata(self, wrapper)
        if origin_str:
            wrapper.writeline(origin_str)

    def codegen(self, wrapper):
        raise NotImplementedError()

    @staticmethod
    def copy_input(x):
        pw = Pointwise.create(
            device=x.get_device(),
            dtype=x.get_dtype(),
            inner_fn=x.make_loader(),
            ranges=x.get_size(),
            origin_node=x.get_origin_node(),
            traceback=x.get_traceback(),
        )
        pw.realize()
        return pw

    @classmethod
    def process_kernel(cls, kernel, *args, **kwargs):
        binded_args = signature(kernel).bind(*args, **kwargs).arguments

        args_flat, args_spec = pytree.tree_flatten(binded_args)

        is_arg_tensor = []
        tensor_args = []
        non_tensor_args = []
        for arg in args_flat:
            is_arg_tensor.append(isinstance(arg, IRNode))
            if is_arg_tensor[-1]:
                tensor_args.append(arg)
            else:
                if isinstance(arg, sympy.Expr):
                    arg = V.graph.sizevars.shape_env.create_symintnode(arg, hint=None)
                non_tensor_args.append(arg)

        def unflatten_args(new_tensor_args, new_non_tensor_args):
            result = []
            it_tensors = iter(new_tensor_args)
            it_non_tensors = iter(new_non_tensor_args)
            for is_tensor in is_arg_tensor:
                if is_tensor:
                    result.append(next(it_tensors))
                else:
                    result.append(next(it_non_tensors))
            r = pytree.tree_unflatten(result, args_spec)
            return r.get("args", []), r.get("kwargs", {})

        tensor_args = [cls.realize_input(x) for x in tensor_args]

        # freeze layout otherwise our output stride calculation might
        # become incorrect
        for x in tensor_args:
            if is_storage_and_layout(x):
                as_storage_and_layout(x, freeze=True)

        # We don't have generic shape formulas, so just burn in the
        # shapes and run an example input.
        # TODO(jansel): replace this with dynamic shape formulas
        example_args = []

        # We need to retain the constant values of fake tensors that we originally
        # propagated the graph with, because for some operators running without a
        # constant would trigger an error / DataDependentException
        for x in tensor_args:
            if x.get_name() in V.graph.constants:
                example_args.append(V.graph.constants[x.get_name()])
            else:
                example_args.append(ir_node_to_tensor(x, guard_shape=True))

        new_args, new_kwargs = unflatten_args(example_args, non_tensor_args)
        example_output = kernel(*new_args, **new_kwargs)

        # TODO: Unconditionally do this, not just when example_output has
        # unbacked symbols
        if maybe_free_unbacked_symbols(example_output):
            example_output = V.graph.current_node.meta["val"]

        return example_output, tensor_args, non_tensor_args, unflatten_args

    @classmethod
    def convert_to_reinterpret_view(cls, x):
        """
        In order to pass this to an extern kernel we need a
        ReinterpretView not a View.  This allows us to avoid some
        unneeded copies.
        """
        assert isinstance(x, BaseView)
        if isinstance(x, ReinterpretView):
            return x

        # NOTE: Don't use extract_read_writes here as it fails when
        # make_loader() inlines the computation
        x.unwrap_view().freeze_layout()
        index_args, var_ranges = dependencies.index_vars_squeeze(
            x.get_size(), prefix="r"
        )
        range_vars = index_args[0]
        index = x.make_indexer()(range_vars)

        index = V.graph.sizevars.simplify_with_ranges(index, var_ranges)
        strides = V.graph.sizevars.stride_vars(index, range_vars)
        offset = V.graph.sizevars.offset_var(index, range_vars)
        expected = sympy_dot(range_vars, strides) + offset

        if index != expected:
            log.debug(
                "convert_to_reinterpret_view failed: stride=%s offset=%s index=%s",
                strides,
                offset,
                index,
            )
            raise NotImplementedError()

        return ReinterpretView(
            data=x.data,
            layout=FixedLayout(
                device=x.get_device(),
                dtype=x.get_dtype(),
                size=x.get_size(),
                stride=strides,
                offset=offset,
            ),
        )

    @classmethod
    def realize_input(cls, x):
        if x is None:
            return NoneAsConstantBuffer()
        if isinstance(x, (sympy.Expr, sympy.logic.boolalg.Boolean, int)):
            return ShapeAsConstantBuffer(x)
        if isinstance(x, Constant):
            return V.graph.add_tensor_constant(
                torch.tensor(x.value, dtype=x.get_dtype(), device=x.get_device())
            )
        if isinstance(x, ConstantBuffer):
            return x
        if isinstance(x, TensorBox):
            return cls.realize_input(x.data)
        if isinstance(x, ReinterpretView):
            return x
        if isinstance(x, BaseView):
            x.realize()
            if is_storage_and_layout(x.unwrap_view()):
                try:
                    return cls.convert_to_reinterpret_view(x)
                except NotImplementedError:
                    pass
        if isinstance(x, StorageBox):
            # TODO(jansel): impose layout preference on realized buffer
            x.realize()
            return x
        return cls.copy_input(x)

    @classmethod
    def require_stride1(cls, x):
        if is_storage_and_layout(x):
            if len(x.get_stride()) == 0:
                return x
            for stride in x.get_stride():
                if stride == 1:
                    return x
        return cls.copy_input(x)

    @classmethod
    def require_stride_order(cls, x, order):
        if x.get_numel() == 0:  # Layout doesn't matter
            return x

        # require x to have the layout as strided_ordered as order
        if is_storage_and_layout(x):
            while isinstance(x.get_layout(), AliasedLayout):
                x = x.get_layout().view
            if isinstance(x.get_layout(), FlexibleLayout):
                # fix flexiblelayout to be FixedLayout with stride_order
                as_storage_and_layout(
                    x, freeze=True, want_contiguous=False, stride_order=order
                )
                return x
            elif isinstance(
                x.get_layout(), FixedLayout
            ) and x.get_layout().is_stride_ordered(order):
                return x
            elif isinstance(x.get_layout(), MutationLayout):
                if isinstance(x.get_layout().real_layout(), FlexibleLayout):
                    raise AssertionError(
                        "the MutationLayout's real layout shouldn't be FlexibleLayout"
                    )
                elif isinstance(
                    x.get_layout().real_layout(), FixedLayout
                ) and x.get_layout().real_layout().is_stride_ordered(order):
                    return x

        # TODO - Storage to InputBuffer
        if isinstance(x, InputBuffer) and x.get_layout().is_stride_ordered(order):
            return x
        if (
            isinstance(x, TensorBox)
            and isinstance(x.data, BaseView)
            and not isinstance(x.data, ReinterpretView)
            and is_storage_and_layout(x.unwrap_view())
            and not isinstance(x.unwrap_view().data, ExternKernelAlloc)
        ):
            try:
                x.data = cls.convert_to_reinterpret_view(x.data)
                return cls.require_stride_order(x, order)
            except NotImplementedError:
                pass
        x = cls.copy_input(x)
        as_storage_and_layout(x, freeze=True, want_contiguous=False, stride_order=order)
        assert is_stride_order_storage_and_layout(x, order)
        return x

    @classmethod
    def require_channels_last(cls, x):
        return cls.require_stride_order(x, NHWC_STRIDE_ORDER)

    @classmethod
    def require_contiguous(cls, x):
        return cls.require_stride_order(x, list(reversed(range(len(x.get_size())))))

    def apply_constraint(self):
        pass

    def codegen_const_args(self):
        return map(V.graph.wrapper_code.val_to_arg_str, self.constant_args)

    def codegen_args(self):
        args = []
        for x in self.inputs:
            if isinstance(x, list):
                names = [i.codegen_reference() for i in x]
                codegen_reference = f'[{", ".join(names)}]'
                args.append(codegen_reference)
            else:
                args.append(x.codegen_reference())
        args.extend(self.codegen_const_args())
        return args

    def get_kwargs_value(self, arg_name):
        if arg_name in self.kwargs:
            return self.kwargs.get(arg_name)
        if (
            hasattr(self, "kwargs_default_value")
            and arg_name in self.kwargs_default_value
        ):
            return self.kwargs_default_value.get(arg_name).get("value")
        raise AssertionError(
            f"arg {arg_name} not found in self.kwargs or self.kwargs_default_value"
        )

    def codegen_kwargs(self):
        if not self.kwargs:
            return []
        if V.graph.cpp_wrapper:
            # FIXME: we should unconditionally fill self.kwargs with missing default values
            # instead of carrying an extra self.ordered_kwargs_for_cpp_kernel
            if self.kwargs and not self.ordered_kwargs_for_cpp_kernel:
                raise AssertionError("ordered_kwargs_for_cpp_kernel is missing")
            kwargs = []
            for arg_name in self.ordered_kwargs_for_cpp_kernel:
                v = self.get_kwargs_value(arg_name)
                if isinstance(v, sympy.Expr):
                    kwargs.append(v)
                else:
                    kwargs.append(V.graph.wrapper_code.val_to_arg_str(v))
        else:
            kwargs = [
                f"{k}={V.graph.wrapper_code.val_to_arg_str(v)}"
                for k, v in self.kwargs.items()
            ]
        return kwargs

    def codegen_size_asserts(self, wrapper):
        if config.size_asserts and not V.graph.cpp_wrapper:
            size = V.graph.wrapper_code.codegen_shape_tuple(self.get_size())
            stride = V.graph.wrapper_code.codegen_shape_tuple(self.get_stride())
            wrapper.writeline(
                f"assert_size_stride({self.get_name()}, {size}, {stride})"
            )

    def get_group_stride(self):
        """
        get output sizes and strides, for template_codegen
        """
        _size = self.get_size()
        _stride = self.get_stride()
        # iter_ranges = _size of output tensor, reduce_range = [] because no reduction
        return [_size, []], _stride

    def canonicalize(self):
        """
        Manually get canonicalization of the output index
        """
        # manually generate index formula for conv
        sizevars = V.graph.sizevars
        sizes = self.get_size()
        strides = self.get_stride()
        strides = [sizevars.size_hint(x) for x in strides]
        index_vars = [sympy_symbol(f"d{i}") for i in range(len(sizes))]
        # reorder index vars according to stride
        index_order = sorted(range(len(strides)), key=strides.__getitem__, reverse=True)
        lookup = {pos: idx for idx, pos in enumerate(index_order)}
        order = [lookup[i] for i in range(len(lookup))]
        index_vars = [index_vars[i] for i in order]
        indexer = self.make_indexer()
        index = indexer(index_vars)

        new_sizes, reindex, prune = V.graph.sizevars._simplify_loops(
            index_vars, sizes, [index]
        )

        # assign new variables each dimension to deal with numbering mismatches
        # d0, d1, d2 could become d0, d2 -- which won't match d0, d1
        _, add_var = var_builder("c")
        replacement = dict(zip(index_vars, reindex([add_var(x) for x in new_sizes])))

        index = sympy_subs(sympy.expand(index), replacement)
        return index, tuple(new_sizes)

    def get_unbacked_symbol_uses(self):
        # NB: It's not necessary to check regular inputs as we automatically
        # have dependencies on them
        r = set()
        for arg in self.constant_args:
            r |= maybe_free_unbacked_symbols(arg)
        for arg in self.kwargs.values():
            r |= maybe_free_unbacked_symbols(arg)
        return r

    def __str__(self):
        kernel_name = getattr(self, "kernel", None)
        lines = [
            f"kernel={kernel_name!r}",
        ]
        lines += [
            f"{field.name}={getattr(self, field.name)}"
            for field in dataclasses.fields(self)
        ]
        lines.append(f"origin_node={self.origin_node!r}")
        return self.str_helper(lines)

    __repr__ = __str__


@dataclasses.dataclass
class ExternKernelOut(ExternKernel):
    output_view: Optional[ReinterpretView] = None

    def codegen(self, wrapper):
        self.codegen_comment(wrapper)
        args = [*self.codegen_args(), *self.codegen_kwargs()]
        wrapper.generate_extern_kernel_out(
            self.output_view,
            self.codegen_reference(),
            args,
            self.cpp_kernel if V.graph.cpp_wrapper else self.kernel,
        )

    def __init__(
        self,
        layout,
        inputs,
        constant_args=(),
        kwargs=None,
        output_view=None,
        kernel=None,
        cpp_kernel=None,
        ordered_kwargs_for_cpp_kernel=(),
    ):
        super().__init__(
            None, layout, self.unwrap_storage(inputs), constant_args, kwargs or {}
        )
        self.output_view = output_view
        self.name = V.graph.register_buffer(self)
        self.kernel = kernel
        self.cpp_kernel = cpp_kernel
        self.ordered_kwargs_for_cpp_kernel = ordered_kwargs_for_cpp_kernel

    def should_allocate(self):
        return True


class RandomSeeds(ExternKernelOut):
    def __init__(self, count: int, device: torch.device):
        limits = torch.iinfo(torch.int64)
        super().__init__(
            layout=FixedLayout(
                device=device,
                dtype=torch.int64,
                size=[count],
            ),
            inputs=[],
            constant_args=[limits.min, limits.max, [count]],
            kernel="aten.randint.low_out",
            cpp_kernel="at::randint_out",
        )


class ExternKernelAlloc(ExternKernel):
<<<<<<< HEAD
    # Generate abi-compatible kernel names for shim kernels.
    # Each individual shim kernel may have its own versioning rule.
    # However, we don't expect we would end up with too many of such rules.
    def _get_abi_compatible_kernel(self):
        if not V.graph.cpp_wrapper:
            return self.kernel

        def sdpa_ver_fn():
            # For sdpa, we need the v2 version only if any optional
            # kwarg is missing.
            if any(
                self.get_kwargs_value(arg_name) is None
                for arg_name in self.ordered_kwargs_for_cpp_kernel
            ):
                return f"{self.cpp_kernel}_v2"
            else:
                return self.cpp_kernel

        kernel_to_ver = {"at::_scaled_dot_product_flash_attention": sdpa_ver_fn}
        if (ver_fn := kernel_to_ver.get(self.cpp_kernel, None)) is not None:
            return ver_fn()
        return self.cpp_kernel

    def codegen_kernel_name(self):
        return self.cpp_kernel if V.graph.cpp_wrapper else self.kernel

=======
>>>>>>> cebad986
    def codegen(self, wrapper):
        self.codegen_comment(wrapper)
        args = [*self.codegen_args(), *self.codegen_kwargs()]
        V.graph.wrapper_code.generate_extern_kernel_alloc(self, args)
        if isinstance(self.layout, Layout):
            self.codegen_size_asserts(wrapper)

    def __init__(
        self,
        layout,
        inputs,
        constant_args=(),
        kwargs=None,
        kernel=None,
        cpp_kernel=None,
        ordered_kwargs_for_cpp_kernel=(),
    ):
        super().__init__(
            None, layout, self.unwrap_storage(inputs), constant_args, kwargs or {}
        )
        self.name = V.graph.register_buffer(self)
<<<<<<< HEAD
        self.kernel = kernel
        self.cpp_kernel = cpp_kernel
        self.abi_compatible_kernel = None
=======
        self.kernel = cpp_kernel if V.graph.cpp_wrapper else kernel
>>>>>>> cebad986
        self.ordered_kwargs_for_cpp_kernel = ordered_kwargs_for_cpp_kernel

    def should_allocate(self):
        return False

    def apply_constraint(self):
        raise NotImplementedError


class UserDefinedTritonKernel(ExternKernel):
    def get_kernel_and_configs(self):
        from triton.runtime.autotuner import Autotuner

        from torch._higher_order_ops.triton_kernel_wrap import kernel_side_table

        kernel = kernel_side_table.get_kernel(self.kernel_idx)
        configs = []
        if isinstance(kernel, Autotuner):
            configs = kernel.configs
            kernel = kernel.fn
        return kernel, configs

    def codegen(self, wrapper):
        kernel, configs = self.get_kernel_and_configs()

        # Definition of kernel
        new_name = wrapper.define_user_defined_triton_kernel(
            kernel, configs, self.kwargs
        )

        # Call to kernel
        self.codegen_comment(wrapper)
        wrapper.generate_user_defined_triton_kernel(
            new_name,
            self.grid,
            configs,
            self.codegen_kwargs(),
        )

    def should_allocate(self):
        return False

    def has_side_effects(self):
        # UserDefinedTritonKernel does not return anything, but rather
        # modifies input in place, do not let it get DCEd
        return True

    def get_unbacked_symbol_defs(self):
        return {}

    def get_mutation_names(self):
        return []

    def __init__(self, *, kernel_idx, grid, kernel_args):
        inputs = []
        kwargs = dict()
        constant_args = []
        for k, v in kernel_args.items():
            if isinstance(v, TensorBox):
                t = InputsKernel.unwrap_storage_for_input(self.realize_input(v))
                inputs.append(t)
                kwargs[k] = t
            else:
                constant_args.append(v)
                kwargs[k] = v

        assert len(inputs) != 0
        device = inputs[0].get_device()

        super().__init__(
            None,
            NoneLayout(device),  # type: ignore[arg-type]
            inputs,
            tuple(constant_args),
            kwargs,
        )
        self.name = V.graph.register_buffer(self)
        self.kernel_idx = kernel_idx
        self.grid = grid

        kernel, _ = self.get_kernel_and_configs()
        # If we are autotuning, not all arguments will be passed
        self.ordered_kwargs_for_cpp_kernel = [
            arg for arg in kernel.arg_names if arg in kernel_args
        ]

        mark_node_as_mutating(
            self, *[a for a in kernel_args.values() if isinstance(a, TensorBox)]
        )

    def get_alias_names(self):
        return [i.get_name() for i in self.inputs]


def mark_node_as_mutating(cur_buffer, *mutated_ops):
    """
    Allows ops in mutated_ops to be marked as being mutated as well as
    indicates to the scheduler that these ops depend on cur_buffer.
    """
    for op in mutated_ops:
        assert isinstance(op, TensorBox)
        V.graph.mark_buffer_mutated(op.get_name())
        MutationOutput(op.layout, op, cur_buffer)


class MutationOutput(ExternKernel):
    def get_mutation_names(self):
        return [self.inputs[0].get_name()]

    def __init__(self, layout, input, parent):
        super().__init__(None, layout, [input, parent], ())
        self.name = V.graph.register_buffer(self)

    def should_allocate(self):
        return False

    def is_no_op(self):
        return True

    def has_side_effects(self):
        return True

    def get_alias_names(self):
        return [self.inputs[0].get_name()]


class InplaceBernoulliFallback(ExternKernel):
    """
    This needs to be a custom class to handle mutation properly
    """

    kernel = "aten.bernoulli_"

    def codegen(self, wrapper):
        (x,) = (t.codegen_reference() for t in self.inputs)
        wrapper.writeline(
            f"{self.kernel}({x}, {', '.join(map(repr, self.constant_args))})"
        )

    def should_allocate(self):
        return False

    def get_mutation_names(self):
        return [self.inputs[0].get_name()]

    def get_unbacked_symbol_defs(self):
        return {}

    def __init__(self, x, *constant_args):
        super().__init__(
            None,
            NoneLayout(x.get_device()),  # type: ignore[arg-type]
            self.unwrap_storage([x]),
            constant_args,
        )
        self.name = V.graph.register_buffer(self)
        mark_node_as_mutating(self, x)


class AccumulateGrad(ExternKernel):
    """
    This needs to be a custom class to handle mutation properly
    """

    kernel = "inductor_ops.accumulate_grad_"

    def codegen(self, wrapper):
        (variable, new_grad) = (t.codegen_reference() for t in self.inputs)
        wrapper.writeline(f"{self.kernel}({variable}, {new_grad})")

    def should_allocate(self):
        return False

    def get_mutation_names(self):
        return [self.inputs[0].get_name()]

    def get_unbacked_symbol_defs(self):
        return {}

    def __init__(self, variable, new_grad):
        super().__init__(
            None,
            NoneLayout(variable.get_device()),  # type: ignore[arg-type]
            self.unwrap_storage([variable, new_grad]),
        )
        self.name = V.graph.register_buffer(self)
        mark_node_as_mutating(self, variable)


class ScatterFallback(ExternKernel):
    """
    This needs to be a custom class to handle mutation properly.
    This class handles both aten.scatter_ and aten.scatter_reduce_.
    It also handle the case `src` being a scalar properly.
    """

    def codegen(self, wrapper):
        reduce = self.kwargs["reduce"]
        if V.graph.cpp_wrapper:
            # Follow aten/src/ATen/native/ReductionType.h:get_operator_enum
            get_operator_enum = {"add": "sum", "multiply": "prod"}
            if reduce in get_operator_enum:
                reduce = get_operator_enum[reduce]
            self.cpp_kernel = self.get_cpp_kernel(self.fn, reduce)

        if self.src_is_tensor:
            (x, index, src) = (t.codegen_reference() for t in self.inputs)
        else:
            (x, index) = (t.codegen_reference() for t in self.inputs)
            src = self.constant_args[1]
        wrapper.generate_scatter_fallback(
            x,
            [x, self.constant_args[0], index, src],
            self.cpp_kernel if V.graph.cpp_wrapper else self.kernel,
            self.fn,
            self.src_is_tensor,
            reduce,
            self.codegen_kwargs(),
        )

    def should_allocate(self):
        return False

    def get_cpp_kernel(self, fn, reduce):
        if fn == "aten.scatter_":
            if self.src_is_tensor:
                kernel = (
                    "at::scatter_out" if reduce is None else "at::scatter_reduce_out"
                )
            else:
                assert (
                    reduce is None
                ), "Expect reduce to be None for aten.scatter_ with scalar src"
                kernel = "at::scatter_out"
        else:
            assert (
                reduce is not None
            ), "Expect reduce to be not None for aten.scatter_reduce_"
            kernel = "at::scatter_reduce_out"
        return kernel

    def get_mutation_names(self):
        return [self.inputs[0].get_name()]

    def get_unbacked_symbol_defs(self):
        return {}

    def __init__(
        self,
        fn,
        x,
        dim: int,
        index,
        src,
        *,
        reduce: Optional[str] = None,
        include_self: bool = True,
    ):
        assert fn in {"aten.scatter_", "aten.scatter_reduce_"}
        self.src_is_tensor = isinstance(src, TensorBox)
        self.kernel = fn
        self.fn = fn

        constant_args: Tuple[Any, ...]
        if self.src_is_tensor:
            tensors = [self.realize_input(t) for t in [x, index, src]]
            constant_args = (dim,)
        else:
            tensors = [self.realize_input(t) for t in [x, index]]
            constant_args = (dim, src)

        super().__init__(
            None,
            NoneLayout(x.get_device()),  # type: ignore[arg-type]
            self.unwrap_storage(tensors),
            constant_args,
            {"reduce": reduce, "include_self": include_self},
        )
        self.ordered_kwargs_for_cpp_kernel = ["reduce", "include_self"]
        self.name = V.graph.register_buffer(self)
        mark_node_as_mutating(self, x)


class IndexPutFallback(ExternKernel):
    """
    This needs to be a custom class to handle mutation and indices properly
    """

    def codegen(self, wrapper):
        (x, values, *valid_indices) = (t.codegen_reference() for t in self.inputs)
        indices = []
        iter_valid_indices = iter(valid_indices)
        for i, _ in enumerate(self.indices):
            if self.indices[i] is not None:
                indices.append(next(iter_valid_indices))
            else:
                indices.append(V.graph.wrapper_code.none_str)

        indices_str = f"{V.graph.wrapper_code.open_bracket}{', '.join(indices)}{V.graph.wrapper_code.closed_bracket}"
        args = [x, indices_str, values, *self.codegen_const_args()]
        wrapper.writeline(
            wrapper.wrap_kernel_call(
                self.cpp_kernel if V.graph.cpp_wrapper else self.kernel, args
            )
        )

    def should_allocate(self):
        return False

    def get_mutation_names(self):
        return [self.inputs[0].get_name()]

    def get_unbacked_symbol_defs(self):
        return {}

    def __init__(self, x, indices, values, accumulate):
        self.indices = indices
        valid_indices = [i for i in indices if i is not None]
        tensors = [self.realize_input(x) for x in [x, values, *valid_indices]]
        super().__init__(
            None,
            NoneLayout(x.get_device()),  # type: ignore[arg-type]
            self.unwrap_storage(tensors),
            (accumulate,),
        )
        self.name = V.graph.register_buffer(self)
        self.cpp_kernel = "at::index_put_"
        self.kernel = "aten.index_put_"
        mark_node_as_mutating(self, x)


class DeviceCopy(ExternKernelOut):
    @classmethod
    def create(cls, x, device):
        if not x.is_extern() and all(
            (r.name in V.graph.constants and isinstance(r, dependencies.MemoryDep))
            for r in x.get_reads()
        ):
            return x.constant_to_device(device)

        V.graph.device_types.add(device.type)
        V.graph.add_device_idx(device.index)
        V.graph.device_types.add(x.get_device().type)
        V.graph.add_device_idx(x.get_device().index)

        developer_warning("DeviceCopy in input program")
        return DeviceCopy(
            FlexibleLayout(
                device=device,
                dtype=x.get_dtype(),
                size=x.get_size(),
            ),
            [cls.realize_input(x)],
        )

    def codegen(self, wrapper):
        args = self.codegen_args()
        assert len(args) == 1
        if self.output_view:
            wrapper.codegen_device_copy(args[0], self.output_view.codegen_reference())
        else:
            wrapper.codegen_device_copy(args[0], self.codegen_reference())


class DynamicScalar(ExternKernel):
    """
    The result of a call to aten._local_scalar_dense.
    """

    def get_reads(self):
        return ()

    def should_allocate(self):
        return False

    def __init__(self, sym, data):
        super().__init__(None, NoneLayout(torch.device("cpu")), [data])  # type: ignore[arg-type]
        self.sym = sym

    def get_unbacked_symbol_defs(self):
        return {self.sym}

    def codegen(self, wrapper):
        (data,) = (t.codegen_reference() for t in self.inputs)
        wrapper.writeline(f"{self.sym} = {data}.item()")
        # No one should ever use this buffer, but for uniformity
        # define the variable and assign it None
        wrapper.writeline(f"{self.get_name()} = None")


@dataclasses.dataclass
class ExternKernelNode:
    name: str
    node: export_schema.Node


fbcode_use_proxy_executor = {
    torch.ops.aten._scaled_dot_product_efficient_attention.default,
}


@dataclasses.dataclass
class FallbackKernel(ExternKernelAlloc):
    def __init__(
        self,
        layout,
        kernel,
        tensor_args,
        nontensor_args,
        unflatten_args,
        kwargs=None,
    ):
        super().__init__(
            layout,
            tuple(tensor_args),
            tuple(nontensor_args),
        )
        # We need output buffers for generating kernel arguments in the
        # abi-compatible mode, where we retrieve outputs by pass each individual
        # output through the abi-compatible interface.
        self.outputs: Sequence[Any] = []
        self.use_runtime_dispatch = False

        assert isinstance(
            kernel,
            (
                torch._ops.OpOverload,
                torch._ops.HigherOrderOperator,
            ),
        ), f"Fails to create FallbackKernel for {kernel}: {type(kernel)} not supported"
        self.op_overload = kernel

        self.unflatten_args = unflatten_args
        self.kwargs = {} if kwargs is None else kwargs
        V.graph.warn_fallback(self.kernel)

    def set_cpp_kernel(self, kernel):
        from .codegen.wrapper import get_cpp_op_schema

        assert (
            not kernel._schema.is_mutable
        ), f"mutable {kernel.__name__} is not supported with cpp_wrapper"

        # These checks are here because ops that return aliasing tensors will
        # return type Tensor& instead of Tensor, but codegen will always write
        # type Tensor on the LHS.
        def is_not_write(arg):
            return arg.alias_info is None or not arg.alias_info.is_write

        assert all(
            is_not_write(x) for x in kernel._schema.arguments
        ), f"{kernel.__name__} with alias_info arguments is not supported with cpp_wrapper"
        assert all(
            is_not_write(x) for x in kernel._schema.returns
        ), f"{kernel.__name__} with alias_info returns is not supported with cpp_wrapper"

        self.cpp_kernel = kernel._schema.name
        self.cpp_kernel_overlad_name = kernel._schema.overload_name
        self.cpp_kernel_key = (
            f"{self.cpp_kernel.replace('::', '_')}_{self.cpp_kernel_overlad_name}"
        )

        self.cpp_op_schema = get_cpp_op_schema(kernel)
        self.ordered_kwargs_for_cpp_kernel = [
            x.name for x in kernel._schema.arguments if x.kwarg_only
        ]

<<<<<<< HEAD
    def is_legacy_abi_kernel(self):
        return "_scaled_dot_product_flash_attention" in str(self.cpp_kernel)

=======
>>>>>>> cebad986
    def get_arg_default_value(self, pos):
        assert hasattr(
            self, "args_default_value"
        ), "self.args_default_value has to be provided"
        assert pos < len(
            self.args_default_value
        ), f"expected the index {pos} to be smaller than len(self.args_default_value): {len(self.args_default_value)}"
        return self.args_default_value[pos]["value"]

    def codegen_args(self):
        @dataclasses.dataclass
        class Shim:
            ref: Any

            def __repr__(self):
                return self.ref

        tensor_args = [Shim(x.codegen_reference()) for x in self.inputs]
        args, kwargs = self.unflatten_args(tensor_args, self.constant_args)
        args = [V.graph.wrapper_code.val_to_arg_str(x) for x in args]
        # Previously, we want to maintain forward-compatibility by skipping
        # default args in the serialized artifacts in fbcode. However,
        # some of our shim interfaces require default values being set.
        # Discussed with Sherlock offline and we decided to allow serializing
        # default args into the C++ wrapper code for now. We will refine this
        # part if we see real FC requirement. More details related to FC
        # can be found at:
        # https://docs.google.com/document/d/1FzWm-sHYwmRi3x_g036kOxd99KaYquUsA-L5JwOn8ys/edit?usp=sharing
        if V.graph.cpp_wrapper and hasattr(self, "args_default_value"):
            n_args = len(args)
            n_pos_args = len(self.args_default_value)
            # Some positional args are not provided, need to use their default value in cpp wrapper
            if n_args < n_pos_args:
                pos_args = [
                    self.get_arg_default_value(i) for i in range(n_args, n_pos_args)
                ]
                pos_args = [V.graph.wrapper_code.val_to_arg_str(x) for x in pos_args]
                args.extend(pos_args)

        # let self.codegen_kwargs handle kwargs
        self.kwargs.update(kwargs)
        return args

    @staticmethod
    def find_device(tensor_args, example_output):
        if tensor_args:
            return tensor_args[0].get_device()
        if isinstance(example_output, torch.Tensor):
            return example_output.device
        if isinstance(example_output, (list, tuple)):
            devices = {FallbackKernel.find_device(None, x) for x in example_output}
            # Remove None
            devices = [device for device in devices if device]
            if len(devices) == 1:
                return devices[0]
            for device in devices:
                if device.type == "cuda":
                    return device
            return devices[0]
        return None

    def has_side_effects(self):
        # TODO - some fallbacks are still OpOverloadPackets
        if not isinstance(self.op_overload, torch._ops.OpOverload):
            return False
        return get_schema_info(self.op_overload).is_mutable()

    def get_alias_names(self):
        # TODO - some fallbacks are still OpOverloadPackets
        if not isinstance(self.op_overload, torch._ops.OpOverload):
            return []
        if torch._inductor.utils.is_view(self.op_overload):
            # TODO - use op._schema.arguments alias_info to figure out
            # precise list
            return [inp.get_name() for inp in self.inputs]
        return []

    # ProxyExecutor Design Note
    # We export the ExternFallbackNodes (for custom ops) into a serialized file
    # and run it with a host side proxy executor to address the ABI problem
    # This is currently only implemented for fbcode. Eventually, we will also make this work for OSS.
    # Detailed design doc can be found at
    # https://docs.google.com/document/d/1wC4DOZFaYym2t1Esz0X5yxlLI3RDnSiyRbUus3bkJ64/edit?usp=sharing
    def export_extern_kernel_node(self):
        assert isinstance(self, FallbackKernel)
        args, kwargs = self.unflatten_args(self.inputs, self.constant_args)
        ordered_kwargs = [
            kwargs.get(key, None) for key in self.ordered_kwargs_for_cpp_kernel
        ]

        serializer = GraphModuleSerializer(None, None)  # type: ignore[arg-type]
        named_arguments = serializer.serialize_inputs(self.op_overload, args, kwargs)

        # serialize_outputs
        def handle_single_output(return_type, output):
            if isinstance(return_type, torch.TensorType):
                # For single Tensor
                out = output
                if isinstance(output, (list, tuple)):
                    assert len(output) == 1
                    out = output[0]
                return export_schema.Argument.create(
                    as_tensor=export_schema.TensorArgument(name=out.get_name())
                )
            elif isinstance(return_type, torch.ListType) and isinstance(
                return_type.getElementType(), torch.TensorType
            ):
                # For single TensorList
                return export_schema.Argument.create(
                    as_tensors=[
                        export_schema.TensorArgument(name=out.get_name())
                        for out in output
                    ]
                )
            else:
                raise RuntimeError(f"Unsupported return type {type(return_type)}")

        target = self.op_overload
        returns = target._schema.returns
        if len(returns) == 1:
            return_type = returns[0].real_type
            output_arguments = [handle_single_output(return_type, self.outputs)]
        else:
            # For tuple returns, e.g "-> (Tensor, Tensor)" or "-> (Tesnor, Tensor[])"
            assert isinstance(self.outputs, tuple)
            assert len(returns) == len(self.outputs)
            output_arguments = [
                handle_single_output(return_schema.real_type, output)
                for return_schema, output in zip(returns, self.outputs)
            ]

        node = ExternKernelNode(
            name=self.get_name(),
            node=export_schema.Node(
                target=self.kernel,
                inputs=named_arguments,
                outputs=output_arguments,
                metadata={},
            ),
        )

        V.graph.extern_kernel_nodes.append(node)

        return [*args, *ordered_kwargs]

    def codegen(self, wrapper):
        kernel = self.op_overload
        if kernel.namespace == "aten":
            # Aten Fallback Ops
            assert isinstance(kernel, torch._ops.OpOverload)
            op_base_name = kernel.__name__.split(".")[0]

            if V.graph.cpp_wrapper:
                if config.is_fbcode() and kernel in fbcode_use_proxy_executor:
                    self.use_runtime_dispatch = True
                    self.set_cpp_kernel(kernel)
                else:
                    # Calling with the default kernel name can lead to ambiguous behavior like the following example.
                    # repeat_interleave(const at::Tensor & repeats, c10::optional<int64_t> output_size=c10::nullopt)
                    # repeat_interleave(const at::Tensor & self, int64_t repeats,
                    #       c10::optional<int64_t> dim=c10::nullopt, c10::optional<int64_t> output_size=c10::nullopt)
                    self.cpp_kernel = (
                        f"at::{op_base_name}"
                        if kernel._overloadname == "default"
                        else f"at::_ops::{kernel.__name__.replace('.', '_')}::call"
                    )
                    schema = kernel._schema

                    self.args_default_value = [
                        {"type": x.real_type, "value": x.default_value}
                        for x in schema.arguments
                        if not x.kwarg_only
                    ]
                    self.ordered_kwargs_for_cpp_kernel = [
                        x.name for x in schema.arguments if x.kwarg_only
                    ]
                    self.kwargs_default_value = {
                        x.name: {"type": x.real_type, "value": x.default_value}
                        for x in schema.arguments
                        if x.kwarg_only
                    }
            else:
                self.kernel = f"aten.{op_base_name}"

        elif isinstance(kernel, torch._ops.HigherOrderOperator):
            if getattr(torch._prims.rng_prims, kernel.__name__, None) is kernel:
                self.kernel = f"torch._prims.rng_prims.{kernel.__name__}"
            else:
                raise NotImplementedError(
                    "Unable to find HigherOrderOperator kernel name"
                )
        else:
            # For non-aten OpOverload, i.e. custom ops
            if V.graph.cpp_wrapper:
                self.use_runtime_dispatch = True
                self.set_cpp_kernel(kernel)
            else:
                self.kernel = (
                    f"{kernel.__module__.replace('._ops.', '.ops.')}.{kernel.__name__}"
                )

        if self.use_runtime_dispatch:
            self.codegen_comment(wrapper)

            exported_args = None
            args = None
            if config.is_fbcode() and V.graph.cpp_wrapper:
                exported_args = self.export_extern_kernel_node()
            else:
                args = [*self.codegen_args(), *self.codegen_kwargs()]

            wrapper.generate_extern_kernel_alloc_and_find_schema_if_needed(
                self.get_name(),
                self.codegen_kernel_name(),
                args,
                self.cpp_op_schema,
                self.cpp_kernel_key,
                self.cpp_kernel_overlad_name,
                self.op_overload,
                exported_args,
                self.outputs,
            )
        else:
            super().codegen(wrapper)

    @staticmethod
    def tensor_to_layout(output: torch.Tensor):
        return FixedLayout(
            output.device,
            output.dtype,
            convert_shape_to_inductor(output.size()),
            convert_shape_to_inductor(output.stride()),
        )

    @classmethod
    def create(cls, kernel, *args, **kwargs):
        fake_incorrect_kernels = (aten._fused_moving_avg_obs_fq_helper_functional,)
        context = (
            V.graph.fake_mode if kernel not in fake_incorrect_kernels else nullcontext()
        )
        with context:
            (
                example_output,
                tensor_args,
                non_tensor_args,
                unflatten_args,
            ) = cls.process_kernel(kernel, *args, **kwargs)

        device = cls.find_device(tensor_args, example_output)
        assert device, "Not sure where to find device info"

        packed = cls(
            MultiOutputLayout(device),
            kernel,
            tensor_args,
            non_tensor_args,
            unflatten_args,
        )

        def generate_output(output, indices):
            if isinstance(output, (list, tuple)):
                return type(output)(
                    generate_output(output[i], indices + [(type(output), i)])
                    for i in range(len(output))
                )
            elif isinstance(output, dict):
                return {
                    key: generate_output(val, indices + [(type(output), key)])
                    for key, val in output.items()
                }
            elif isinstance(output, torch.Tensor):
                return MultiOutput(
                    cls.tensor_to_layout(output),
                    packed,
                    indices,
                )
            elif isinstance(output, int):
                return output
            elif isinstance(output, torch.SymInt):
                return output.node.expr
            else:
                assert (
                    output is None
                ), f"FallbackKernel output type {type(output)} is not supported"
                return None

        outputs = generate_output(example_output, [])
        if isinstance(outputs, (list, tuple, dict)):
            packed.outputs = outputs  # type: ignore[assignment]
        else:
            packed.outputs = [outputs]
        return outputs

    def apply_constraint(self):
        return super().apply_constraint()


@dataclasses.dataclass
class ComplexView(ExternKernelAlloc):
    """View a complex number as two dtyped numbers or vice versa"""

    def should_allocate(self):
        return False

    def get_alias_names(self):
        # Signal to codegen that our output buffer isn't safe to reuse
        return [self.inputs[0].get_name()]

    def __init__(
        self,
        layout,
        kernel,
        tensor_args,
        nontensor_args,
    ):
        super().__init__(
            layout,
            tuple(tensor_args),
            tuple(nontensor_args),
        )
        # We need output buffers for generating kernel arguments in the
        # abi-compatible mode, where we retrieve outputs by pass each individual
        # output through the abi-compatible interface.
        self.outputs: Sequence[Any] = []
        self.kernel = kernel

    @classmethod
    def create(cls, kernel, *args, **kwargs):
        context = V.graph.fake_mode
        with context:
            (
                example_output,
                tensor_args,
                non_tensor_args,
                unflatten_args,
            ) = cls.process_kernel(kernel, *args, **kwargs)

        device = FallbackKernel.find_device(tensor_args, example_output)
        assert device, "Not sure where to find device info"

        packed = ComplexView(
            MultiOutputLayout(device), kernel, tensor_args, non_tensor_args
        )

        layout = FixedLayout(
            example_output.device,
            example_output.dtype,
            convert_shape_to_inductor(example_output.size()),
            convert_shape_to_inductor(example_output.stride()),
        )
        outputs = MultiOutput(layout, packed, [])

        packed.outputs = [outputs]
        return outputs


@dataclasses.dataclass
class MultiOutputLayout(IRNode):
    device: torch.device


class MultiOutput(ExternKernel):
    # Given an input MultiOutputLayout buffer, indexes out an actual buffer
    # from that result.  This doesn't actually produce multiple outputs,
    # that's MultiOutputLayout!
    def codegen_list_tuple_access(self, basename, indices):
        if len(indices) > 0:
            itype, i = indices[0]
            if itype == list:
                return self.codegen_list_tuple_access(f"{basename}[{i}]", indices[1:])
            elif itype == tuple:
                # cpp wrapper code needs to use std::get<> to access a tuple
                tuple_access = V.graph.wrapper_code.codegen_tuple_access(
                    basename, self.get_name(), str(i)
                )
                return self.codegen_list_tuple_access(tuple_access, indices[1:])
            elif itype == dict:
                return self.codegen_list_tuple_access(f"{basename}['{i}']", indices[1:])
            else:
                raise AssertionError("non supported index type")
        else:
            return basename

    def codegen(self, wrapper):
        wrapper.codegen_multi_output(
            self.get_name(),
            self.codegen_list_tuple_access(self.inputs[0].get_name(), self.indices),
        )
        self.codegen_unbacked_symbol_defs(wrapper)

    def __init__(self, layout, input, indices: List[Tuple[Any, ...]]):
        super().__init__(None, layout, [input], ())
        self.name = V.graph.register_buffer(self)
        self.indices = indices

    def get_unbacked_symbol_uses(self):
        return self.inputs[0].get_unbacked_symbol_uses()

    def should_allocate(self):
        return False

    def get_alias_names(self):
        return [
            inp.get_name()
            for inp in self.inputs
            if isinstance(inp, (FallbackKernel, ComplexView))
            and len(inp.get_alias_names()) > 0
        ]


def _prepare_convolution_fusion_create(
    cls,
    x: "TensorBox",
    weight: "TensorBox",
    bias: "TensorBox",
    padding: List[int],
    stride: List[int],
    dilation: List[int],
    groups: int,
    transposed: bool = False,
    output_padding: Optional[List[int]] = None,
):
    """
    This function is a helper function to prepare inputs, layout and constant args
    for convolution post-op fusion's create function, including deciding the output
    layout (channels first or channels last), realizing inputs and make them etc. The
    function only supports the CPU device since conv post-op fusion kernel is only
    supported on CPU right now.
    """

    # Port from aten/src/ATen/native/ConvUtils.h: _conv_input_size
    def _conv_input_size(
        output_size, weight_size, padding, output_padding, stride, dilation, groups
    ):
        assert len(output_size) == len(weight_size), "Expect input dim == weight dim"
        dim = len(output_size)
        assert dim > 2, "Expect input dim > 2"

        BATCH_DIM = 0
        WEIGHT_INPUT_CHANNELS_DIM = 1
        input_size = []
        input_size.append(output_size[BATCH_DIM])
        input_size.append(weight_size[WEIGHT_INPUT_CHANNELS_DIM] * groups)
        for d in range(2, dim):
            kernel = (weight_size[d] - 1) * dilation[d - 2] + 1
            input_size_d = (
                (output_size[d] - 1) * stride[d - 2]
                - (padding[d - 2] * 2)
                + kernel
                + output_padding[d - 2]
            )
            input_size.append(input_size_d)
        return list(map(int, input_size))

    # The size of prepacked_weight is the prepacked weight size of deconv:
    #   Groups > 1:  [g*o, i/g, ...]
    #   Groups == 1: [o, i, ...]
    # Returns original weight size in [i, o, ...]
    def _original_deconv_weight_size(
        prepacked_weight,
        groups,
    ):
        prepacked_weight_size = prepacked_weight.size()
        dim = len(prepacked_weight_size)
        assert dim > 2, "Expect weight dim > 2"
        if groups > 1:
            weight_size = []
            weight_size.append(prepacked_weight_size[1] * groups)
            weight_size.append(prepacked_weight_size[0] / groups)
            for d in range(2, dim):
                weight_size.append(prepacked_weight_size[d])
        else:
            weight_size = prepacked_weight.transpose(0, 1).size()
        return weight_size

    x.realize()
    weight.realize()
    if bias is not None:
        bias.realize()
    with V.graph.fake_mode:
        x_fake = ir_node_to_tensor(x, guard_shape=True)
        weight_fake = ir_node_to_tensor(weight, guard_shape=True)
        dims = len(x_fake.size()) - 2
        assert 0 < len(padding) <= dims
        assert 0 < len(dilation) <= dims
        assert 0 < len(stride) <= dims
        padding = pad_listlike(padding, dims)
        dilation = pad_listlike(dilation, dims)
        stride = pad_listlike(stride, dims)
        if output_padding is None:
            output_padding = pad_listlike([0], dims)
        else:
            assert 0 < len(output_padding) <= dims
            output_padding = pad_listlike(output_padding, dims)
        assert isinstance(groups, int)
        if transposed:
            # When transposed, the size of the prepacked oneDNN weight is different
            # from the PyTorch weight. We're not able to run aten conv with such
            # size. We infer the output size from the input params here:
            weight_size = _original_deconv_weight_size(weight_fake, groups)
            input_size = x_fake.size()
            output_size = _conv_input_size(
                input_size,
                weight_size,
                padding,
                output_padding,
                stride,
                dilation,
                groups,
            )
        else:
            bias_fake = (
                ir_node_to_tensor(bias, guard_shape=True) if bias is not None else bias
            )
            output = torch.ops.aten.convolution(
                x_fake,
                weight_fake,
                bias_fake,
                stride,
                padding,
                dilation,
                transposed,
                output_padding,
                groups,
            )
            output_size = output.size()

        req_stride_order = [0] + list(reversed(range(1, len(stride) + 1)))
        req_stride_order = [len(req_stride_order)] + req_stride_order
        output_stride = make_channels_last_strides_for(output_size)

    x = cls.require_stride_order(x, req_stride_order)
    assert x.get_device().type == "cpu" and weight.get_device().type == "cpu"
    inputs = [x, weight]

    kernel_layout = FixedLayout(
        x.get_device(),
        x.get_dtype(),
        convert_shape_to_inductor(output_size),
        convert_shape_to_inductor(output_stride),
    )
    constant_args = [padding, stride, dilation, groups]
    if transposed:
        constant_args.insert(1, output_padding)

    if bias is not None:
        inputs.append(bias)
    else:
        constant_args.insert(0, bias)
    return inputs, constant_args, kernel_layout, req_stride_order


def _prepare_linear_fusion_create(
    cls,
    x: "TensorBox",
    weight: "TensorBox",
    bias: "TensorBox",
):
    """
    This function is a helper function to prepare inputs, layout and constant args
    for linear post-op fusion's create function. The function only supports the CPU device
    since linear post-op fusion kernel is only supported on CPU right now.
    """
    x.realize()
    weight.realize()
    if bias is not None:
        bias.realize()
    with V.graph.fake_mode:
        x_fake = ir_node_to_tensor(x, guard_shape=True)
        weight_fake = ir_node_to_tensor(weight, guard_shape=True)
        bias_fake = (
            ir_node_to_tensor(bias, guard_shape=True) if bias is not None else bias
        )
        if bias is not None:
            output = torch.ops.aten.addmm.default(
                bias_fake,
                x_fake,
                weight_fake,
            )
        else:
            output = torch.ops.aten.mm.default(
                x_fake,
                weight_fake,
            )
        output_size = output.size()

        req_stride_order = [1, 0]
        output_stride = make_contiguous_strides_for(output_size)

    x = cls.require_stride_order(x, req_stride_order)
    assert x.get_device().type == "cpu" and weight.get_device().type == "cpu"
    inputs = [x, weight]

    kernel_layout = FixedLayout(
        x.get_device(),
        x.get_dtype(),
        convert_shape_to_inductor(output_size),
        convert_shape_to_inductor(output_stride),
    )
    constant_args: List[Any] = []

    if bias is not None:
        inputs.append(bias)
    else:
        constant_args.insert(0, bias)
    return inputs, constant_args, kernel_layout, req_stride_order


class ConvolutionUnary(ExternKernelAlloc):
    def __init__(
        self,
        layout,
        inputs,
        constant_args=(),
        kernel="torch.ops.mkldnn._convolution_pointwise",
    ):
        super().__init__(
            layout,
            inputs,
            constant_args,
            None,
            kernel="torch.ops.mkldnn._convolution_pointwise",
            cpp_kernel="mkldnn::_convolution_pointwise",
        )
        self.cpp_kernel_key = "convolution_pointwise"
        self.cpp_op_schema = """
            at::Tensor(
                const at::Tensor& input_t,
                const at::Tensor& weight_t,
                const c10::optional<at::Tensor>& bias_opt,
                at::IntArrayRef padding,
                at::IntArrayRef stride,
                at::IntArrayRef dilation,
                int64_t groups,
                c10::string_view attr,
                torch::List<c10::optional<at::Scalar>> scalars,
                c10::optional<c10::string_view> algorithm)"""

    def codegen(self, wrapper):
        wrapper.generate_extern_kernel_alloc_and_find_schema_if_needed(
            self.get_name(),
            self.cpp_kernel if V.graph.cpp_wrapper else self.kernel,
            self.codegen_args(),
            self.cpp_op_schema,
            self.cpp_kernel_key,
        )
        if isinstance(self.layout, Layout):
            self.codegen_size_asserts(wrapper)

    @classmethod
    def create(
        cls,
        x: "TensorBox",
        weight: "TensorBox",
        bias: "TensorBox",
        padding_: List[int],
        stride_: List[int],
        dilation_: List[int],
        groups: int,
        attr,
        scalars: Optional[List[Any]],
        algorithm,
    ):
        (inputs, constant_args, kernel_layout, _) = _prepare_convolution_fusion_create(
            cls, x, weight, bias, padding_, stride_, dilation_, groups
        )
        constant_args = constant_args + [
            attr,
            may_convert_to_optional(scalars),
            algorithm,
        ]
        return ConvolutionUnary(
            layout=kernel_layout,
            inputs=inputs,
            constant_args=constant_args,
        )


class ConvolutionBinary(ExternKernelAlloc):
    def __init__(
        self,
        layout,
        inputs,
        constant_args=(),
        cpp_constant_args=(),
    ):
        super().__init__(
            layout,
            inputs,
            constant_args,
            None,
            kernel="torch.ops.mkldnn._convolution_pointwise.binary",
            cpp_kernel="mkldnn::_convolution_pointwise",
        )
        self.cpp_kernel_overlad_name = "binary"
        self.cpp_kernel_key = "convolution_pointwise_binary"
        self.cpp_op_schema = """
            at::Tensor(
                const at::Tensor& input_t,
                const at::Tensor& other_t,
                const at::Tensor& weight_t,
                const c10::optional<at::Tensor>& bias_opt,
                at::IntArrayRef padding,
                at::IntArrayRef stride,
                at::IntArrayRef dilation,
                int64_t groups,
                c10::string_view binary_attr,
                c10::optional<at::Scalar> alpha,
                c10::optional<c10::string_view> unary_attr,
                torch::List<c10::optional<at::Scalar>> unary_scalars,
                c10::optional<c10::string_view> unary_algorithm)"""
        self.cpp_constant_args = cpp_constant_args

    def codegen(self, wrapper):
        wrapper.generate_extern_kernel_alloc_and_find_schema_if_needed(
            self.get_name(),
            self.codegen_kernel_name(),
            self.codegen_args(),
            self.cpp_op_schema,
            self.cpp_kernel_key,
            self.cpp_kernel_overlad_name,
        )
        if isinstance(self.layout, Layout):
            self.codegen_size_asserts(wrapper)

    @classmethod
    def create(
        cls,
        x: "TensorBox",
        other: "TensorBox",
        weight: "TensorBox",
        bias: "TensorBox",
        padding_: List[int],
        stride_: List[int],
        dilation_: List[int],
        groups: int,
        binary_attr: str,
        binary_alpha: Optional[float],
        unary_attr: Optional[str],
        unary_scalars: Optional[List[Any]],
        unary_algorithm: Optional[str],
    ):
        (
            inputs,
            constant_args,
            kernel_layout,
            req_stride_order,
        ) = _prepare_convolution_fusion_create(
            cls, x, weight, bias, padding_, stride_, dilation_, groups
        )
        other = cls.require_stride_order(other, req_stride_order)
        inputs.insert(1, other)
        constant_args = constant_args + [
            binary_attr,
            binary_alpha,
            unary_attr,
            may_convert_to_optional(unary_scalars),
            unary_algorithm,
        ]
        return ConvolutionBinary(
            layout=kernel_layout,
            inputs=inputs,
            constant_args=constant_args,
        )


class ConvolutionBinaryInplace(ExternKernelAlloc):
    def __init__(
        self,
        kernel_layout,
        inputs,
        constant_args=(),
    ):
        # Due to constrain of op.call, other (Tensor&) should be at input[0]
        reordered_inputs = [inputs[1], inputs[0]] + inputs[2:]

        super().__init__(
            kernel_layout,
            reordered_inputs,
            constant_args,
            None,
            kernel="torch.ops.mkldnn._convolution_pointwise_.binary",
            cpp_kernel="mkldnn::_convolution_pointwise_",
        )
        self.cpp_kernel_overlad_name = "binary"
        self.cpp_kernel_key = "convolution_pointwise_binary_"
        # TODO: op.call: input[0] should be at::Tensor&
        self.cpp_op_schema = """
            at::Tensor&(
                at::Tensor& other_t,
                const at::Tensor& input_t,
                const at::Tensor& weight_t,
                const c10::optional<at::Tensor>& bias_opt,
                at::IntArrayRef padding,
                at::IntArrayRef stride,
                at::IntArrayRef dilation,
                int64_t groups,
                c10::string_view binary_attr,
                c10::optional<at::Scalar> alpha,
                c10::optional<c10::string_view> unary_attr,
                torch::List<c10::optional<at::Scalar>> unary_scalars,
                c10::optional<c10::string_view> unary_algorithm)"""

    def codegen(self, wrapper):
        wrapper.generate_extern_kernel_alloc_and_find_schema_if_needed(
            self.get_name(),
            self.codegen_kernel_name(),
            self.codegen_args(),
            self.cpp_op_schema,
            self.cpp_kernel_key,
            self.cpp_kernel_overlad_name,
        )

    def get_mutation_names(self):
        return [self.inputs[1].get_name()]

    def get_unbacked_symbol_defs(self):
        return {}

    @classmethod
    def create(
        cls,
        x: "TensorBox",
        other: "TensorBox",
        weight: "TensorBox",
        bias: "TensorBox",
        padding_: List[int],
        stride_: List[int],
        dilation_: List[int],
        groups: int,
        binary_attr: str,
        binary_alpha: Optional[float],
        unary_attr: Optional[str],
        unary_scalars: Optional[List[Any]],
        unary_algorithm: Optional[str],
    ):
        (
            inputs,
            constant_args,
            _,
            req_stride_order,
        ) = _prepare_convolution_fusion_create(
            cls, x, weight, bias, padding_, stride_, dilation_, groups
        )
        other = cls.require_stride_order(other, req_stride_order)
        inputs.insert(1, other)
        constant_args = constant_args + [
            binary_attr,
            binary_alpha,
            unary_attr,
            may_convert_to_optional(unary_scalars),
            unary_algorithm,
        ]
        packed = ConvolutionBinaryInplace(
            kernel_layout=NoneLayout(inputs[1].get_device()),  # type: ignore[arg-type]
            inputs=inputs,
            constant_args=constant_args,
        )
        mark_node_as_mutating(packed, inputs[1])
        return packed


class MKLPackedLinear(ExternKernelAlloc):
    def __init__(
        self,
        layout,
        inputs,
        constant_args=(),
    ):
        super().__init__(
            layout,
            inputs,
            constant_args,
            None,
            kernel="torch.ops.mkl._mkl_linear",
            cpp_kernel="mkl::_mkl_linear",
        )
        self.cpp_kernel_key = "mkl_linear"
        self.cpp_op_schema = """
            at::Tensor(
                const at::Tensor& self,
                const at::Tensor& mkl_weight_t,
                const at::Tensor& origin_weight_t,
                const c10::optional<at::Tensor>& bias_opt,
                const int64_t prepack_batch_size)"""

    def codegen(self, wrapper):
        wrapper.generate_extern_kernel_alloc_and_find_schema_if_needed(
            self.get_name(),
            self.codegen_kernel_name(),
            self.codegen_args(),
            self.cpp_op_schema,
            self.cpp_kernel_key,
        )

    @classmethod
    def create(cls, x, packed_w, orig_w, batch_size):
        x = cls.require_stride1(cls.realize_input(x))
        orig_w = cls.require_stride1(cls.realize_input(orig_w))
        *m, _ = x.get_size()
        oc, _ = orig_w.get_size()
        output_size = list(m) + [oc]
        output_stride = make_contiguous_strides_for(output_size)
        inputs = [x, packed_w, orig_w]
        constant_args = [None, batch_size]

        return MKLPackedLinear(
            layout=FixedLayout(
                x.get_device(), x.get_dtype(), output_size, output_stride
            ),
            inputs=inputs,
            constant_args=constant_args,
        )


class LinearUnary(ExternKernelAlloc):
    def __init__(
        self,
        layout,
        inputs,
        constant_args=(),
    ):
        super().__init__(
            layout,
            inputs,
            constant_args,
            None,
            kernel="torch.ops.mkldnn._linear_pointwise",
            cpp_kernel="mkldnn::_linear_pointwise",
        )
        self.cpp_kernel_key = "linear_pointwise"
        self.cpp_op_schema = """
            at::Tensor(
                const at::Tensor& input_t,
                const at::Tensor& weight_t,
                const c10::optional<at::Tensor>& bias_opt,
                c10::string_view attr,
                torch::List<c10::optional<at::Scalar>> scalars,
                c10::optional<c10::string_view> algorithm)"""

    def codegen(self, wrapper):
        wrapper.generate_extern_kernel_alloc_and_find_schema_if_needed(
            self.get_name(),
            self.codegen_kernel_name(),
            self.codegen_args(),
            self.cpp_op_schema,
            self.cpp_kernel_key,
        )

    @classmethod
    def create(cls, x, w, b, attr, scalars, algorithm):
        x = cls.require_contiguous(cls.realize_input(x))
        w = cls.require_contiguous(cls.realize_input(w))

        *m, ic = x.get_size()
        oc, ic = w.get_size()
        inputs = [x, w]
        constant_args = [attr, scalars if scalars else [-1], algorithm]
        if b is not None:
            b = cls.require_contiguous(cls.realize_input(b))
            inputs.append(b)
        else:
            constant_args.insert(0, None)

        return LinearUnary(
            layout=FlexibleLayout(
                device=x.get_device(),
                dtype=x.get_dtype(),
                size=list(m) + [oc],
            ),
            inputs=inputs,
            constant_args=constant_args,
        )

    def apply_constraint(self):
        pass


class LinearBinary(ExternKernelAlloc):
    kernel = "torch.ops.mkldnn._linear_pointwise.binary"

    def __init__(
        self,
        layout,
        inputs,
        constant_args=(),
    ):
        super().__init__(
            layout,
            inputs,
            constant_args,
            None,
            kernel="torch.ops.mkldnn._linear_pointwise.binary",
            cpp_kernel="mkldnn::_linear_pointwise",
        )
        self.cpp_kernel_overlad_name = "binary"
        self.cpp_kernel_key = "linear_pointwise_binary"
        self.cpp_op_schema = """
            at::Tensor(
                const at::Tensor& input_t,
                const at::Tensor& other_t,
                const at::Tensor& weight_t,
                const c10::optional<at::Tensor>& bias_opt,
                c10::string_view attr)
        """

    def codegen(self, wrapper):
        wrapper.generate_extern_kernel_alloc_and_find_schema_if_needed(
            self.get_name(),
            self.codegen_kernel_name(),
            self.codegen_args(),
            self.cpp_op_schema,
            self.cpp_kernel_key,
            self.cpp_kernel_overlad_name,
        )

    @classmethod
    def create(cls, x, y, w, b, attr):
        x = cls.require_contiguous(cls.realize_input(x))
        y = cls.require_contiguous(cls.realize_input(y))
        w = cls.require_contiguous(cls.realize_input(w))

        *m, ic = x.get_size()
        oc, ic = w.get_size()

        inputs = [x, y, w]
        constant_args = [attr]
        if b is not None:
            b = cls.require_contiguous(cls.realize_input(b))
            inputs.append(b)
        else:
            constant_args.insert(0, b)

        return LinearBinary(
            layout=FlexibleLayout(
                device=x.get_device(),
                dtype=x.get_dtype(),
                size=list(m) + [oc],
            ),
            inputs=inputs,
            constant_args=constant_args,
        )

    def apply_constraint(self):
        pass


class ConvolutionTransposeUnary(ExternKernelAlloc):
    def __init__(
        self,
        layout,
        inputs,
        constant_args=(),
    ):
        super().__init__(
            layout,
            inputs,
            constant_args,
            None,
            kernel="torch.ops.mkldnn._convolution_transpose_pointwise",
            cpp_kernel="mkldnn::_convolution_transpose_pointwise",
        )
        self.cpp_kernel_key = "convolution_transpose_pointwise"
        self.cpp_op_schema = """
            at::Tensor(
                const at::Tensor& input_t,
                const at::Tensor& weight_t,
                const c10::optional<at::Tensor>& bias_opt,
                at::IntArrayRef padding,
                at::IntArrayRef output_padding,
                at::IntArrayRef stride,
                at::IntArrayRef dilation,
                int64_t groups,
                c10::string_view attr,
                torch::List<c10::optional<at::Scalar>> scalars,
                c10::optional<c10::string_view> algorithm)"""

    def codegen(self, wrapper):
        wrapper.generate_extern_kernel_alloc_and_find_schema_if_needed(
            self.get_name(),
            self.codegen_kernel_name(),
            self.codegen_args(),
            self.cpp_op_schema,
            self.cpp_kernel_key,
        )

    @classmethod
    def create(
        cls,
        x: "TensorBox",
        weight: "TensorBox",
        bias: "TensorBox",
        padding_: List[int],
        output_padding_: List[int],
        stride_: List[int],
        dilation_: List[int],
        groups_: int,
        attr,
        scalars: Optional[List[Any]],
        algorithm,
    ):
        transposed = True
        (
            inputs,
            constant_args,
            kernel_layout,
            _,
        ) = _prepare_convolution_fusion_create(
            cls,
            x,
            weight,
            bias,
            padding_,
            stride_,
            dilation_,
            groups_,
            transposed,
            output_padding_,
        )
        constant_args = constant_args + [
            attr,
            may_convert_to_optional(scalars),
            algorithm,
        ]
        return ConvolutionTransposeUnary(
            layout=kernel_layout,
            inputs=inputs,
            constant_args=constant_args,
        )


class MkldnnRnnLayer(ExternKernelAlloc):
    def __init__(
        self,
        layout,
        inputs,
        constant_args=(),
    ):
        super().__init__(
            layout,
            inputs,
            constant_args,
            None,
            kernel="aten.mkldnn_rnn_layer",
            cpp_kernel="at::mkldnn_rnn_layer",
        )

    @classmethod
    def create(
        cls,
        x: "TensorBox",
        w0: "TensorBox",
        w1: "TensorBox",
        w2: "TensorBox",
        w3: "TensorBox",
        hx: "TensorBox",
        cx: "TensorBox",
        reverse: bool,
        batch_sizes: List[int],
        mode: int,
        hidden_size: int,
        num_layers: int,
        has_biases: bool,
        bidirectional: bool,
        batch_first: bool,
        train: bool,
    ):
        x = cls.require_stride1(cls.realize_input(x))
        # If batch_first, x has been permuted in lstm before entering the mkldnn_rnn_layer.
        # Make sure x is contiguous in batch_first case.
        x.freeze_layout()
        w0 = cls.require_stride1(cls.realize_input(w0))
        w1 = cls.require_stride1(cls.realize_input(w1))
        w2 = cls.require_stride1(cls.realize_input(w2))
        w3 = cls.require_stride1(cls.realize_input(w3))
        hx = cls.require_stride1(cls.realize_input(hx))
        hx.freeze_layout()
        cx = cls.require_stride1(cls.realize_input(cx))
        cx.freeze_layout()

        input_size = x.get_size()
        assert len(input_size) == 3, "Expect lstm input to be 3D"
        # batch_first is handled in the lstm OP. When entering
        # rnn_layer here, we'll always have batch_first = False
        seq_length, mini_batch, input_size = input_size
        output_shape = [seq_length, mini_batch, hidden_size]

        hy_shape = hx.get_size()
        cy_shape = cx.get_size()

        res: List[IRNode] = []

        inputs = [x, w0, w1, w2, w3, hx, cx]
        constant_args = [
            reverse,
            batch_sizes,
            mode,
            hidden_size,
            num_layers,
            has_biases,
            bidirectional,
            batch_first,
            train,
        ]

        packed = MkldnnRnnLayer(
            MultiOutputLayout(x.get_device()),
            inputs=inputs,
            constant_args=constant_args,
        )

        def get_strides_of_lstm_output(output_shape, batch_first):
            assert len(output_shape) == 3, "Expect output_shape to be 3D"
            return make_contiguous_strides_for(output_shape)

        output_sizes = [output_shape, hy_shape, cy_shape]
        output_strides = [
            get_strides_of_lstm_output(output_shape, batch_first),
            make_contiguous_strides_for(hy_shape),
            make_contiguous_strides_for(cy_shape),
        ]
        output_ir = [
            MultiOutput(
                FixedLayout(
                    x.get_device(),
                    x.get_dtype(),
                    output_size,
                    output_stride,
                ),
                packed,
                [(tuple, i)],
            )
            for i, (output_size, output_stride) in enumerate(
                zip(output_sizes, output_strides)
            )
        ]

        return output_ir


class QConvPointWisePT2E(ExternKernelAlloc):
    def __init__(
        self,
        layout,
        inputs,
        constant_args=(),
    ):
        """
        if bias is not None
            - inputs = [x, w, b, weight_scale, weight_zp]
            - const_args is: [stride, padding, dilation, groups, x_scale, x_zp, o_inv_scale, o_zp,
              fp32_output, unary_attr, unary_scalars, unary_algorithm]
        else
            - inputs = [x, w, weight_scale, weight_zp]
            - const_args is: [bias, stride, padding, dilation, groups, x_scale, x_zp, o_inv_scale, o_zp,
              fp32_output, unary_attr, unary_scalars, unary_algorithm]
        """
        self.has_bias = len(inputs) == 5
        super().__init__(
            layout,
            inputs,
            constant_args,
            None,
            kernel="torch.ops.onednn.qconv2d_pointwise",
            cpp_kernel="onednn::qconv2d_pointwise",
        )
        self.cpp_kernel_key = "qconv2d_pointwise"
        self.cpp_op_schema = """
            at::Tensor(
                at::Tensor act,
                double act_scale,
                int64_t act_zero_point,
                at::Tensor weight,
                at::Tensor weight_scales,
                at::Tensor weight_zero_points,
                c10::optional<at::Tensor> bias,
                torch::List<int64_t> stride,
                torch::List<int64_t> padding,
                torch::List<int64_t> dilation,
                int64_t groups,
                double inv_output_scale,
                int64_t output_zero_point,
                c10::optional<c10::ScalarType> output_dtype,
                c10::string_view attr,
                torch::List<c10::optional<at::Scalar>> scalars,
                c10::optional<c10::string_view> algorithm)"""

    def codegen(self, wrapper):
        # Parser the inputs and constant
        args = [x.codegen_reference() for x in self.inputs]
        const_args = []
        const_args.extend(self.codegen_const_args())

        x = args[0]
        packed_weight = args[1]
        bias = args[2] if self.has_bias else const_args[0]
        w_scale, w_zp = args[-2], args[-1]
        (
            stride,
            padding,
            dilation,
            groups,
            x_scale,
            x_zp,
            o_inv_scale,
            o_zp,
            output_dtype,
            unary_attr,
            unary_scalars,
            unary_algorithm,
        ) = const_args[-12:]

        codegen_args = (
            x,
            x_scale,
            x_zp,
            packed_weight,
            w_scale,
            w_zp,
            bias,
            stride,
            padding,
            dilation,
            groups,
            o_inv_scale,
            o_zp,
            output_dtype,
            unary_attr,
            unary_scalars,
            unary_algorithm,
        )
        wrapper.generate_extern_kernel_alloc_and_find_schema_if_needed(
            self.get_name(),
            self.codegen_kernel_name(),
            codegen_args,
            self.cpp_op_schema,
            self.cpp_kernel_key,
        )
        if isinstance(self.layout, Layout):
            self.codegen_size_asserts(wrapper)

    @classmethod
    def create(
        cls,
        x: "TensorBox",
        x_scale: float,
        x_zp: int,
        weight: "TensorBox",  # packed_weight
        w_scale: "TensorBox",
        w_zp: "TensorBox",
        bias: "TensorBox",
        stride_: List[int],
        padding_: List[int],
        dilation_: List[int],
        groups: int,
        o_inv_scale: float,
        output_zero_point: int,
        output_dtype,
        unary_attr,
        unary_scalars,
        unary_algorithm,
    ):
        transposed = False
        output_padding = None
        (inputs, constant_args, kernel_layout, _) = _prepare_convolution_fusion_create(
            cls,
            x,
            weight,
            bias,
            padding_,
            stride_,
            dilation_,
            groups,
            transposed,
            output_padding,
        )
        # swap padding and stride to align with functional conv arg order
        if bias is None:
            constant_args[1], constant_args[2] = constant_args[2], constant_args[1]
        else:
            constant_args[0], constant_args[1] = constant_args[1], constant_args[0]

        w_scale.realize()
        w_zp.realize()
        inputs = inputs + [w_scale, w_zp]
        constant_args = constant_args + [
            x_scale,
            x_zp,
            o_inv_scale,
            output_zero_point,
            output_dtype,
            unary_attr,
            may_convert_to_optional(unary_scalars),
            unary_algorithm,
        ]

        if output_dtype is not None:
            assert output_dtype in [torch.float32, torch.bfloat16]
            # in _prepare_convolution_fusion_create, we use x.dtype (uint8) to create kernel_layout
            # if we set output_dtype is not None, the output buf should be output_dtype instead of uint8.
            kernel_layout.dtype = output_dtype

        return QConvPointWisePT2E(
            layout=kernel_layout,
            inputs=inputs,
            constant_args=constant_args,
        )


class QConvPointWiseBinaryPT2E(ExternKernelAlloc):
    def __init__(
        self,
        layout,
        inputs,
        constant_args=(),
    ):
        """
        Needs input/weight/output qparams
        if bias is not None
            - inputs = [x, w, b, accum, w_scale, w_zp]
            - const_args = [stride, padding, dilation, groups, x_scale, x_zp, accum_scale, accum_zp, o_inv_scale, o_zp,
            fp32_output, binary_attr, aplha, unary_attr, unary_scalars, unary_algorithm]
        else
            - inputs = [x, w, accum, w_scale, w_zp]
            - const_args = const_args is: [bias, stride, padding, dilation, groups, x_scale, x_zp, accum_scale,
            accum_zp, o_inv_scale, o_zp, fp32_output, binary_attr, aplha, unary_attr, unary_scalars, unary_algorithm]
        """
        self.has_bias = len(inputs) == 6
        super().__init__(
            layout,
            inputs,
            constant_args,
            None,
            kernel="torch.ops.onednn.qconv2d_pointwise.binary",
            cpp_kernel="onednn::qconv2d_pointwise",
        )
        self.cpp_kernel_overlad_name = "binary"
        self.cpp_kernel_key = "qconv2d_pointwise_binary"
        self.cpp_op_schema = """
            at::Tensor(
                at::Tensor act,
                double act_scale,
                int64_t act_zero_point,
                at::Tensor accum,
                double accum_scale,
                int64_t accum_zero_point,
                at::Tensor weight,
                at::Tensor weight_scales,
                at::Tensor weight_zero_points,
                c10::optional<at::Tensor> bias,
                torch::List<int64_t> stride,
                torch::List<int64_t> padding,
                torch::List<int64_t> dilation,
                int64_t groups,
                double inv_output_scale,
                int64_t output_zero_point,
                c10::optional<c10::ScalarType> output_dtype,
                c10::string_view binary_attr,
                c10::optional<at::Scalar> alpha,
                c10::optional<c10::string_view> attr,
                torch::List<c10::optional<at::Scalar>> scalars,
                c10::optional<c10::string_view> algorithm)"""

    def codegen(self, wrapper):
        # Parser the inputs and constant
        args = [x.codegen_reference() for x in self.inputs]
        const_args = []
        const_args.extend(self.codegen_const_args())

        x = args[0]
        packed_weight = args[1]
        bias = args[2] if self.has_bias else const_args[0]
        accum, w_scale, w_zp = args[-3], args[-2], args[-1]
        (
            stride,
            padding,
            dilation,
            groups,
            x_scale,
            x_zp,
            accum_scale,
            accum_zp,
            o_inv_scale,
            o_zp,
            output_dtype,
            binary_attr,
            alpha,
            unary_attr,
            unary_scalars,
            unary_algorithm,
        ) = const_args[-16:]
        conv_args = (
            x,
            x_scale,
            x_zp,
            accum,
            accum_scale,
            accum_zp,
            packed_weight,
            w_scale,
            w_zp,
            bias,
            stride,
            padding,
            dilation,
            groups,
            o_inv_scale,
            o_zp,
            output_dtype,
            binary_attr,
            alpha,
            unary_attr,
            unary_scalars,
            unary_algorithm,
        )
        wrapper.generate_extern_kernel_alloc_and_find_schema_if_needed(
            self.get_name(),
            self.codegen_kernel_name(),
            conv_args,
            self.cpp_op_schema,
            self.cpp_kernel_key,
            self.cpp_kernel_overlad_name,
        )
        if isinstance(self.layout, Layout):
            self.codegen_size_asserts(wrapper)

    @classmethod
    def create(
        cls,
        x: "TensorBox",
        x_scale,
        x_zp,
        accum: "TensorBox",
        accum_scale,
        accum_zp,
        weight: "TensorBox",  # packed_weight
        w_scale,
        w_zp,
        bias: "TensorBox",
        stride_: List[int],
        padding_: List[int],
        dilation_: List[int],
        groups: int,
        o_inv_scale: "TensorBox",
        output_zero_point: "TensorBox",
        output_dtype,
        binary_attr,
        alpha,
        unary_attr,
        unary_scalars,
        unary_algorithm,
    ):
        transposed = False
        output_padding = None
        (
            inputs,
            constant_args,
            kernel_layout,
            req_stride_order,
        ) = _prepare_convolution_fusion_create(
            cls,
            x,
            weight,
            bias,
            padding_,
            stride_,
            dilation_,
            groups,
            transposed,
            output_padding,
        )

        accum = cls.require_stride_order(accum, req_stride_order)
        inputs.append(accum)

        # swap padding and stride to align with functional conv arg order
        if bias is None:
            constant_args[1], constant_args[2] = constant_args[2], constant_args[1]
        else:
            constant_args[0], constant_args[1] = constant_args[1], constant_args[0]

        w_scale.realize()
        w_zp.realize()
        inputs = inputs + [w_scale, w_zp]
        constant_args = constant_args + [
            x_scale,
            x_zp,
            accum_scale,
            accum_zp,
            o_inv_scale,
            output_zero_point,
            output_dtype,
            binary_attr,
            alpha,
            unary_attr,
            may_convert_to_optional(unary_scalars),
            unary_algorithm,
        ]
        if output_dtype is not None:
            # in _prepare_convolution_fusion_create, we use x.dtype (uint8) to create kernel_layout
            # if output_dtype is not None, the output buf should be dtype output_dtype instead of uint8.
            kernel_layout.dtype = output_dtype

        return QConvPointWiseBinaryPT2E(
            layout=kernel_layout,
            inputs=inputs,
            constant_args=constant_args,
        )


class QLinearPointwisePT2E(ExternKernelAlloc):
    def __init__(
        self,
        layout,
        inputs,
        constant_args=(),
    ):
        """
        if bias is not None
            - inputs = [x, w, b, weight_scale, weight_zp]
            - const_args is: [x_scale, x_zp, o_inv_scale, o_zp,
              fp32_output, unary_attr, unary_scalars, unary_algorithm]
        else
            - inputs = [x, w, weight_scale, weight_zp]
            - const_args is: [bias, x_scale, x_zp, o_inv_scale, o_zp,
              fp32_output, unary_attr, unary_scalars, unary_algorithm]
        """
        self.has_bias = len(inputs) == 5
        super().__init__(
            layout,
            inputs,
            constant_args,
            None,
            kernel="torch.ops.onednn.qlinear_pointwise",
            cpp_kernel="onednn::qlinear_pointwise",
        )
        self.cpp_kernel_key = "qlinear_pointwise"
        self.cpp_op_schema = """
            at::Tensor(
                at::Tensor act,
                double act_scale,
                int64_t act_zero_point,
                at::Tensor weight,
                at::Tensor weight_scales,
                at::Tensor weight_zero_points,
                c10::optional<at::Tensor> bias,
                double inv_output_scale,
                int64_t output_zero_point,
                c10::optional<c10::ScalarType> output_dtype,
                std::string post_op_name,
                torch::List<c10::optional<at::Scalar>> post_op_args,
                std::string post_op_algorithm)"""

    def codegen(self, wrapper):
        # Parser the inputs and constant
        args = [x.codegen_reference() for x in self.inputs]
        const_args = []
        const_args.extend(self.codegen_const_args())

        x = args[0]
        packed_weight = args[1]
        bias = args[2] if self.has_bias else const_args[0]
        w_scale, w_zp = args[-2], args[-1]
        (
            x_scale,
            x_zp,
            o_inv_scale,
            o_zp,
            output_dtype,
            unary_attr,
            unary_scalars,
            unary_algorithm,
        ) = const_args[-8:]

        codegen_args = (
            x,
            x_scale,
            x_zp,
            packed_weight,
            w_scale,
            w_zp,
            bias,
            o_inv_scale,
            o_zp,
            output_dtype,
            unary_attr,
            unary_scalars,
            unary_algorithm,
        )
        wrapper.generate_extern_kernel_alloc_and_find_schema_if_needed(
            self.get_name(),
            self.codegen_kernel_name(),
            codegen_args,
            self.cpp_op_schema,
            self.cpp_kernel_key,
        )
        if isinstance(self.layout, Layout):
            self.codegen_size_asserts(wrapper)

    @classmethod
    def create(
        cls,
        x: "TensorBox",
        x_scale: float,
        x_zp: int,
        weight: "TensorBox",  # packed_weight
        w_scale: "TensorBox",
        w_zp: "TensorBox",
        bias: "TensorBox",
        o_inv_scale: float,
        output_zero_point: int,
        output_dtype,
        unary_attr,
        unary_scalars,
        unary_algorithm,
    ):
        (inputs, constant_args, kernel_layout, _) = _prepare_linear_fusion_create(
            cls,
            x,
            weight,
            bias,
        )

        w_scale.realize()
        w_zp.realize()
        inputs = inputs + [w_scale, w_zp]
        constant_args = constant_args + [
            x_scale,
            x_zp,
            o_inv_scale,
            output_zero_point,
            output_dtype,
            unary_attr,
            may_convert_to_optional(unary_scalars),
            unary_algorithm,
        ]

        if output_dtype is not None:
            assert output_dtype in [torch.float32, torch.bfloat16]
            # in _prepare_linear_fusion_create, we use x.dtype (uint8) to create kernel_layout
            # if we set fp32_output, the output buf should be dtype float32 instead of uint8.
            kernel_layout.dtype = output_dtype

        return QLinearPointwisePT2E(
            layout=kernel_layout,
            inputs=inputs,
            constant_args=constant_args,
        )


@dataclasses.dataclass
class MutableBox(IRNode):
    """
    TensorBox / StorageBox allow in-place mutation of Tensors
    """

    data: IRNode

    def __getattr__(self, name):
        fn = getattr(self.data, name)
        if callable(fn):
            return fn
        raise AttributeError(f"{type(self.data).__name__}.{name} not callable")

    def realize(self):
        return self.data.realize()

    @property
    def layout(self):
        return self.data.layout  # type: ignore[attr-defined]

    def get_layout(self):
        return self.layout

    def get_size(self):
        return self.data.get_size()

    def __str__(self):
        if isinstance(self.data, MutableBox):
            line0 = f"{type(self).__name__}({type(self.data).__name__}("
            endl = "))"
            inner = self.data.data
        else:
            line0 = f"{type(self).__name__}("
            inner = self.data
            endl = ")"

        lines = [
            line0,
            indent(str(inner)),
            endl,
        ]
        return "\n".join(lines)

    __repr__ = __str__


class TensorBox(MutableBox):
    @staticmethod
    def create(data):
        return TensorBox(StorageBox(data))


class StorageBox(MutableBox):
    def is_input_buffer(self):
        if isinstance(self.data, (InputBuffer, ReinterpretView)):
            return self.data.get_name() in V.graph.graph_inputs
        return False

    def realize(self):
        if isinstance(
            self.data,
            (
                ComputedBuffer,
                InputsKernel,
                InputBuffer,
                ReinterpretView,
                TemplateBuffer,
            ),
        ):
            return self.data.get_name()
        assert isinstance(self.data, (Pointwise, Reduction)), type(self.data)
        origin_node = self.data.get_origin_node()
        traceback = self.data.get_traceback()
        self.data = ComputedBuffer(
            name=None,
            layout=FlexibleLayout(
                device=self.data.get_device(),
                dtype=self.data.get_dtype(),
                size=self.data.get_size(),
            ),
            data=self.data,
        )
        self.data.name = V.graph.register_buffer(self.data)
        self.data.origins = self.origins
        self.data.origin_node = origin_node
        self.data.traceback = traceback
        return self.data.name

    def realize_hint(self):
        """
        Called on buffers we expect to be forced to realize later.
        """
        if (
            isinstance(self.data, (Pointwise, Reduction))
            and self.num_reads() > 1
            and self.is_pointwise_non_scalar_tensor_num_reads_larger_than_one()
        ):
            self.realize()

    def has_exceeded_max_reads(self):
        return isinstance(self.data, Pointwise) and (
            self.num_reads() > config.realize_acc_reads_threshold
            or self.inner_fn_str_len() > config.realize_bytes_threshold
        )

    def mark_reuse(self, users):
        """
        A heuristic to decide if we should realize a tensor
        that is used multiple times.
        """

        def should_realize_on_cpu(loops: Union[Pointwise, Reduction]):
            """
            The heuristic for realizing reused result of heavy ops on cpu
            """
            heavy_ops = ["exp"]  # a list of heavy ops
            fn_str = loops.inner_fn_str()
            return any((op + "(") in fn_str for op in heavy_ops)

        if (
            users > 1
            and isinstance(self.data, (Pointwise, Reduction))
            and (
                self.num_reads() > config.realize_reads_threshold
                or len(self.inner_fn_str()) > config.realize_bytes_threshold
                or (is_cpu(self.data) and should_realize_on_cpu(self.data))
            )
        ):
            self.realize()

    @cache_on_self
    def num_reads(self):
        data = self.data
        if isinstance(data, (InputsKernel, InputBuffer, ReinterpretView)):
            return 1
        if isinstance(data, ComputedBuffer):
            read_writes = data.get_read_writes()
        else:
            assert isinstance(data, (Pointwise, Reduction)), type(data)
            read_writes = ComputedBuffer(
                name=None,
                layout=FlexibleLayout(
                    device=data.get_device(),
                    dtype=data.get_dtype(),
                    size=data.get_size(),
                ),
                data=data,
            ).get_read_writes()
        return len(read_writes.reads)

    @cache_on_self
    def is_pointwise_non_scalar_tensor_num_reads_larger_than_one(self):
        # Skip the check for non Pointwise instances
        return (
            (sum(read.index != 0 for read in self.data.get_reads()) > 1)
            if isinstance(self.data, Pointwise)
            and all(
                not isinstance(read, dependencies.StarDep)
                for read in self.data.get_reads()
            )
            else True
        )


class InterpreterShim(torch.fx.Interpreter):
    @staticmethod
    @functools.lru_cache(None)
    def _dummy_gm():
        return torch.fx.symbolic_trace(identity)

    def __init__(self, graph, submodules):
        # call super() with a placeholder to avoid constructing a
        # GraphModule which is very expensive (it does codegen).
        super().__init__(self._dummy_gm(), garbage_collect_values=False)
        self.module = self
        self.graph = graph
        self.submodules = submodules
        self.extra_traceback = False
        self.fetch_attr = submodules.__getitem__
        self.current_node = None

    def run_node(self, n: torch.fx.Node) -> Any:
        self.current_node = n
        return super().run_node(n)

    def run(self, *args, **kwargs):
        with V.set_interpreter_handler(self):
            return super().run(*args, **kwargs)


class LoopBody:
    """
    Captures the body of a Loops subclass into an FX graph.  Persists any
    indexing simplifications and makes it easier to analyze loop bodies.
    """

    def __init__(self, fn, args, var_ranges):
        super().__init__()
        self.var_ranges = var_ranges
        self.indexing_exprs = {}
        self.indexing_exprs_name = {}
        self.reads = []
        self.writes = []
        self.reads_name2expr = {}
        self.writes_name2expr = {}
        self.other = []
        self.submodules = {"get_index": self.get_index}
        self.subblocks = {}
        self.indirect_vars = []
        self.root_block = LoopBodyBlock(self, fn, args)
        self.indexing = None

    @cache_on_self
    def get_nodes(self):
        all_graphs = itertools.chain(
            (self.root_block.graph,),
            (block.graph for block in self.subblocks.values()),
        )
        return [node for graph in all_graphs for node in graph.nodes]

    @cache_on_self
    def bounds(self):
        # Doing a local import to avoid dumping all the code here
        from .bounds import BoundVars

        return BoundVars(self)

    def debug_str(self):
        lines = [f"var_ranges = {dict(self.var_ranges)}"]
        lines.extend([f"{name} = {val}" for name, val in self.indexing_exprs.items()])
        lines.extend(
            [
                block.debug_str(name)
                for name, block in itertools.chain(
                    [("body", self.root_block)], self.subblocks.items()
                )
            ]
        )
        return "\n".join(lines)

    def add_index_expr(self, expr: sympy.Expr, category, buf_name):
        getattr(self, category).append(expr)
        if buf_name is not None:
            getattr(self, f"{category}_name2expr")[buf_name] = expr
        if expr not in self.indexing_exprs_name:
            name = f"index{len(self.indexing_exprs)}"
            self.indexing_exprs_name[expr] = name
            self.indexing_exprs[name] = expr
        return self.indexing_exprs_name[expr]

    def add_submodule(self, block, prefix):
        """Not actually for nn.Modules, but subblocks in generated code are mapped to FX call_module opcodes"""
        if prefix[-1].isnumeric() and prefix not in self.submodules:
            name = prefix
        else:
            name = f"{prefix}{len(self.submodules)}"
        self.submodules[name] = block
        return name

    def add_indirect(self, size):
        name = f"indirect{len(self.indirect_vars)}"
        var = sympy_symbol(name)
        self.indirect_vars.append(var)
        return var

    def replace_indirect(self, old, new):
        """Swap in a variable used in indirect indexing"""
        if str(old) == str(new):
            return
        assert self.indexing is not None
        self.indexing = {k: sympy_subs(v, {old: new}) for k, v in self.indexing.items()}

    def get_index(self, name):
        assert self.indexing is not None
        return self.indexing[name]

    def __call__(self, *indices):
        index = list(itertools.chain(*indices))
        assert len(index) == len(self.var_ranges), (index, self.var_ranges)
        assert all(v not in self.var_ranges for v in index)
        replacements = dict(zip(self.var_ranges.keys(), index))
        self.indexing = {
            name: sympy_subs(expr, replacements)
            for name, expr in self.indexing_exprs.items()
        }
        result = self.root_block()
        self.indexing = None
        return result


class LoopBodyBlock:
    """
    Captures the body of a Loops subclass into an FX graph.
    In normal cases there will be a 1:1 mapping between LoopBody and
    LoopBodyBlock, hower in the case of ops.masked() the masked out
    operations will manifest as an extra LoopBodyBlock.
    """

    def __init__(self, body: LoopBody, fn: Callable[..., Any], args: List[Any]):
        self.body = body

        def add_index(expr, category, buf_name=None):
            return tracer.create_proxy(
                "call_module",
                "get_index",
                (self.body.add_index_expr(expr, category, buf_name),),
                {},
            )

        class CaptureIndexing(V.WrapperHandler):  # type: ignore[name-defined]
            self.name = "CaptureIndexing"

            def load(self, name: str, index: sympy.Expr):
                index = add_index(index, "reads", name)
                return self._inner.load(name, index)

            def store(self, name, index, value, mode=None):
                index = add_index(index, "writes", name)
                return self._inner.store(name, index, value, mode)

            def store_reduction(self, name, index, value):
                index = add_index(index, "writes", name)
                return self._inner.store_reduction(name, index, value)

            def reduction(self, dtype, src_dtype, reduction_type, value):
                result = self._inner.reduction(dtype, src_dtype, reduction_type, value)
                if "welford" in reduction_type:
                    return tuple(result[i] for i in range(3))
                return result

            def index_expr(self, index, dtype):
                if isinstance(index, (int, sympy.Integer)):
                    return self._inner.constant(int(index), dtype)
                index = add_index(index, "other")
                return self._inner.index_expr(index, dtype)

            def bucketize(
                self,
                values,
                offsets_name: str,
                offsets_size: sympy.Expr,
                indexing_dtype: torch.dtype,
                right: bool,
            ):
                offsets_size = add_index(offsets_size, "other")
                return self._inner.bucketize(
                    values, offsets_name, offsets_size, indexing_dtype, right
                )

            @staticmethod
            def masked(mask_proxy, masked_body: Callable[..., Any], other_proxy):
                """
                Recursively capture the masked out body in another LoopBodyBlock
                """

                subblock: LoopBodyBlock

                def shim(mask, other):
                    return V.ops.masked(mask, subblock, other)

                name = self.body.add_submodule(shim, "masked_subblock")
                subblock = LoopBodyBlock(self.body, masked_body, [])
                self.body.subblocks[name] = subblock
                return tracer.create_proxy(
                    "call_module", name, (mask_proxy, other_proxy), {}
                )

            @staticmethod
            def indirect_indexing(index_proxy, size, check=True):
                """
                Flow data from tensors into indexing formulas.
                Introduce a call_module to update the indexing.
                """

                var = self.body.add_indirect(size)

                def set_indirect(new_var):
                    self.body.replace_indirect(
                        var, V.ops.indirect_indexing(new_var, size, check)
                    )

                tracer.create_proxy(
                    "call_module",
                    self.body.add_submodule(set_indirect, f"set_{var}"),
                    (index_proxy,),
                    {},
                )
                return var

            @staticmethod
            def output(result):
                tracer.create_proxy("output", "output", (result,), {})

        tracer = torch.fx.Tracer()
        tracer.graph = torch.fx.Graph(tracer_cls=tracer.__class__)
        proxy_ops = tracer.create_proxy("placeholder", "ops", (), {})

        from .index_propagation import IndexPropagation
        from .sizevars import SimplifyIndexing

        handler: Any = SimplifyIndexing(
            CaptureIndexing(proxy_ops), self.body.var_ranges
        )
        if config.constant_and_index_propagation:
            handler = IndexPropagation(handler)

        with V.set_ops_handler(handler):
            # This indirection is just a cute way to get IndexPropagation to
            # unwrap the return value.
            ops.output(fn(*args))
        self.graph = tracer.graph

    def __call__(self):
        graph = self.graph
        submodules = self.body.submodules

        return InterpreterShim(graph, submodules).run(V.get_ops_handler())

    def debug_str(self, name="block"):
        code = torch.fx.GraphModule(self.body.submodules, self.graph).code
        return re.sub(
            # strip `; del var0` suffixes to make output prettier
            r";[^\n]*",
            "",
            code.strip().replace("def forward(", f"def {name}("),
        )


class Wait(ExternKernelAlloc):
    """
    Wait should not be used by itself.  It should always be constructed in tandem
    with a collective op that produces a work to wait on.
    """

    def __init__(
        self,
        layout,
        inputs,
        constant_args=(),
    ):
        super().__init__(layout, inputs, constant_args)

    def should_allocate(self):
        return False

    def codegen(self, wrapper):
        from .codegen.wrapper import ReuseLine

        wrapper.add_import_once(
            "from torch.distributed._functional_collectives_impl import _wait_tensor"
        )
        (input_collective,) = (t.codegen_reference() for t in self.inputs)
        wrapper.writeline(f"{input_collective} = _wait_tensor({input_collective})")

        # wait op still needs to produce a 'buffer' that represents the tensor output.
        # this is a symbolic gesture, and it gets handled by WrapperCodegen.
        # codegen outputs a '# reuse' line that assigns the input buffer here ('input_collective')
        # to a new name (`self.get_name()`) and `del`s the old name.
        wrapper.writeline(ReuseLine(wrapper, self.inputs[0], self, delete_old=False))

    @classmethod
    def create(cls, collective_op: "TensorBox"):
        # TODO(whc) i'm not sure what's going on here, this probably means I missed something upstream
        collective_op.decide_layout()
        return Wait(
            layout=AliasedLayout(collective_op),
            inputs=[collective_op],
        )

    def get_alias_names(self):
        # Signal to codegen that our output buffer isn't safe to reuse
        return [self.inputs[0].codegen_reference()]


class CollectiveKernel(ExternKernel):
    """
    Each collective should follow the pattern:
    - extend InPlaceCollectiveKernel or OutOfPlaceCollectiveKernel.
    - the kernel delegates into c10d processgroup, which returns a 'work' obj
    - the work obj is registered via _register_tensor_work so it can be waited on later
    """

    def __init__(self, layout, inputs, constant_args):
        super().__init__(None, layout, inputs, constant_args)
        self.name = V.graph.register_buffer(self)

    def should_emit_register_tensor_work(self):
        return True

    def should_emit_find_or_create_pg(self):
        return True

    def codegen_collective(self, wrapper, output_name, input_names):
        # factor so the boilerplate can be handled in CollectiveKernel.codegen
        raise NotImplementedError("Must implement")

    def codegen_output(self, wrapper, output_name, input_names):
        # factor so the boilerplate can be handled in CollectiveKernel.codegen
        raise NotImplementedError("Must implement")

    @classmethod
    def wrap_inputs_as_inplace(cls, inputs):
        def wrap_input(var):
            op = InPlaceHint(
                FlexibleLayout(var.get_device(), var.get_dtype(), var.get_size()), var
            )
            return TensorBox.create(op)

        return list(map(wrap_input, inputs))

    def codegen(self, wrapper):
        wrapper.add_import_once("import torch.distributed as dist")
        wrapper.add_import_once("import torch.distributed.distributed_c10d as c10d")
        wrapper.add_import_once(
            "import torch.distributed._functional_collectives_impl as fun_col_impl"
        )
        # extract references to our args in string form for codegen output
        input_names = [t.codegen_reference() for t in self.inputs]
        output_name = self.get_name()
        tag, ranks, group_size = self.constant_args

        if self.should_emit_find_or_create_pg():
            # TODO: avoid more than one ref of the same pg (even though they are cached inside the api)
            wrapper.writeline(
                f"{output_name}_pg = c10d._find_or_create_pg_by_ranks_and_tag('{tag}', {ranks}, {group_size})"
            )

        self.codegen_output(wrapper, output_name, input_names)
        self.codegen_collective(wrapper, output_name, input_names)
        if self.should_emit_register_tensor_work():
            wrapper.writeline(
                f"fun_col_impl._register_tensor_work({output_name}, {output_name}_work)"
            )


class InPlaceCollectiveKernel(CollectiveKernel):
    """
    InPlaceCollectiveKernel are those with in-out arguments such as all_reduce.
    Extend this kernel if your collective needs to modify its inputs in-place.
    """

    def __init__(self, layout, inputs, constant_args):
        super().__init__(layout, inputs, constant_args)

    def should_allocate(self):
        return False

    def has_side_effects(self):
        return True

    def codegen_output(self, wrapper, output_name, input_names):
        if len(input_names) > 1:
            wrapper.writeline(f"{output_name} = [{','.join(input_names)}] ")
        else:
            wrapper.writeline(f"{output_name} = {input_names[0]}")


class OutOfPlaceCollectiveKernel(CollectiveKernel):
    """
    OutOfPlaceCollectiveKernel are those that allocate their
    outputs and leave their inputs inplace, such as all_gather.
    """

    def __init__(self, layout, inputs, outputs, constant_args):
        super().__init__(layout, inputs + outputs, constant_args)
        self.outputs = outputs
        self.original_inputs = inputs
        # NOTE: As seen in issue #108780, output buffers of out-of-place collectives
        # could be incorrectly reused. As a safety measure, here we just ban the reuse of them.
        # TODO: A better fix is to figure out how to propagate the aliases properly,
        # so that the buffer is only reused after all its users have consumed it.
        for x in self.outputs:
            V.graph.never_reuse_buffers.add(x.name)

    def should_allocate(self):
        return False

    def has_side_effects(self):
        return True

    def codegen_output(self, wrapper, output_name, input_names):
        input_names = [t.codegen_reference() for t in self.original_inputs]
        wrapper.writeline(f"{output_name}_inputs = [{','.join(input_names)}]")
        wrapper.writeline(f"{output_name} = [{','.join(x.name for x in self.outputs)}]")

    @classmethod
    def create_output_buffers(cls, inputs, size_cb=None):
        outputs = []
        for input in inputs:
            new_size = input.get_size()
            if size_cb is not None:
                size_cb(new_size)
            # new_size[0] *= group_size

            buff = OutputBuffer(
                layout=FlexibleLayout(
                    device=input.get_device(),
                    dtype=input.get_dtype(),
                    size=new_size,
                ),
            )
            outputs.append(buff)
        return outputs

    @classmethod
    def create_output_nodes(cls, coll, output_buffers):
        return [
            MultiOutputNoSizeAssert(
                out_t.layout,
                coll,
                f"[{i}]",
            )
            for i, out_t in enumerate(output_buffers)
        ]


class InPlaceHint(ExternKernel):
    """
    Helper OP to encode an in/out argument that tries to make it inplace whenever possible.
    Wrap the input of your inplace op to enable this behavior.

    The design is based on two key decisions:
    - this node is responsible for allocating the in/out buffer used by the collective.
        This is controlled by the ``should_allocate`` method that returns True here and
        False for the collective node
    - The scheduler special-case this node and enable it to reuse its input.
    """

    def codegen(self, wrapper):
        input_name = self.inputs[0].codegen_reference()
        output_name = self.get_name()
        if not wrapper.did_reuse(self, self.inputs[0]):
            wrapper.writeline(f"{output_name}.copy_({input_name}) #no reuse")

    def __init__(self, layout, input):
        input = self.realize_input(input)
        super().__init__(None, layout, self.unwrap_storage([input]), ())
        self.name = V.graph.register_buffer(self)

    def should_allocate(self):
        return True


class OutputBuffer(ExternKernel):
    """
    Represent the output buffer used by ops that require multiple of them
    """

    def __init__(self, layout):
        super().__init__(name=None, layout=layout, inputs=[])
        self.name = V.graph.register_buffer(self)

    def should_allocate(self):
        return True

    def codegen(self, wrapper):
        wrapper.writeline(f"# collective out buffer {self.name}")


class MultiOutputNoSizeAssert(MultiOutput):
    """
    Extract partial output from a multi-output OP.
    Works like MultiOutput but doesn't assert size. This must be a property guaranteed by the op emitting this.
    """

    def __init__(self, layout, input, index):
        super().__init__(layout, input, [])
        self.index = index

    def codegen(self, wrapper):
        wrapper.writeline(
            f"{self.get_name()} = {self.inputs[0].get_name()}{self.index}"
        )


class Broadcast(InPlaceCollectiveKernel):
    def __init__(self, layout, inputs, constant_args, src):
        super().__init__(layout, inputs, constant_args)
        self.src = src

    def get_mutation_names(self):
        return [self.inputs[0].get_name()]

    def get_unbacked_symbol_defs(self):
        return {}

    @classmethod
    def create(
        cls, x: "TensorBox", src: int, tag: str, ranks: List[int], group_size: int
    ):
        inplace_inputs = cls.wrap_inputs_as_inplace([x])
        packed = Broadcast(
            layout=NoneLayout(inplace_inputs[0].get_device()),  # type: ignore[arg-type]
            inputs=inplace_inputs,
            constant_args=[tag, ranks, group_size],
            src=src,
        )
        mark_node_as_mutating(packed, inplace_inputs[0])
        return inplace_inputs[0]

    def codegen_collective(self, wrapper, output_name, input_names):
        wrapper.writeline(
            f"{output_name}_work = dist.broadcast("
            f"{output_name}, async_op=True, group={output_name}_pg, src={self.src})"
        )


class AllReduceCoalesced(InPlaceCollectiveKernel):
    def __init__(self, layout, inputs, constant_args, reduce_op):
        super().__init__(layout, inputs, constant_args)
        self.reduce_op = reduce_op

    def should_allocate(self):
        return False

    def get_mutation_names(self):
        return [self.inputs[0].get_name()]

    def get_unbacked_symbol_defs(self):
        return {}

    @classmethod
    def create(
        cls,
        inputs: List["TensorBox"],
        reduce_op: str,
        tag: str,
        ranks: List[int],
        group_size: int,
    ):
        inplace_inputs = cls.wrap_inputs_as_inplace(inputs)
        packed = AllReduceCoalesced(
            layout=NoneLayout(inplace_inputs[0].get_device()),  # type: ignore[arg-type]
            inputs=inplace_inputs,
            constant_args=[tag, ranks, group_size],
            reduce_op=reduce_op,
        )
        mark_node_as_mutating(packed, inplace_inputs[0])
        return inplace_inputs

    def codegen_collective(self, wrapper, output_name, input_names):
        wrapper.writeline(
            f"{output_name}_work = dist.all_reduce_coalesced("
            f"{output_name}, "
            f"op=fun_col_impl._str_to_reduce_op('{str(self.reduce_op)}'), "
            f"group={output_name}_pg, "
            "async_op=True)"
        )


class AllReduce(InPlaceCollectiveKernel):
    def __init__(self, layout, inputs, constant_args, reduce_op):
        super().__init__(layout, inputs, constant_args)
        self.reduce_op = reduce_op

    def get_mutation_names(self):
        return [self.inputs[0].get_name()]

    def get_unbacked_symbol_defs(self):
        return {}

    @classmethod
    def create(
        cls, x: "TensorBox", reduce_op: str, tag: str, ranks: List[int], group_size: int
    ):
        inplace_inputs = cls.wrap_inputs_as_inplace([x])

        packed = AllReduce(
            layout=NoneLayout(inplace_inputs[0].get_device()),  # type: ignore[arg-type]
            inputs=inplace_inputs,
            constant_args=[tag, ranks, group_size],
            reduce_op=reduce_op,
        )
        mark_node_as_mutating(packed, inplace_inputs[0])
        return inplace_inputs[0]

    def codegen_collective(self, wrapper, output_name, input_names):
        wrapper.writeline(
            f"{output_name}_work = dist.all_reduce("
            f"{output_name}, async_op=True, group={output_name}_pg, op=fun_col_impl._str_to_reduce_op('{str(self.reduce_op)}'))"
        )


class AllGatherIntoTensor(OutOfPlaceCollectiveKernel):
    def __init__(self, layout, inputs, outputs, constant_args):
        super().__init__(layout, inputs, outputs, constant_args)

    @classmethod
    def create(cls, x: "TensorBox", tag: str, ranks: List[int], group_size: int):
        inputs = [cls.realize_input(x)]

        def compute_size(new_size):
            new_size[0] *= group_size

        outputs = cls.create_output_buffers(inputs, compute_size)

        layout = MultiOutputLayout(inputs[0].get_device())

        packed = AllGatherIntoTensor(
            layout=layout,
            inputs=inputs,
            outputs=outputs,
            constant_args=[tag, ranks, group_size],
        )
        return cls.create_output_nodes(packed, outputs)[0]

    def codegen_collective(self, wrapper, output_name, input_names):
        wrapper.writeline(
            f"{output_name}_work = dist.all_gather_into_tensor("
            f"{output_name}[0], {output_name}_inputs[0], async_op=True, group={output_name}_pg)"
        )


class ReduceScatterTensor(OutOfPlaceCollectiveKernel):
    def __init__(self, layout, inputs, outputs, constant_args, reduce_op):
        super().__init__(layout, inputs, outputs, constant_args)
        self.reduce_op = reduce_op

    @classmethod
    def create(
        cls,
        x: "TensorBox",
        reduce_op: str,
        tag: str,
        ranks: List[int],
        group_size: int,
    ):
        inputs = [cls.realize_input(x)]

        def compute_size(new_size):
            new_size[0] //= group_size

        outputs = cls.create_output_buffers(inputs, compute_size)

        layout = MultiOutputLayout(inputs[0].get_device())

        packed = ReduceScatterTensor(
            layout=layout,
            inputs=inputs,
            outputs=outputs,
            constant_args=[tag, ranks, group_size],
            reduce_op=reduce_op,
        )
        return cls.create_output_nodes(packed, outputs)[0]

    def codegen_collective(self, wrapper, output_name, input_names):
        wrapper.writeline(
            f"{output_name}_work = dist.reduce_scatter_tensor("
            f"{output_name}[0], {output_name}_inputs[0], "
            f"async_op=True, group={output_name}_pg, op=fun_col_impl._str_to_reduce_op('{str(self.reduce_op)}'))"
        )


class AllGatherIntoTensorCoalesced(OutOfPlaceCollectiveKernel):
    def __init__(self, layout, inputs, outputs, constant_args):
        super().__init__(layout, inputs, outputs, constant_args)

    @classmethod
    def create(
        cls,
        inputs: List["TensorBox"],
        tag: str,
        ranks: List[int],
        group_size: int,
    ):
        inputs = [cls.realize_input(x) for x in inputs]

        def compute_size(new_size):
            new_size[0] *= group_size

        outputs = cls.create_output_buffers(inputs, compute_size)

        layout = MultiOutputLayout(inputs[0].get_device())

        packed = AllGatherIntoTensorCoalesced(
            layout=layout,
            inputs=inputs,
            outputs=outputs,
            constant_args=[tag, ranks, group_size],
        )

        return outputs
        # return cls.create_output_nodes(packed, outputs)

    def codegen_collective(self, wrapper, output_name, input_names):
        wrapper.writeline(
            f"{output_name}_work = fun_col_impl._all_gather_into_tensor_coalesced_fallback("
            f"output_tensors={output_name}, "
            f"input_tensors={output_name}_inputs, "
            f"group={output_name}_pg, "
            "async_op=True)"
        )


class ReduceScatterTensorCoalesced(OutOfPlaceCollectiveKernel):
    def __init__(self, layout, inputs, outputs, constant_args, reduce_op):
        super().__init__(layout, inputs, outputs, constant_args)
        self.reduce_op = reduce_op

    @classmethod
    def create(
        cls,
        inputs: List["TensorBox"],
        reduce_op: str,
        tag: str,
        ranks: List[int],
        group_size: int,
    ):
        inputs = [cls.realize_input(x) for x in inputs]

        def compute_size(new_size):
            new_size[0] //= group_size

        outputs = cls.create_output_buffers(inputs, compute_size)

        layout = MultiOutputLayout(inputs[0].get_device())

        _ = ReduceScatterTensorCoalesced(
            layout=layout,
            inputs=inputs,
            outputs=outputs,
            constant_args=[tag, ranks, group_size],
            reduce_op=reduce_op,
        )

        return outputs

    def codegen_collective(self, wrapper, output_name, input_names):
        wrapper.writeline(
            f"{output_name}_work = fun_col_impl._reduce_scatter_tensor_coalesced_fallback("
            f"output_tensors={output_name}, "
            f"input_tensors={output_name}_inputs, "
            f"op=fun_col_impl._str_to_reduce_op('{str(self.reduce_op)}'), "
            f"group={output_name}_pg, "
            "async_op=True)"
        )


# TODO(yifu): replace the CollectiveKernel IR hierarchy with _CollectiveKernel.
class _CollectiveKernel(FallbackKernel):
    def should_allocate(self):
        return False

    def has_side_effects(self):
        return True

    # This is identical to FallbackKernel.set_cpp_kernel(), minus the
    # part that checks against input aliasing and mutation.
    def set_cpp_kernel(self, kernel):
        from .codegen.wrapper import get_cpp_op_schema

        self.kernel = kernel._schema.name
        self.cpp_kernel_overlad_name = kernel._schema.overload_name
        self.cpp_kernel_key = (
            f"{self.kernel.replace('::', '_')}_{self.cpp_kernel_overlad_name}"
        )

        self.cpp_op_schema = get_cpp_op_schema(kernel)
        self.ordered_kwargs_for_cpp_kernel = [
            x.name for x in kernel._schema.arguments if x.kwarg_only
        ]

    # NOTE: [In-Place Collective Safety]
    # Between the initiation and completion of an in-place collective, the
    # input buffers are subject to both volatile reads and volatile writes.
    # They must not be read, written to or reused by another kernel. To ensure
    # the constraints, we model collective -> wait_tensor as as two-step
    # mutation of the input buffers.
    @classmethod
    def create_inplace(
        cls, kernel, inputs: Union[TensorBox, List[TensorBox]], *args, **kwargs
    ) -> None:
        with V.graph.fake_mode:
            (
                example_output,
                tensor_args,
                non_tensor_args,
                unflatten_args,
            ) = cls.process_kernel(kernel, inputs, *args, **kwargs)
        for tensor_arg in tensor_args:
            tensor_arg.realize()

        packed = cls(
            NoneLayout(tensor_args[0].get_device()),
            kernel,
            tensor_args,
            non_tensor_args,
            unflatten_args,
        )
        pytree.tree_map(lambda x: MutationOutput(x.layout, x, packed), inputs)

    # NOTE: [Out-of-Place Collective Safety]
    # Between the initiation and completion of an out-of-place collective:
    #
    # Input buffers:
    # - Are subject to volatile reads
    # - Can be read by another kernel
    # - Must not be written to or reused by another kernel
    #
    # Output buffers:
    # - Are subject to volatile writes
    # - Must not be read, written to or reused by another kernel
    #
    # To ensure the safety of input buffers without sacrificing read
    # availability, we add input buffers as read deps of wait_tensor kernels.
    #
    # To ensure the safety of output buffers, we model wait_tensor as a
    # mutation to the output buffer. Note we also assumes the user program being
    # correct and the output buffer is not consumed by kernels other than
    # wait_tensor.
    #
    # TODO(yifu): add a pre-grad pass to validate the correctness of collective
    # usage in the user program.
    @classmethod
    def create_out_of_place(
        cls, kernel, inputs: Union[TensorBox, List[TensorBox]], *args, **kwargs
    ):
        with V.graph.fake_mode:
            (
                example_output,
                tensor_args,
                non_tensor_args,
                unflatten_args,
            ) = cls.process_kernel(kernel, inputs, *args, **kwargs)
        for tensor_arg in tensor_args:
            tensor_arg.realize()

        if isinstance(example_output, list):
            device = cls.find_device(tensor_args, example_output)
            packed = cls(
                MultiOutputLayout(device),
                kernel,
                tensor_args,
                non_tensor_args,
                unflatten_args,
            )
            packed.outputs = [
                MultiOutput(
                    cls.tensor_to_layout(tensor),
                    packed,
                    [(list, i)],
                )
                for i, tensor in enumerate(example_output)
            ]
            return packed.outputs
        else:
            packed = cls(
                cls.tensor_to_layout(example_output),
                kernel,
                tensor_args,
                non_tensor_args,
                unflatten_args,
            )
            packed.outputs = [packed]
            return packed


class _WaitKernel(_CollectiveKernel):
    def get_volatile_reads(self):
        inp = self.inputs[0]
        if isinstance(inp, _CollectiveKernel):
            # Out-of-place single-output
            return [inp.inputs[0]]
        elif isinstance(inp, MultiOutput):
            # Out-of-place multi-output
            coll = inp.inputs[0]
            assert isinstance(coll, _CollectiveKernel)
            _, idx = inp.indices[0]
            return [coll.inputs[idx]]
        else:
            # In-place requires no additional deps handling for volatile
            # reads since the inputs are mutated.
            return []

    @classmethod
    def create_wait(cls, kernel, inp: TensorBox) -> None:
        with V.graph.fake_mode:
            (
                example_output,
                tensor_args,
                non_tensor_args,
                unflatten_args,
            ) = cls.process_kernel(kernel, inp)
        packed = cls(
            NoneLayout(inp.get_device()),
            kernel,
            tensor_args,
            non_tensor_args,
            unflatten_args,
        )
        MutationOutput(inp.layout, inp, packed)

    def get_read_writes(self):
        read_writes = super().get_read_writes()
        # See [Out-of-Place Collective Safety].
        volatile_reads = self.get_volatile_reads()
        for vr in volatile_reads:
            read_writes.reads.add(dependencies.StarDep(vr.get_name()))
        return read_writes


# NB: recursive structure here reflects val_to_arg_str, avoid
# calling free_unbacked_symbols on "exotic" types that don't get pexpr
# treatment
def maybe_free_unbacked_symbols(s):
    if isinstance(s, (SymTypes, sympy.Expr)):
        # This branch should be impossible in return position
        return free_unbacked_symbols(s)
    elif isinstance(s, (tuple, list)):
        r = set()
        for t in s:
            r |= maybe_free_unbacked_symbols(t)
        return r
    elif isinstance(s, torch.Tensor):
        # This branch is impossible in constant-args position
        return free_unbacked_symbols(s)
    else:
        return set()


class AllToAllSingle(OutOfPlaceCollectiveKernel):
    def __init__(
        self,
        layout,
        inputs,
        outputs,
        constant_args,
        output_split_sizes,
        input_split_sizes,
    ):
        super().__init__(layout, inputs, outputs, constant_args)
        self.output_split_sizes = output_split_sizes
        self.input_split_sizes = input_split_sizes

    def get_unbacked_symbol_uses(self):
        r = set()
        if self.output_split_sizes is not None:
            r |= free_unbacked_symbols(self.output_split_sizes)
        if self.input_split_sizes is not None:
            r |= free_unbacked_symbols(self.input_split_sizes)
        return r

    @classmethod
    def create(
        cls,
        x: "TensorBox",
        output_split_sizes: Optional[List[Expr]],
        input_split_sizes: Optional[List[Expr]],
        tag: str,
        ranks: List[int],
        group_size: int,
    ):
        inputs = [cls.realize_input(x)]

        def compute_size(new_size):
            if output_split_sizes is not None:
                new_size[0] = sum(output_split_sizes)

        outputs = cls.create_output_buffers(inputs, compute_size)

        layout = MultiOutputLayout(inputs[0].get_device())

        packed = AllToAllSingle(
            layout=layout,
            inputs=inputs,
            outputs=outputs,
            constant_args=[tag, ranks, group_size],
            output_split_sizes=output_split_sizes,
            input_split_sizes=input_split_sizes,
        )
        return cls.create_output_nodes(packed, outputs)[0]

    def codegen_collective(self, wrapper, output_name, input_names):
        tag, ranks, group_size = self.constant_args

        # TODO: might be necessary to do some pretty printing on
        # split sizes
        wrapper.writeline(
            f"{output_name}_work = dist.all_to_all_single("
            f"{output_name}[0], {output_name}_inputs[0], "
            f"output_split_sizes={self.output_split_sizes}, "
            f"input_split_sizes={self.input_split_sizes}, "
            f"group={output_name}_pg, async_op=True)"
        )<|MERGE_RESOLUTION|>--- conflicted
+++ resolved
@@ -3754,35 +3754,9 @@
 
 
 class ExternKernelAlloc(ExternKernel):
-<<<<<<< HEAD
-    # Generate abi-compatible kernel names for shim kernels.
-    # Each individual shim kernel may have its own versioning rule.
-    # However, we don't expect we would end up with too many of such rules.
-    def _get_abi_compatible_kernel(self):
-        if not V.graph.cpp_wrapper:
-            return self.kernel
-
-        def sdpa_ver_fn():
-            # For sdpa, we need the v2 version only if any optional
-            # kwarg is missing.
-            if any(
-                self.get_kwargs_value(arg_name) is None
-                for arg_name in self.ordered_kwargs_for_cpp_kernel
-            ):
-                return f"{self.cpp_kernel}_v2"
-            else:
-                return self.cpp_kernel
-
-        kernel_to_ver = {"at::_scaled_dot_product_flash_attention": sdpa_ver_fn}
-        if (ver_fn := kernel_to_ver.get(self.cpp_kernel, None)) is not None:
-            return ver_fn()
-        return self.cpp_kernel
-
     def codegen_kernel_name(self):
         return self.cpp_kernel if V.graph.cpp_wrapper else self.kernel
 
-=======
->>>>>>> cebad986
     def codegen(self, wrapper):
         self.codegen_comment(wrapper)
         args = [*self.codegen_args(), *self.codegen_kwargs()]
@@ -3804,13 +3778,8 @@
             None, layout, self.unwrap_storage(inputs), constant_args, kwargs or {}
         )
         self.name = V.graph.register_buffer(self)
-<<<<<<< HEAD
         self.kernel = kernel
         self.cpp_kernel = cpp_kernel
-        self.abi_compatible_kernel = None
-=======
-        self.kernel = cpp_kernel if V.graph.cpp_wrapper else kernel
->>>>>>> cebad986
         self.ordered_kwargs_for_cpp_kernel = ordered_kwargs_for_cpp_kernel
 
     def should_allocate(self):
@@ -4278,12 +4247,6 @@
             x.name for x in kernel._schema.arguments if x.kwarg_only
         ]
 
-<<<<<<< HEAD
-    def is_legacy_abi_kernel(self):
-        return "_scaled_dot_product_flash_attention" in str(self.cpp_kernel)
-
-=======
->>>>>>> cebad986
     def get_arg_default_value(self, pos):
         assert hasattr(
             self, "args_default_value"
@@ -4418,7 +4381,7 @@
         node = ExternKernelNode(
             name=self.get_name(),
             node=export_schema.Node(
-                target=self.kernel,
+                target=self.cpp_kernel,
                 inputs=named_arguments,
                 outputs=output_arguments,
                 metadata={},
@@ -6986,10 +6949,10 @@
     def set_cpp_kernel(self, kernel):
         from .codegen.wrapper import get_cpp_op_schema
 
-        self.kernel = kernel._schema.name
+        self.cpp_kernel = kernel._schema.name
         self.cpp_kernel_overlad_name = kernel._schema.overload_name
         self.cpp_kernel_key = (
-            f"{self.kernel.replace('::', '_')}_{self.cpp_kernel_overlad_name}"
+            f"{self.cpp_kernel.replace('::', '_')}_{self.cpp_kernel_overlad_name}"
         )
 
         self.cpp_op_schema = get_cpp_op_schema(kernel)
