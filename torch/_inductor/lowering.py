--- conflicted
+++ resolved
@@ -1186,12 +1186,14 @@
     if ndim == 0:
         return slice_(unsqueeze(x, 0), end=size)
 
+    dim_size = sizes[dim]
     sizevars = V.graph.sizevars
-    sizevars.guard_leq(size, sizes[dim])
+    sizevars.guard_leq(size, dim_size)
     sizevars.guard_lt(0, step)
 
-    new_dim_size = FloorDiv(sizes[dim] - size, step) + 1
-    x.mark_reuse(sizevars.size_hint(CeilDiv(new_dim_size * size, sizes[dim])))
+    new_dim_size = FloorDiv(dim_size - size, step) + 1
+    if sizevars.size_hint(dim_size) > 0:
+        x.mark_reuse(sizevars.size_hint(CeilDiv(new_dim_size * size, dim_size)))
 
     out_size = [*sizes[:dim], new_dim_size, *sizes[dim + 1 :], size]
 
@@ -2215,6 +2217,7 @@
 make_fallback(aten._histogramdd_from_bin_cts.default)
 make_fallback(aten.index_reduce)
 make_fallback(aten.masked_scatter)
+make_fallback(aten.masked_scatter_backward)
 make_fallback(aten.to_sparse)
 make_fallback(aten._to_sparse)
 make_fallback(aten.triangular_solve)
@@ -2929,6 +2932,11 @@
     return index_put_impl_(self, indices, values, accumulate, check=False)
 
 
+def needs_fallback_due_to_atomic_add_limitations(dtype):
+    # tl.atomic_add does NOT support the following types
+    return dtype in {torch.int64, torch.bool, torch.bfloat16}
+
+
 def index_put_impl_(self, indices, values, accumulate, check):
     # Dispatch to masked fill for single boolean index with single value
     if (
@@ -2953,8 +2961,7 @@
     x_size = self.get_size()
     x_ndim = len(x_size)
 
-    # fallback to aten.index_put_, as tl.atomic_add does NOT support int64 or bool
-    if self.get_dtype() in {torch.int64, torch.bool}:
+    if needs_fallback_due_to_atomic_add_limitations(self.get_dtype()):
         # self is an scalar Tensor
         if x_ndim == 0:
             self = view(self, [1])
@@ -3083,14 +3090,11 @@
     if (
         reduce not in {None, reduce_ty}
         or (
-<<<<<<< HEAD
-=======
             isinstance(src, TensorBox)
             and src.get_device().type == torch.device("cuda").type
             and needs_fallback_due_to_atomic_add_limitations(src.get_dtype())
         )
         or (
->>>>>>> b3308c48
             fn == "aten.scatter_reduce_"
             and reduce == "sum"
             and isinstance(src, TensorBox)
@@ -5126,6 +5130,10 @@
     def wait(input):
         return TensorBox.create(ir.Wait.create(input))
 
+    @register_lowering(c10d_functional.broadcast)
+    def broadcast(input, src, tag, ranks, group_size):
+        return ir.Broadcast.create(input, src, tag, ranks, group_size)
+
     @register_lowering(c10d_functional.all_reduce)
     def allreduce(input, reduce_op, tag, ranks, group_size):
         return ir.AllReduce.create(input, reduce_op, tag, ranks, group_size)
@@ -5170,6 +5178,97 @@
             )
         )
 
+    _c10d_functional = torch.ops._c10d_functional
+
+    @register_lowering(_c10d_functional.all_reduce)
+    def _all_reduce(inp, reduce_op, group_name):
+        inp = clone(inp)
+        ir._CollectiveKernel.create_inplace(
+            _c10d_functional.all_reduce_.default, inp, reduce_op, group_name
+        )
+        return inp
+
+    @register_lowering(_c10d_functional.all_reduce_)
+    def _all_reduce_(inp, reduce_op, group_name):
+        ir._CollectiveKernel.create_inplace(
+            _c10d_functional.all_reduce_.default, inp, reduce_op, group_name
+        )
+        return inp
+
+    @register_lowering(_c10d_functional.all_reduce_coalesced)
+    def _all_reduce_coalesced(inputs, reduce_op, group_name):
+        inputs = [clone(inp) for inp in inputs]
+        ir._CollectiveKernel.create_inplace(
+            _c10d_functional.all_reduce_coalesced_.default,
+            inputs,
+            reduce_op,
+            group_name,
+        )
+        return inputs
+
+    @register_lowering(_c10d_functional.all_reduce_coalesced_)
+    def _all_reduce_coalesced_(inputs, reduce_op, group_name):
+        ir._CollectiveKernel.create_inplace(
+            _c10d_functional.all_reduce_coalesced_.default,
+            inputs,
+            reduce_op,
+            group_name,
+        )
+        return inputs
+
+    @register_lowering(_c10d_functional.all_gather_into_tensor)
+    def _all_gather_into_tensor(inp, group_size, group_name):
+        return ir.TensorBox.create(
+            ir._CollectiveKernel.create_out_of_place(
+                _c10d_functional.all_gather_into_tensor.default,
+                inp,
+                group_size,
+                group_name,
+            )
+        )
+
+    @register_lowering(_c10d_functional.all_gather_into_tensor_coalesced)
+    def _all_gather_into_tensor_coalesced(inputs, group_size, group_name):
+        return pytree.tree_map(
+            ir.TensorBox.create,
+            ir._CollectiveKernel.create_out_of_place(
+                _c10d_functional.all_gather_into_tensor_coalesced.default,
+                inputs,
+                group_size,
+                group_name,
+            ),
+        )
+
+    @register_lowering(_c10d_functional.reduce_scatter_tensor)
+    def _reduce_scatter_tensor(inp, reduce_op, group_size, group_name):
+        return ir.TensorBox.create(
+            ir._CollectiveKernel.create_out_of_place(
+                _c10d_functional.reduce_scatter_tensor.default,
+                inp,
+                reduce_op,
+                group_size,
+                group_name,
+            )
+        )
+
+    @register_lowering(_c10d_functional.reduce_scatter_tensor_coalesced)
+    def _reduce_scatter_tensor_coalesced(inputs, reduce_op, group_size, group_name):
+        return pytree.tree_map(
+            ir.TensorBox.create,
+            ir._CollectiveKernel.create_out_of_place(
+                _c10d_functional.reduce_scatter_tensor_coalesced.default,
+                inputs,
+                reduce_op,
+                group_size,
+                group_name,
+            ),
+        )
+
+    @register_lowering(_c10d_functional.wait_tensor)
+    def _wait_tensor(inp):
+        ir._WaitKernel.create_wait(_c10d_functional.wait_tensor.default, inp)
+        return inp
+
 except ImportError:
     log.info(
         "Inductor support for distributed collectives depends on building torch.distributed"
