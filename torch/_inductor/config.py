import os
import sys

import torch

# add some debug printouts
debug = False

# add inf and NaN checkers
debug_check_inf_and_nan = False

# Whether to disable a progress bar for autotuning
disable_progress = True

# Whether to enable printing the source code for each future
verbose_progress = False

# use fx aot graph codegen cache
fx_graph_cache = os.environ.get("TORCHINDUCTOR_FX_GRAPH_CACHE") == "1"

# use cpp wrapper instead of python wrapper
cpp_wrapper = False

# dead code elimination
dce = False

# assume weight tensors are fixed size
static_weight_shapes = True

# put correctness assertions in generated code
size_asserts = os.environ.get("TORCHINDUCTOR_SIZE_ASSERTS", "1") == "1"
nan_asserts = os.environ.get("TORCHINDUCTOR_NAN_ASSERTS") == "1"

# enable loop reordering based on input orders
pick_loop_orders = True

# reuse a kernel input as the output
inplace_buffers = True

# reuse a buffer for an unrelated purpose
allow_buffer_reuse = True

# Enable pooled allocations for non-output tensors
<<<<<<< HEAD
memory_planning = os.environ.get("TORCHINDUCTOR_MEMORY_PLANNING", "1") == "1"
=======
memory_planning = os.environ.get("TORCHINDUCTOR_MEMORY_PLANNING", "0") == "1"
>>>>>>> 18551536

# How to organize memory under memory_planning=True:
# - "none": do not try to pool storage, just reuse
# - "intermediates": all non-outputs share storage, outputs each get unique storage
# - "outputs": two pools, one for intermediates (freed on return) and one for outputs
# - "combined": a single pool for both intermediates and outputs
memory_pool = os.environ.get("TORCHINDUCTOR_MEMORY_POOL", "intermediates")

# codegen benchmark harness
benchmark_harness = True

# fuse pointwise into templates
epilogue_fusion = True

# do epilogue fusions before other fusions
epilogue_fusion_first = False

# enable pattern match+replace optimizations
pattern_matcher = True

# register custom graph optimization pass hook. so far, pre/post passes are
# only applied before/after pattern_matcher in post_grad_passes.
#
# def my_custom_pre_pass(graph: torch.fx.graph.Graph):
#     # my custom graph optimization pass
#     ...
#
# def my_custom_post_pass(graph: torch.fx.graph.Graph):
#     # my custom graph optimization pass
#     ...
#
# torch._inductor.config.post_grad_custom_pre_pass = my_custom_pre_pass
# torch._inductor.config.post_grad_custom_post_pass = my_custom_post_pass
post_grad_custom_pre_pass = None
post_grad_custom_post_pass = None

# Optimize away split cat patterns (Experimental)
split_cat_fx_passes = True

# Optimize conv-batchnorm if batchnorm is in eval mode. Slightly reduces numerical stability.
efficient_conv_bn_eval_fx_passes = False

# enable pattern match with group fusion (using fbgemm)
group_fusion = False

# enable pattern match with batch fusion (using torch op)
batch_fusion = True

# enable reordering pass for improving memory locality
reorder_for_locality = True

# Scale down RBLOCK for better occupancy
dynamic_scale_rblock = os.environ.get("TORCHINDUCTOR_DYNAMIC_SCALE_RBLOCK", "1") == "1"

# this forces fusion for int_mm with mul. Needed when you want to avoid realizing the int32
# but the mul gets fused with other pointwise ops instead.
force_fuse_int_mm_with_mul = False

# for pattern torch.mm(a, b.to(dtype)) with cuda tensors,
# enable torch._inductor.kernel.mm.tuned_mixed_mm fused kernel.
# Autotune will compare perf with normal cast->then->mm option
use_mixed_mm = False

# for pattern torch.mm(a, b.to(dtype)) with cuda tensors, always use
# torch._inductor.kernel.mm.tuned_mixed_mm's fused kernel.
# Autotune will not compare with normal cast->then->mm option.
# (if force_mixed_mm is true, the use_mixed_mm flag will be ignored)
force_mixed_mm = False

# enable reordering pass for increasing overlap between compute and communication
reorder_for_compute_comm_overlap = False

# passes (in execution order) for increasing overlap between compute and communication
# for built-in passes, use string name; for user-defined passes, pass in the function handle
reorder_for_compute_comm_overlap_passes = [
    "reorder_compute_for_overlap",
    "sink_waits",
    "raise_comms",
]

# runtime estimation function for ops
# for built-in estimation function, pass in "default"; for user-defined estimation function, pass in the function handle
estimate_op_runtime = "default"

# unit: GB/s, uni-directional P2P bandwidth per card
# default value is NVLink
intra_node_bw = 300

# unit: GB/s, uni-directional P2P bandwidth per node
# default value is InfiniBand
inter_node_bw = 25

# enable slow autotuning passes to select algorithms
max_autotune = os.environ.get("TORCHINDUCTOR_MAX_AUTOTUNE") == "1"

# enable slow autotuning passes to select pointwise/reductions algorithms
max_autotune_pointwise = os.environ.get("TORCHINDUCTOR_MAX_AUTOTUNE_POINTWISE") == "1"

# enable slow autotuning passes to select gemm algorithms
max_autotune_gemm = os.environ.get("TORCHINDUCTOR_MAX_AUTOTUNE_GEMM") == "1"

# Specify candidate backends for gemm autotune.
# Possible choices are combinations of: ATen, Triton, CUTLASS.
# ATen: default Pytorch ATen kernels.
# Triton: Triton templates defined in torch inductor.
# CUTLASS: Cutlass templates and kernels.
max_autotune_gemm_backends = os.environ.get(
    "TORCHINDUCTOR_MAX_AUTOTUNE_GEMM_BACKENDS", "ATEN,TRITON"
).upper()

# the value used as a fallback for the unbacked SymInts
# that can appear in the input shapes (e.g., in autotuning)
unbacked_symint_fallback = 8192

# enable searching global and local cache regardless of `max_autotune`
search_autotune_cache = os.environ.get("TORCHINDUCTOR_SEARCH_AUTOTUNE_CACHE") == "1"

save_args = os.environ.get("TORCHINDUCTOR_SAVE_ARGS") == "1"

# We will disable creating subprocess for autotuning if this is False
autotune_in_subproc = os.environ.get("TORCHINDUCTOR_AUTOTUNE_IN_SUBPROC") == "1"

# If autotuning in subprocess, whether to use multiple devices
autotune_multi_device = os.environ.get("TORCHINDUCTOR_AUTOTUNE_MULTI_DEVICE") == "1"

coordinate_descent_tuning = (
    os.environ.get("TORCHINDUCTOR_COORDINATE_DESCENT_TUNING") == "1"
)
coordinate_descent_check_all_directions = (
    os.environ.get("TORCHINDUCTOR_COORDINATE_DESCENT_CHECK_ALL_DIRECTIONS") == "1"
)
coordinate_descent_search_radius = int(
    os.environ.get("TORCHINDUCTOR_COORDINATE_DESCENT_RADIUS", "1")
)

layout_optimization = os.environ.get("TORCHINDUCTOR_LAYOUT_OPTIMIZATION", "1") == "1"

# Whether to keep the output strides the same as eager after layout optimization.
keep_output_stride = os.environ.get("TORCHINDUCTOR_KEEP_OUTPUT_STRIDE", "1") == "1"

# Enabling this will let compiler print warning messages if a generated triton
# kernel has inputs with mixed layouts.  This is helpful for perf debugging
# since kernel with mixed layout inputs may run much slower then one whose inputs
# have uniform layouts.
warn_mix_layout = os.environ.get("TORCHINDUCTOR_WARN_MIX_LAYOUT") == "1"

# control store vs recompute heuristic
# For fanouts, rematerialization can lead to exponential blowup. So, have
# smaller threshold
realize_reads_threshold = 4
realize_bytes_threshold = 2000

# Threshold to prevent excessive accumulation of ops in one buffer during lowering
realize_acc_reads_threshold = 8

# fallback to eager for random/dropout, this is slow but useful for debugging
fallback_random = False

# automatically create fallbacks when encountering an unhandled op
implicit_fallbacks = True

# fuse even in cases without common reads
aggressive_fusion = False

# For each fused kernel in the wrapper, comment with the nodes that get fused.
# Useful for debugging fusion.
debug_fusion = os.environ.get("TORCHINDUCTOR_DEBUG_FUSION") == "1"
benchmark_fusion = os.environ.get("TORCHINDUCTOR_BENCHMARK_FUSION") == "1"
enabled_metric_tables = os.environ.get("TORCHINDUCTOR_ENABLED_METRIC_TABLES", "")

# how many nodes to allow into a single fusion
max_fusion_size = 64

# max number of inputs to generate cat as a pointwise op with masked laods
max_pointwise_cat_inputs = 4

# replace small reductions with pointwise, disable with `= 1`
unroll_reductions_threshold = 8

# Add extra comments to output code (causes compile cache misses)
comment_origin = False

# Convert 1x1 convs into matmuls
conv_1x1_as_mm = False

# Enable split reductions for better utilization when the dimension
# being reduced over is large (by splitting it)
split_reductions = True

benchmark_kernel = os.environ.get("TORCHINDUCTOR_BENCHMARK_KERNEL", "0") == "1"

# Enable constant and index_expr folding
constant_and_index_propagation = True

# we always add constants into graph.constants without
# performing any constant-inlining optimization
always_keep_tensor_constants = False

# assert that indirect indexing does not read / write out of bounds
assert_indirect_indexing = True


def is_fbcode():
    return not hasattr(torch.version, "git_version")


# constant folding on the joint graph
joint_graph_constant_folding = True

# Enable indirect_indexing asserts for decompositions and lowerings
debug_index_asserts = False

# warnings intended for PyTorch developers, disable for point releases
is_nightly_or_source = "dev" in torch.__version__ or "git" in torch.__version__
developer_warnings = is_fbcode() or is_nightly_or_source

# The multiprocessing start method to use for inductor workers in the codecache.
# TODO: fork is not safe in a multithreaded environment, we should evaluate changing
# the default to spawn.
worker_start_method = "fork"


def decide_compile_threads():
    """
    Here are the precedence to decide compile_threads
    1. User can override it by TORCHINDUCTOR_COMPILE_THREADS.  One may want to disable async compiling by
       setting this to 1 to make pdb happy.
    2. Set to 1 if it's win32 platform or it's a fbcode build
    3. decide by the number of CPU cores
    """
    if "TORCHINDUCTOR_COMPILE_THREADS" in os.environ:
        return int(os.environ["TORCHINDUCTOR_COMPILE_THREADS"])
    elif sys.platform == "win32" or is_fbcode():
        return 1
    else:
        cpu_count = (
            len(os.sched_getaffinity(0))
            if hasattr(os, "sched_getaffinity")
            else os.cpu_count()
        )
        assert cpu_count
        return min(32, cpu_count)


compile_threads = decide_compile_threads()

# gemm autotuning global cache dir
if is_fbcode():
    from libfb.py import parutil  # type: ignore[import]

    try:
        if __package__:
            global_cache_dir = parutil.get_dir_path(
                os.path.join(__package__.replace(".", os.sep), "fb/cache")
            )
        else:
            global_cache_dir = parutil.get_dir_path("fb/cache")
    except ValueError:
        global_cache_dir = None
else:
    global_cache_dir = None

# If kernel is fused, the name is generated from the origin node op names
# for larger kernels limit this
kernel_name_max_ops = 10

# Pad input tensors of matmul/bmm/addmm to leverage Tensor Cores in NVIDIA GPUs
shape_padding = os.environ.get("TORCHINDUCTOR_SHAPE_PADDING", "1") == "1"

# Fx-based linear/matmul/bmm + permute/transpose vertical fusion
permute_fusion = os.environ.get("TORCHINDUCTOR_PERMUTE_FUSION", "0") == "1"

# Mark the wrapper call in PyTorch profiler
profiler_mark_wrapper_call = False

# Generate hook calls to torch._inductor.hooks.run_intermediate_hooks for
# every intermediate for which we can correlate it with an intermediate
# from the original FX graph
generate_intermediate_hooks = False

# Populate traceback field on IRNode; good for debugging why origin_node is
# not populated, or finding out where an IRNode was constructed
debug_ir_traceback = False

# used for debugging to make sure config is properly set
_raise_error_for_testing = False

_profile_var = os.environ.get("TORCHINDUCTOR_PROFILE", "")
profile_bandwidth = _profile_var != ""
profile_bandwidth_regex = "" if _profile_var == "1" else _profile_var

# TODO: remove later
disable_cpp_codegen = False


# Freezing will attempt to inline weights as constants in optimization
# and run constant folding and other optimizations on them. After freezing, weights
# can no longer be updated.
freezing: bool = os.environ.get("TORCHINDUCTOR_FREEZING", "0") == "1"

# Make freezing invalidate the eager Parameters of nn modules, to avoid memory overhead
# of potentially keeping multiple copies of weights.
freezing_discard_parameters: bool = False


# config specific to codegen/cpp.py
class cpp:
    # set to torch.get_num_threads()
    threads = -1

    # Do not generate loops when the condition doesn't hold, like:
    # for(long i0=4096; i0<4096; i0+=1)
    no_redundant_loops = True

    # Assume number of threads is dynamic, don't specialize thread number.
    # Kernels don't recompile on thread number changes with this flag on.
    # For single-threaded workload, turning it on would incur a slight
    # performance degradation.
    dynamic_threads = False

    simdlen = None
    min_chunk_size = 4096
    cxx = (
        None,  # download gcc12 from conda-forge if conda is installed
        # "g++-12",
        # "g++-11",
        # "g++-10",
        # "clang++",
        os.environ.get("CXX", "g++"),
        # "g++.par",
    )
    # Allow kernel performance profiling via PyTorch profiler
    enable_kernel_profile = False

    # enable weight prepacking to get a better performance; may lead to large memory footprint
    weight_prepack = True

    # Inject a bug into our relu implementation; useful for testing our repro
    # extraction and minification functionality.
    # Valid values: "compile_error", "runtime_error", "accuracy"
    inject_relu_bug_TESTING_ONLY = None
    inject_log1p_bug_TESTING_ONLY = None

    # If None, autodetect whether or not AVX512/AVX2 can be used.  Otherwise,
    # force usage as specified, without testing.
    vec_isa_ok = None

    # similar to config.triton.descriptive_names
    descriptive_names = "original_aten"

    # how many nodes to allow into a single horizontal fusion
    max_horizontal_fusion_size = 16

    # Make scatter_reduce fallback when reduce is sum to avoid performance regression
    # using atomic_add.
    fallback_scatter_reduce_sum = True


# config specific to codegen/triton.py
class triton:
    # Use cudagraphs on output code
    cudagraphs = False

    # Use cudagraph trees for memory pooling if `cudagraphs` is True
    cudagraph_trees = True

    # assertions not on the fast path, steady state
    slow_path_cudagraph_asserts = True

    # TODO - need to debug why this prevents cleanup
    cudagraph_trees_history_recording = False

    # assertions on the fast path
    fast_path_cudagraph_asserts = False

    # skip warmup for cudagraph trees
    skip_cudagraph_warmup = False

    # Synchronize before and after every compiled graph.
    debug_sync_graph = False

    # Synchronize after every kernel launch, to help pinpoint bugs
    debug_sync_kernel = False

    # Always load full blocks (rather than broadcasting inside the block)
    dense_indexing = False

    # limit tiling dimensions
    max_tiles = 2

    # use triton.autotune for pointwise ops with complex layouts
    # this should only be disabled for debugging/testing
    autotune_pointwise = True

    # max autotune gemm with cublasLt
    autotune_cublasLt = True

    # should we stop a fusion to allow better tiling?
    tiling_prevents_pointwise_fusion = True
    tiling_prevents_reduction_fusion = True

    # should we give different names to kernels
    # Note: This is orthogonal to descriptive_names - this is deciding whether
    # our triton kernel names should all be `triton_` (to maximize caching) or
    # whether they should be unique.
    unique_kernel_names = os.environ.get("TORCHINDUCTOR_UNIQUE_KERNEL_NAMES") == "1"

    # should we put op names in kernel names
    # False: No special names (just triton__1, triton__2, etc.)
    # "torch": Maps to the fx op in the Dynamo graph (module name, method name, etc.)
    # "original_aten": Maps to the highest-level aten op (i.e. pre-decompositions)
    # "inductor_node": Maps to the node name in the FX graph passed to Inductor
    descriptive_names = "original_aten"

    # use alternate codegen for smaller reductions
    persistent_reductions = (
        os.environ.get("TORCHINDUCTOR_PERSISTENT_REDUCTIONS", "1") == "1"
    )

    # hint to Triton when arguments are divisible by 16
    divisible_by_16 = True

    # theses are not enforced, but they are used by asserts in triton_heuristics.py
    # NOTE: mobilevit_s in timm_models required X to be set to the higher value 2048
    max_block = {"X": 2048, "Y": 1024, "Z": 1024}

    # Store the generated cubin files for cpp wrapper code to load
    store_cubin = False

    # the max number of spills we allow for the configs we benchmark.
    # Setting this to 0 means we skip a config if it spills even a single
    # register.
    # Setting it to a larger value allows a config spilling a small amount
    # of registers being benchmarked.
    #
    # NOTE: triton will always report >0 register spills for kernels using sin/cos.
    # (check this issue https://github.com/openai/triton/issues/1756 )
    # So far we see a fixed 8 spilled registers for kernels using sin/cos.
    # Raise the threshold to 16 to be safe.
    # We should revisit this once we understand more of the source of register spills.
    spill_threshold: int = 16

    # Inject a bug into our relu implementation; useful for testing our repro
    # extraction and minification functionality.
    # Valid values: "compile_error", "runtime_error", "accuracy"
    inject_relu_bug_TESTING_ONLY = None


class aot_inductor:
    # AOTInductor output path
    # If an absolute path is specified, the generated lib files will be stored under the directory;
    # If a relative path is specified, it will be used as a subdirectory under the default caching path;
    # If not specified, a temp directory will be created under the default caching path.
    # If the specified path contains something like "model.so", the sub-string will be used
    # to name the generated library.
    output_path = ""

    debug_compile = os.environ.get("AOT_INDUCTOR_DEBUG_COMPILE", "0") == "1"

    # Wether to codegen abi compatible model.so
    abi_compatible = is_fbcode()

    # Serialized tree spec for flattening inputs
    serialized_in_spec = ""

    # Serialized tree spec for flattening outputs
    serialized_out_spec = ""


class cuda:
    # CUDA arch to use for CUDA template kernel compilation.
    # e.g. "70", "75", "80", "90", etc.
    # When arch is None, Inductor uses torch.cuda.get_device_capability(0).
    arch = None

    # CUDA version to use for CUDA template kernel compilation.
    # e.g. "11.4", "12.1", etc.
    # When version is None, Inductor uses torch.version.cuda.
    version = None

    # Optimization level for the host compiler.
    compile_opt_level = "-O1"

    # Whether to enable device LTO (link-time-optimization).
    enable_cuda_lto = False

    # Whether to keep intermediate files dring compilation.
    enable_ptxas_info = False

    # Whether to enable debug info, e.g. line number, cutlass debug info.
    enable_debug_info = False

    # Whether to use fast math.
    use_fast_math = False

    # Path to the CUTLASS repo root directory.
    # The default path only works under PyTorch local development environment.
    cutlass_dir = os.environ.get(
        "TORCHINDUCTOR_CUTLASS_DIR",
        os.path.abspath(
            os.path.join(os.path.dirname(torch.__file__), "../third_party/cutlass/")
        ),
    )

    # Configures the maximum number of CUTLASS configs to profile in max_autotune.
    # By default it's None, so that all CUTLASS configs are tuned.
    # This is mainly used to reduce test time in CI.
    cutlass_max_profiling_configs = None

    # Path to CUDA NVCC.
    # NVCC search order:
    # 1) cuda_cxx set in this config
    # 2）CUDACXX environment variable
    # 3）CUDA_HOME environment variable
    # 4) default system search PATH.
    cuda_cxx = None


# create a directory containing lots of debug information
class trace:
    # master switch for all debugging flags below
    enabled = os.environ.get("TORCH_COMPILE_DEBUG", "0") == "1"

    # Save debug information to a temporary directory
    # If not specified, a temp directory will be created by system
    debug_dir = None

    # Save python logger call >=logging.DEBUG
    debug_log = False

    # Save python logger call >=logging.INFO
    info_log = False

    # Save input FX graph (post decomps, pre optimization)
    fx_graph = True

    # Save FX graph after transformations
    fx_graph_transformed = True

    # Save TorchInductor IR before fusion pass
    ir_pre_fusion = True

    # Save TorchInductor IR after fusion pass
    ir_post_fusion = True

    # Copy generated code to trace dir
    output_code = True

    # SVG figure showing post-fusion graph
    graph_diagram = os.environ.get("INDUCTOR_POST_FUSION_SVG", "0") == "1"

    # SVG figure showing fx with fusion
    draw_orig_fx_graph = os.environ.get("INDUCTOR_ORIG_FX_SVG", "0") == "1"

    # Store cProfile (see snakeviz to view)
    compile_profile = False

    # Upload the .tar.gz file
    # Needs to be overriden based on specific environment needs
    upload_tar = None


_save_config_ignore = {
    # workaround: "Can't pickle <function ...>"
    "trace.upload_tar",
}


from .._dynamo.config_utils import install_config_module

# adds patch, save_config, etc
install_config_module(sys.modules[__name__])<|MERGE_RESOLUTION|>--- conflicted
+++ resolved
@@ -41,11 +41,7 @@
 allow_buffer_reuse = True
 
 # Enable pooled allocations for non-output tensors
-<<<<<<< HEAD
-memory_planning = os.environ.get("TORCHINDUCTOR_MEMORY_PLANNING", "1") == "1"
-=======
 memory_planning = os.environ.get("TORCHINDUCTOR_MEMORY_PLANNING", "0") == "1"
->>>>>>> 18551536
 
 # How to organize memory under memory_planning=True:
 # - "none": do not try to pool storage, just reuse
