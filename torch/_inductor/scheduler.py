--- conflicted
+++ resolved
@@ -115,7 +115,7 @@
     def set_last_usage(
         self, future_used_buffers: Set[str], mutation_real_name: Dict[str, str]
     ):
-        used_buffers = self.used_buffer_names()
+        used_buffers = self.used_or_aliased_buffer_names()
         used_buffers = {mutation_real_name.get(k, k) for k in used_buffers}
         self.last_usage = used_buffers - future_used_buffers
 
@@ -1119,15 +1119,8 @@
             future_used_buffers.add(node_name)
 
         for node in reversed(self.nodes):
-<<<<<<< HEAD
             node.set_last_usage(future_used_buffers, self.mutation_real_name)
             future_used_buffers.update(node.last_usage)
-=======
-            used_buffers = node.used_or_aliased_buffer_names()
-            used_buffers = {self.mutation_real_name.get(k, k) for k in used_buffers}
-            node.last_usage = used_buffers - future_used_buffers
-            future_used_buffers.update(used_buffers)
->>>>>>> d03c6641
 
     def free_buffers(self):
         """Free any buffers that are no longer needed"""
