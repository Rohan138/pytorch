--- conflicted
+++ resolved
@@ -421,14 +421,10 @@
         # Only handle params which are not already sharded. This enables
         # sharding individual layers of a Module, with an outer wrapper to
         # shard any leftover parameters.
-<<<<<<< HEAD
-        params = [p for p in module.parameters() if not isinstance(p, FlatParameter)]
-=======
-        params = []
-        for param in module.parameters():
-            if param not in ignored_params and not isinstance(param, FlatParameter):
-                params.append(param)
->>>>>>> 533f0cb2
+        params = [
+            p for p in module.parameters()
+            if p not in ignored_params and not isinstance(p, FlatParameter)
+        ]
 
         self._fsdp_wrapped_module: FlattenParamsWrapper = FlattenParamsWrapper(
             module, param_list=params
