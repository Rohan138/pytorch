#!/usr/bin/env python3
import argparse
import collections
import copy
import csv
import functools
import importlib
import io
import logging
import os
import random
import signal
import subprocess
import sys
import time
import warnings
from contextlib import contextmanager

import numpy as np
import pandas as pd
import psutil
import torch

import torch._dynamo
import torch._dynamo.utils
import torch.distributed
from scipy.stats import gmean, ttest_ind
from torch._dynamo.exc import BackendCompilerFailed
from torch._dynamo.optimizations import backends
from torch._dynamo.optimizations.log_args import conv_args_analysis
from torch._dynamo.profiler import fx_insert_profiling, Profiler
from torch._dynamo.testing import dummy_fx_compile, format_speedup, same
from torch._dynamo.utils import clone_inputs
from torch._functorch.aot_autograd import set_model_name
from torch._inductor import config as inductor_config
from torch._inductor.utils import fresh_inductor_cache
from torch._subclasses.fake_tensor import FakeTensorMode
from torch.distributed.fsdp import FullyShardedDataParallel as FSDP
from torch.nn.parallel import DistributedDataParallel as DDP
from torch.utils._pytree import tree_map

try:
    from .microbenchmarks.operator_inp_utils import OperatorInputsMode
except ImportError:
    from microbenchmarks.operator_inp_utils import OperatorInputsMode

try:
    import torch_xla.core.xla_model as xm
except ImportError:
    # ignore the error if torch_xla is not installed
    pass

log = logging.getLogger(__name__)

# We are primarily interested in TF32
torch.backends.cuda.matmul.allow_tf32 = True

current_name = ""
current_device = ""
current_batch_size = None
output_filename = None

CI_SKIP_AOT_EAGER_INFERENCE = [
    # TorchBench
    "DALLE2_pytorch",  # AttributeError: text_encodings
    "demucs",  # OOM
    # all dynamic shapes errors for detectron variants
    "detectron2_fasterrcnn_r_101_c4",
    "detectron2_fasterrcnn_r_101_dc5",
    "detectron2_fasterrcnn_r_101_fpng",
    "detectron2_fasterrcnn_r_50_c4g",
    "detectron2_fasterrcnn_r_50_dc5g",
    "detectron2_fasterrcnn_r_50_fpng",
    "detectron2_fcos_r_50_fpng",
    "detectron2_maskrcnn_r_101_c4g",
    "detectron2_maskrcnn_r_101_fpng",
    "detectron2_maskrcnn_r_50_c4g",
    "detectron2_maskrcnn_r_50_fpng",
    "hf_BigBird",  # OOM
    # Huggingface
    "BartForConditionalGeneration",  # OOM
    "DebertaV2ForQuestionAnswering",  # OOM
]

CI_SKIP_AOT_EAGER_TRAINING = [
    *CI_SKIP_AOT_EAGER_INFERENCE,
    # TorchBench
    "Background_Matting",  # fp64_OOM
    "mobilenet_v2_quantized_qat",  # fp64_OOM
    "resnet50_quantized_qat",  # fp64_OOM
    "moco",
    "pytorch_struct",
    "tacotron2",  # AssertionError: Deduped args out of bounds
    "vision_maskrcnn",
    # Huggingface
<<<<<<< HEAD
    "DebertaV2ForQuestionAnswering",  # OOM
=======
    "AlbertForMaskedLM",  # OOM
    "AlbertForQuestionAnswering",  # OOM
    "BigBird",
>>>>>>> c0c470d3
    "M2M100ForConditionalGeneration",  # OOM
    "XGLMForCausalLM",  # OOM
    # TIMM
    "cait_m36_384",  # fp64_OOM
    "convit_base",  # fp64_OOM
    "fbnetv3_b",  # Accuracy (blocks.2.2.bn1.weight.grad)
    "levit_128",  # Accuracy (patch_embed.0.c.weight.grad)
    "xcit_large_24_p8_224",  # fp64_OOM
]

CI_SKIP_AOT_EAGER_DYNAMIC_TRAINING = [
    *CI_SKIP_AOT_EAGER_TRAINING,
    "crossvit_9_240",  # torch._C._nn.upsample_bicubic2d
    "twins_pcpvt_base",  # timeout
]

CI_SKIP_INDUCTOR_INFERENCE = [
    *CI_SKIP_AOT_EAGER_INFERENCE,
    # TorchBench
    "detectron2",
    "hf_T5",  # accuracy
    "hf_BigBird",  # accuracy
    "hf_GPT2_large",  # OOM
    "maml",  # accuracy
    "mobilenet_v2_quantized_qat",  # The eval test only supports CPU
    "moco",  # accuracy
    "pytorch_struct",  # Test eval is not implemented
    "pyhpc_equation_of_state",  # Accuracy
    "pyhpc_turbulent_kinetic_energy",  # Accuracy
    "tacotron2",
    "vision_maskrcnn",  # accuracy
    # Huggingface
    "AllenaiLongformerBase",
    "DebertaV2ForQuestionAnswering",  # OOM
    # TIMM
    "cait_m36_384",  # Accuracy
    "ghostnet_100",  # Accuracy
]

CI_SKIP_INDUCTOR_TRAINING = [
    *CI_SKIP_INDUCTOR_INFERENCE,
    # TorchBench
    "Background_Matting",  # fp64_OOM
    "dlrm",  # Fails on CI - unable to repro locally
    "mobilenet_v3_large",  # accuracy
    "resnet50_quantized_qat",  # Eager model failed to run
    # Huggingface
    "BlenderbotForCausalLM",  # OOM
    "GoogleFnet",  # Eager model failed to run
    "M2M100ForConditionalGeneration",  # OOM
    "XGLMForCausalLM",  # OOM
    "MT5ForConditionalGeneration",  # fails accuracy
    # TIMM
    "convit_base",  # fp64_OOM
    "eca_halonext26ts",  # accuracy
    "fbnetv3_b",  # accuracy
    "levit_128",  # fp64_OOM
    "xcit_large_24_p8_224",  # fp64_OOM
]


CI_SKIP_OPTIMIZER = {
    # TIMM
    "convmixer_768_32",  # accuracy
    "sebotnet33ts_256",  # accuracy
    "hrnet_w18",  # Stack issue in fx
    # TorchBench
    "dlrm",  # symbolic shapes error
    # HF
    "pnasnet5large",  # Stack issue in fx
    "MobileBertForMaskedLM",  # Stack issue in fx
    "MobileBertForQuestionAnswering",  # Stack issue in fx
    "PegasusForConditionalGeneration",  # OOM
}


def model_specified_by_path(path_and_class_str):
    return ":" in path_and_class_str


def load_model_from_path(path_and_class_str):
    configs = {}
    for kvstr in path_and_class_str.split(","):
        k, v = kvstr.split(":")
        configs[k] = v

    for name in ["path", "class"]:
        if name not in configs:
            raise RuntimeError(
                "Invalid --only arguments. Check help message for the correct format"
            )

    path = configs["path"]
    class_name = configs["class"]

    if path[:1] != "/":
        raise RuntimeError(
            "Use absolute path since dynamo may change the current working directory which makes using relative path tricky"
        )

    spec = importlib.util.spec_from_file_location("module_name", path)
    module = importlib.util.module_from_spec(spec)
    spec.loader.exec_module(module)

    model_class = getattr(module, class_name)
    assert issubclass(model_class, torch.nn.Module)
    model = model_class()
    assert hasattr(model, "get_example_inputs")
    inputs = model.get_example_inputs()
    return model, inputs


def output_csv(filename, headers, row):
    assert filename
    existed = os.path.exists(filename)
    output = csv.writer(
        io.TextIOWrapper(
            open(filename, "ab", buffering=0),
            "utf-8",
            write_through=True,
        ),
        lineterminator="\n",
    )
    if not existed:
        output.writerow(headers)
    output.writerow([(f"{x:.4f}" if isinstance(x, float) else x) for x in row])


class NullContext:
    def __enter__(self):
        pass

    def __exit__(self, exc_type, exc_val, exc_tb):
        pass


def nothing(f):
    return f


@functools.lru_cache(None)
def patch_torch_manual_seed():
    """Make torch manual seed deterministic. Helps with accuracy testing."""

    def deterministic_torch_manual_seed(*args, **kwargs):
        from torch._C import default_generator

        seed = 1337
        import torch.cuda

        if not torch.cuda._is_in_bad_fork():
            torch.cuda.manual_seed_all(seed)
        return default_generator.manual_seed(seed)

    torch.manual_seed = deterministic_torch_manual_seed


def synchronize():
    pass


def print_summary(filename):
    if not (filename and os.path.exists(filename)):
        return
    data = pd.read_csv(filename)
    width = max(map(len, data.columns))
    for col in data.columns:
        try:
            if col in ("dev", "name", "batch_size"):
                continue
            elif col in ("pct_ops", "pct_time"):
                print(col.ljust(width), f"{data[col].mean():.1%}")
            elif col in ("graphs", "graph_calls", "captured_ops", "total_ops"):
                print(col.ljust(width), f"{data[col].mean():.1f}")
            elif col in ("compilation_latency"):
                print(col.ljust(width), f"mean={data[col].mean():.1f} seconds")
            elif col in ("compression_ratio"):
                print(col.ljust(width), f"mean={data[col].mean():.1f}x")
            else:
                cdata = data[col].clip(1)
                print(
                    col.ljust(width),
                    f"gmean={gmean(cdata):.2f}x mean={cdata.mean():.2f}x",
                )
        except Exception:
            pass


def tensor_is_on_xla(tensors):
    if not isinstance(tensors, (tuple, list)):
        tensors = [tensors]
    tensors = [x for x in tensors if isinstance(x, torch.Tensor)]
    return any(map(lambda x: x.device.type == "xla", tensors))


def timed(
    model,
    model_iter_fn,
    example_inputs,
    times=1,
    return_result=False,
    collect_outputs=False,
):
    use_xla = tensor_is_on_xla(example_inputs)
    synchronize()

    if use_xla:
        xm.mark_step()
        xm.wait_device_ops()

    time_total = 0
    # Dont collect outputs to correctly measure timing
    for _ in range(times):
        # Put this call inside the loop to reset the seed for each iteration.
        # Don't include reset_rng_state() to correctly measure timing
        reset_rng_state(use_xla)
        t_iter_begin = time.perf_counter()
        result = model_iter_fn(model, example_inputs, collect_outputs=collect_outputs)

        # instead of calling sync on result_list, we should call mark_step.
        # In training case, result_list may be empty, but we want to
        # send all the pending graphs for compilation.
        if use_xla:
            # For the model running on regular torchxla (baseline), we need the
            # mark step to send the accumulated graph for compilation.
            #
            # For the model running with dynamo/torchxla bridge, in training case,
            # we need the mark step to send the optimizer graph out for
            # compilation.
            xm.mark_step()
        t_iter_end = time.perf_counter()
        time_total += t_iter_end - t_iter_begin

    t_0 = time.perf_counter()
    if use_xla:
        xm.wait_device_ops()
    synchronize()
    t_1 = time.perf_counter()
    time_total += t_1 - t_0
    return (time_total, result) if return_result else time_total


class Stats:
    totals = collections.defaultdict(collections.Counter)

    @classmethod
    def reset_counters(cls):
        for k, v in torch._dynamo.utils.counters.items():
            cls.totals[k].update(v)
        ok = torch._dynamo.utils.counters["frames"]["ok"]
        total = torch._dynamo.utils.counters["frames"]["total"]
        torch._dynamo.utils.counters.clear()
        return ok, total

    @classmethod
    def print_summary(cls):
        for k, v in sorted(cls.totals.items()):
            lines = "\n  ".join(map(str, v.most_common(50)))
            print(f"STATS {k}\n  {lines}")

    @classmethod
    def aot_summary(cls):
        return [cls.totals["aot_autograd"]["total"], cls.totals["aot_autograd"]["ok"]]


def coverage_experiment(args, model_iter_fn, model, example_inputs):
    """
    Test operator/model coverage of TorchDynamo and record statistics
    taken from a profiler.  This target is mainly intended to check
    correctness.

    Writes to ./coverage.csv
    """
    profiler = Profiler()
    frozen_model_iter_fn = torch._dynamo.run(model_iter_fn)
    with profiler.prof:
        frozen_model_iter_fn(model, example_inputs)
    coverage_result = profiler.results()
    output_csv(
        output_filename,
        (
            "dev",
            "name",
            "batch_size",
            "graphs",
            "graph_calls",
            "captured_ops",
            "total_ops",
            "pct_ops",
            "pct_time",
        ),
        [
            current_device,
            current_name,
            current_batch_size,
        ]
        + coverage_result.tocsv(),
    )
    return coverage_result


def speedup_experiment_fx2trt(args, model_iter_fn, model, example_inputs):
    """
    Measure speedups over eager using the trt inference backend. TRT backend is based fx graph
    generated by torch._dynamo.
    Writes to ./speedups_fx2trt.csv
    """
    return speedup_experiment(args, model_iter_fn, model, example_inputs)


def recompile_profiler_experiment(args, model_iter_fn, model, example_inputs):
    prof = torch._dynamo.utils.CompileProfiler()
    opt_model_iter_fn = torch._dynamo.optimize(prof, nopython=args.nopython)(
        model_iter_fn
    )
    opt_model_iter_fn(model, example_inputs)
    output_csv(
        output_filename, ["model", "profiler report"], [current_name, prof.report()]
    )
    met = prof.get_metrics()
    guard_failures = len(met["guard_failures"])
    return [guard_failures]


def randomize_input(inputs):
    if isinstance(inputs, (list, tuple)):
        return type(inputs)([randomize_input(x) for x in inputs])
    elif isinstance(inputs, torch.Tensor):
        if inputs.dtype in (torch.float32, torch.float64):
            torch._dynamo.utils.counters["randomize_input"]["times"] += 1
            return torch.randn_like(inputs)
        elif inputs.dtype == torch.int64:
            # Note: we can not simply tune integer tensors as follows
            #   `return torch.randint_like(inputs, high=inputs.max().item())`
            # This may break some invariants between tensors.
            # E.g. in embedding lookup case, one tensor is the length
            # and another is an indices tensor.
            return inputs
        else:
            raise RuntimeError(
                f"randomize_input need support tensor of type {inputs.dtype}"
            )
    else:
        raise RuntimeError(
            f"randomize_input can not handle input of type {type(inputs)}"
        )


def maybe_mark_step(args):
    if args.trace_on_xla:
        xm.mark_step()


def speedup_experiment(args, model_iter_fn, model, example_inputs, **kwargs):
    """
    Measure speedups over eager.

    Writes to ./speedups.csv
    """
    if args.dynamic_shapes:
        return speedup_experiment_ds(args, model_iter_fn, model, example_inputs)

    timings = np.zeros((args.repeat, 2), np.float64)
    # if we randomize the input, we should also check the result is correct
    should_check_result = should_randomize_input = args.randomize_input
    is_correct = True

    import contextlib

    @contextlib.contextmanager
    def maybe_profile(*args, **kwargs):
        if kwargs.pop("enabled", True):
            with torch.profiler.profile(*args, **kwargs) as p:
                yield p
        else:
            yield

    @contextlib.contextmanager
    def maybe_mark_profile(*args, **kwargs):
        prof: torch.profiler.profile = kwargs.pop("p", None)
        mark = kwargs.pop("mark", None)
        if prof:
            with torch.profiler.record_function(mark):
                yield
        else:
            yield

    times = args.iterations_per_run

    # Use higher tolerance for XLA since XLA cause numerical unstability when
    # graph size changes
    tolerance = args.xla_tolerance if args.trace_on_xla else 1e-4

    with maybe_profile(enabled=args.export_profiler_trace) as p:
        frozen_model_iter_fn = torch._dynamo.run(model_iter_fn)
        for rep in range(args.repeat):
            inputs = (
                randomize_input(copy.deepcopy(example_inputs))
                if should_randomize_input
                else example_inputs
            )
            # need call mark_step to perform the computation
            # on randomize_input. Otherwise the first call using the
            # inputs will incur high penalty then the next one.
            maybe_mark_step(args)

            # interleave the runs to handle frequency scaling and load changes
            with maybe_mark_profile(p=p, mark="expected"):
                timings[rep, 0], expected_output = timed(
                    model,
                    model_iter_fn,
                    inputs,
                    return_result=True,
                    times=times,
                    collect_outputs=args.collect_outputs,
                )

            # call mark_step between the 2 calls to make the comparison fair.
            maybe_mark_step(args)

            with maybe_mark_profile(p=p, mark="actual"):
                timings[rep, 1], actual_output = timed(
                    model,
                    frozen_model_iter_fn,
                    inputs,
                    return_result=True,
                    times=times,
                    collect_outputs=args.collect_outputs,
                )

            if should_check_result:
                is_correct = is_correct and same(
                    expected_output, actual_output, tol=tolerance
                )

    if args.export_profiler_trace:
        name = args.profiler_trace_name + "_" + model.name + ".json"
        name = os.path.join(torch._dynamo.config.base_dir, name)
        p.export_chrome_trace(name)
    pvalue = ttest_ind(timings[:, 0], timings[:, 1]).pvalue
    median = np.median(timings, axis=0)
    speedup = median[0] / median[1]
    if args.dump_raw_metrics:
        np.save(
            f"{output_filename[:-4]}-raw_timings-{current_name}-{current_device}.npy",
            timings,
        )

    headers = ("dev", "name", "batch_size", "speedup", "abs_latency")
    row = [
        current_device,
        current_name,
        current_batch_size,
        float(speedup),
        median[1] * 1000,
    ]
    if "compilation_latency" in kwargs:
        headers = headers + ("compilation_latency", "compression_ratio")
        row.append(kwargs["compilation_latency"])
        row.append(kwargs["compression_ratio"])

    output_csv(
        output_filename,
        headers,
        row,
    )
    headers, data = torch._dynamo.utils.compile_times(repr="csv", aggregate=True)
    assert (
        output_filename.find(".csv") > 0
    ), f"expected output_filename to be a .csv, but got {output_filename}"
    output_csv(
        output_filename[:-4] + "_compilation_metrics.csv",
        ["dev", "name", "batch_size"] + headers,
        [current_device, current_name, current_batch_size] + data,
    )
    return format_speedup(speedup, pvalue, is_correct=is_correct)


def speedup_experiment_ds(args, model_iter_fn, model, example_inputs):
    """
    Run dynamic shapes benchmarks.

    Requires dynamic shape compatible models, which provide a list of example inputs.

    Warms up using the first input example and then iterates the inputs,
    measuring (and expecting minimal) variance between the runtime for different examples.

    """
    timings = np.zeros((args.repeat, len(example_inputs), 2), np.float64)

    if args.repeat > 5:
        print(
            f"\ndynamic shapes experiments are slow, consider setting --repeat less than {args.repeat}\n"
        )

    nwarmup = 4
    for rep in range(args.repeat):
        # Start each rep fresh, e.g. only warmup on example 0
        torch._dynamo.reset()
        optimized_model_iter_fn = optimize_ctx(model_iter_fn)
        for _ in range(nwarmup):
            optimized_model_iter_fn(model, example_inputs[0])

        for input_idx, inputs in enumerate(example_inputs):
            # interleave the runs to handle frequency scaling and load changes
            timings[rep, input_idx, 0] = timed(
                model, model_iter_fn, inputs, return_result=False
            )
            # different from regular speedup_experiment, we _DO_ want to allow recompilation
            timings[rep, input_idx, 1] = timed(
                model, optimized_model_iter_fn, inputs, return_result=False
            )
    medians = np.median(timings, axis=0)
    speedups = list(medians[:, 0] / medians[:, 1])
    speedups_mean = np.mean(speedups)
    speedups_median = np.median(speedups)
    speedups_var = np.var(speedups)

    # TODO this x[0] is not going to work in general but bert only has 1 input
    shapes = [x[0].shape for x in example_inputs]
    shape_keys = sorted(set(shapes))
    shape_speedups = {
        shape: list(
            map(
                lambda it: it[1],
                filter(lambda it: it[0] == shape, zip(shapes, speedups)),
            )
        )
        for shape in shape_keys
    }
    output_str = (
        f"mean: {speedups_mean:.3f}, median: {speedups_median:.3f}, var: {speedups_var:.3f}"
        + "\nSpeedups by shape: "
        + "\n".join(
            [
                f"{shape}: "
                + ", ".join([f"{speedup: .3g}" for speedup in shape_speedups[shape]])
                for shape in shape_keys
            ]
        )
    )
    output_csv(
        output_filename,
        ("dev", "name", "batch_size", "speedup mean", "speedup median", "speedup var"),
        [
            current_device,
            current_name,
            current_batch_size,
            speedups_mean,
            speedups_median,
            speedups_var,
        ],
    )
    return output_str


def overhead_experiment(*args, model_iter_fn):
    """
    Measure overheads of TorchDynamo by running with no backend (only
    eager+FX), and reporting speedup/slowdown over eager.

    Writes to ./overheads.csv
    """
    return speedup_experiment(*args, model_iter_fn)


def print_fx(gm, example_inputs):
    print(gm.graph)
    return gm


def print_aten_ops(gm, example_inputs):
    from functorch.compile import aot_module

    def trace_printer(gm, _):
        print(gm.graph)
        return gm

    return aot_module(gm, fw_compiler=trace_printer, bw_compiler=trace_printer)


def baselines(models, model_iter_fn, example_inputs, args):
    """
    Common measurement code across all baseline experiments.
    """
    models = list(models)
    for idx, (name, model) in enumerate(models):
        if idx == 0:
            result0 = model_iter_fn(model, example_inputs)
        elif model is not None:
            try:
                result = model_iter_fn(model, example_inputs)
                if same(result0, result):
                    continue
                print(name, "is INCORRECT")
            except Exception:
                log.exception("error checking %s", name)
            models[idx] = (name, None)
    timings = np.zeros((args.repeat, len(models)), np.float64)
    timings.fill(1.0e10)
    for rep in range(args.repeat):
        for idx, (name, model) in enumerate(models):
            if model is not None:
                try:
                    timings[rep, idx] = timed(model, model_iter_fn, example_inputs)
                except Exception:
                    pass
    pvalue = [
        ttest_ind(timings[:, 0], timings[:, i]).pvalue
        for i in range(1, timings.shape[1])
    ]
    median = np.median(timings, axis=0)
    speedup = median[0] / median[1:]
    for idx, (name, model) in enumerate(models[1:]):
        if model is None:
            speedup[idx] = 0.0
    result = " ".join(
        [
            format_speedup(s, p, m is not None)
            for s, p, m in zip(speedup, pvalue, [m for n, m in models[1:]])
        ]
    )
    output_csv(
        output_filename,
        ("dev", "name", "batch_size") + tuple(n for n, m in models[1:]),
        [current_device, current_name, current_batch_size]
        + [f"{x:.4f}" for x in speedup],
    )
    return result


def try_script(model, example_inputs):
    try:
        return torch.jit.script(model)
    except Exception:
        return None


def speedup_experiment_onnx(args, model_iter_fn, model, example_inputs):
    """
    Measure baseline performance (without using TorchDynamo) of ONNXRT and TensorFlow.

    Writes to ./baseline_onnx.csv
    """
    if current_device == "cpu":
        m_onnxrt = backends.onnxrt_cpu(
            try_script(model, example_inputs), example_inputs
        )
    else:
        m_onnxrt = backends.onnxrt_cuda(
            try_script(model, example_inputs), example_inputs
        )

    if current_name != "timm_resnest":
        m_onnx2tf = backends.onnx2tf(try_script(model, example_inputs), example_inputs)
    else:
        # this one takes 8+ hours to finish
        m_onnx2tf = None

    return baselines(
        [
            ("eager", model),
            ("onnxrt", m_onnxrt),
            ("onnx2tf", m_onnx2tf),
        ],
        model_iter_fn,
        example_inputs,
        args,
    )


def speedup_experiment_trt(args, model_iter_fn, model, example_inputs):
    """
    Measure baseline performance (without using TorchDynamo) of TensorRT.

    Writes to ./baseline_trt.csv
    """
    m_onnx2trt = backends.onnx2tensorrt(
        try_script(model, example_inputs), example_inputs
    )

    m_torch2trt = backends.torch2trt(model, example_inputs)

    if current_name != "opacus_cifar10":
        m_fx2trt = backends.fx2trt(model, example_inputs)
    else:
        # fx2trt infinite loops on one model
        m_fx2trt = None

    return baselines(
        [
            ("eager", model),
            ("onnx2trt", m_onnx2trt),
            ("torch2trt", m_torch2trt),
            ("fx2trt", m_fx2trt),
        ],
        model_iter_fn,
        example_inputs,
        args,
    )


def read_batch_size_from_file(args, filename, model_name):
    batch_size = None
    if os.path.exists("benchmarks"):
        filename = os.path.join("benchmarks", filename)
    assert os.path.exists(filename), filename
    with open(filename, "r") as f:
        lines = f.readlines()
        lines = [i.split(",") for i in lines if len(i.strip()) > 0]
        for val in lines:
            cur_name, b = val
            if model_name == cur_name:
                batch_size = int(b)
    if batch_size is None:
        log.warning("Could not find batch size for {}".format(model_name))
    elif batch_size == -1:
        raise RuntimeError(
            f"Batch size is unset for {model_name} in {args.batch_size_file}"
        )
    print(f"batch size: {batch_size}")
    return batch_size


class TimeOutException(Exception):
    pass


def alarm_handler(signum, frame):
    raise TimeOutException()


def exit_after(s):
    """
    Decorator to raise TimeoutException if the fn is taking more than s seconds
    to run.
    """

    def outer(fn):
        def inner(*args, **kwargs):
            signal.signal(signal.SIGALRM, alarm_handler)
            signal.alarm(s)
            try:
                result = fn(*args, **kwargs)
            finally:
                signal.alarm(0)
            return result

        return inner

    return outer


def get_peak_memory():
    return torch.cuda.max_memory_allocated() / 10**9


def null_experiment(args, model_iter_fn, model, example_inputs):
    """
    A no-op experiment useful for making sure TorchBenchark alone works properly.
    """

    return []


def cast_to(dtype, model, inputs):
    # cast model and inputs to fp16
    if dtype == torch.float16:
        model = model.half()
    else:
        model = model.to(dtype)

    inputs = tree_map(
        lambda x: x.to(dtype)
        if isinstance(x, torch.Tensor) and x.is_floating_point()
        else x,
        inputs,
    )
    return model, inputs


def cast_to_bf16(model, inputs):
    return cast_to(torch.bfloat16, model, inputs)


def cast_to_fp16(model, inputs):
    return cast_to(torch.float16, model, inputs)


def cast_to_fp64(model, inputs):
    return cast_to(torch.float64, model, inputs)


def cast_to_fp32(model, inputs):
    return cast_to(torch.float32, model, inputs)


def reset_rng_state(use_xla=False):
    torch.manual_seed(1337)
    random.seed(1337)
    np.random.seed(1337)
    if use_xla:
        xm.set_rng_state(1337, str(xm.xla_device()))


class DummyGradScaler:
    def scale(self, loss):
        return loss


def maybe_fresh_cache(fn, is_cold_start):
    def inner(*args, **kwargs):
        cache_minder = NullContext()
        if is_cold_start:
            cache_entries = {}
            cache_minder = fresh_inductor_cache(cache_entries)

        try:
            with cache_minder:
                return fn(*args, **kwargs)
        finally:
            dump_cache = False
            if dump_cache and is_cold_start:
                output_csv(
                    output_filename[:-4] + "_triton_cache.csv",
                    ["dev", "name", "batch_size", "triton_cache"],
                    [
                        current_device,
                        current_name,
                        current_batch_size,
                        cache_entries,
                    ],
                )

    return inner


@contextmanager
def maybe_init_distributed(should_init_distributed, port="6789", rank=0, world_size=1):
    # To avoid multiple inheritance from _dynamo.test_case.TestCase and MultiProcessTestCase,
    # Just manually implement the most important part of the dynamo behavior to reset/clear.
    try:
        if should_init_distributed:
            torch.cuda.set_device(rank)
            os.environ["MASTER_ADDR"] = "localhost"
            os.environ["MASTER_PORT"] = port
            torch.distributed.init_process_group(
                "nccl", rank=rank, world_size=world_size
            )
        yield
    finally:
        if should_init_distributed:
            torch.distributed.destroy_process_group()


class BenchmarkRunner:
    def __init__(self):
        self.model_iter_fn = None
        self.grad_scaler = DummyGradScaler()
        self.autocast = NullContext
        self.optimizer = None
        self._args = None

    def setup_amp(self):
        if self.args.amp and self.args.training and self.args.devices == ["cuda"]:
            # AMP training can lead to small loss values which can undeflow
            # gradient values returning in zero gradients. To solve this
            # problem, PyTorch introduces GradScaler. GradScaler is a stateful
            # structure, that scales the loss values to prevent underflow. Loss
            # values are big at the beginning of training (therefore not
            # requiring scaling), while loss value tends to be small as network
            # starts getting better (requiring scaling). GradScaler manages all
            # of this fine tuning, checking the gradients are turning to inf,
            # discarding such batches.

            # Since we are not running a long iteration, default value of
            # init_scale 65536 is going to turn all gradients to inf. Therefore,
            # we just use a init_scale of 2.0 for benchmarking purpose.

            # Disabling Gradscaler because
            #  1) Benchmark setup runs 2 iterations of fwd-bwd. So, not useful.
            #  2) Current setup shares grad_scaler for eager and dynamo model,
            #  which is bad as Gradscaler has state and can adjust the scaling
            #  factor between eager and dynamo run, making accuracy check
            #  harder.
            # self.grad_scaler = torch.cuda.amp.GradScaler(init_scale=2.0)
            self.autocast = torch.cuda.amp.autocast
        elif self.args.bfloat16 and self.args.devices == ["cpu"]:
            self.autocast = torch.cpu.amp.autocast

    def init_optimizer(self, name, device, params):
        if device == "cuda" and self.args.training and name not in CI_SKIP_OPTIMIZER:
            self.optimizer = torch.optim.SGD(params, lr=0.01)
        else:
            self.optimizer = None

    @property
    def args(self):
        return self._args

    @args.setter
    def args(self, args):
        self._args = args

    @property
    def skip_models(self):
        return set()

    @property
    def slow_models(self):
        return set()

    @property
    def very_slow_models(self):
        return set()

    @property
    def non_deterministic_models(self):
        return set()

    @property
    def skip_not_suitable_for_training_models(self):
        return set()

    @property
    def failing_torchinductor_models(self):
        return set()

    @property
    def failing_fx2trt_models(self):
        return set()

    @property
    def failing_dynamic_shape_models(self):
        return set()

    @property
    def skip_accuracy_checks_large_models_dashboard(self):
        return set()

    @property
    def get_tolerance_and_cosine_flag(self, is_training, current_device, name):
        raise NotImplementedError()

    @property
    def equal_nan(self):
        equal_nan = True
        if self.args.float32:
            equal_nan = False
        return equal_nan

    def iter_models(self, args):
        for model_name in self.iter_model_names(args):
            for device in args.devices:
                try:
                    yield self.load_model(
                        device,
                        model_name,
                        batch_size=args.batch_size,
                    )
                except NotImplementedError:
                    continue  # bad benchmark implementation

    def validate_model(self, model, example_inputs):
        """
        Runs the eager model with example inputs to ensure that eager passes.
        """
        model = copy.deepcopy(model)
        example_inputs = clone_inputs(example_inputs)
        if self.args.float32:
            model, example_inputs = cast_to_fp32(model, example_inputs)
        elif self.args.float16:
            model, example_inputs = cast_to_fp16(model, example_inputs)
        elif self.args.bfloat16:
            model, example_inputs = cast_to_bf16(model, example_inputs)

        try:
            self.model_iter_fn(model, example_inputs)
        except Exception as e:
            raise NotImplementedError("Eager model failed to run") from e

    def maybe_cast(self, model, example_inputs):
        model = copy.deepcopy(model)
        example_inputs = clone_inputs(example_inputs)
        if self.args.float32:
            model, example_inputs = cast_to_fp32(model, example_inputs)
        elif self.args.float16:
            model, example_inputs = cast_to_fp16(model, example_inputs)
        elif self.args.bfloat16:
            model, example_inputs = cast_to_bf16(model, example_inputs)
        return model, example_inputs

    def decay_batch_exp(self, batch_size, factor=0.5, divisor=2):
        out_batch_size = batch_size * factor
        if out_batch_size > divisor:
            out_batch_size = (out_batch_size + 1) // divisor * divisor
        else:
            out_batch_size = batch_size - 1
        return max(0, int(out_batch_size))

    def batch_size_finder(self, device, model_name, initial_batch_size=1024):
        batch_size = initial_batch_size
        while batch_size >= 1:
            torch.cuda.empty_cache()
            try:
                device, name, model, example_inputs, _ = self.load_model(
                    device,
                    model_name,
                    batch_size,
                )
                self.model_iter_fn(model, example_inputs)
                return batch_size
            except RuntimeError as e:
                error_str = str(e)
                if "channels_last" in error_str:
                    break
            batch_size = self.decay_batch_exp(batch_size)
        return 1

    def run_n_iterations(self, mod, inputs, n=2):
        for _ in range(n - 1):
            self.model_iter_fn(mod, inputs, collect_outputs=False)
        return self.model_iter_fn(mod, inputs, collect_outputs=True)

    def optimizer_zero_grad(self, mod):
        if self.optimizer is not None:
            self.optimizer.zero_grad(True)
        else:
            mod.zero_grad(True)

    def optimizer_step(self):
        if self.optimizer is not None:
            self.optimizer.step()

    def get_benchmark_indices(self, length):
        start = self._args.partition_id * (length // self._args.total_partitions)
        end = (
            (self._args.partition_id + 1) * (length // self._args.total_partitions)
            if self._args.partition_id < self._args.total_partitions - 1
            else length
        )
        return start, end

    def check_accuracy(self, name, model, example_inputs, optimize_ctx, experiment):
        """
        Checks accuracy.
        1) Collect the outputs with fp64 datatype. This is useful for error checking.
        2) Checks if eager itself has variations.
        """

        def record_status(accuracy_status):
            """
            Records the status in the csv file
            """
            if current_name in self.non_deterministic_models:
                if accuracy_status in ("pass", "eager_variation", "fail_accuracy"):
                    accuracy_status = "pass"

            output_csv(
                output_filename,
                ("dev", "name", "batch_size", "accuracy"),
                [current_device, current_name, current_batch_size, accuracy_status],
            )
            return "PASS" if accuracy_status in ("pass", "pass_due_to_skip") else "FAIL"

        if name in self.skip_accuracy_checks_large_models_dashboard:
            return record_status("pass_due_to_skip")

        def deepcopy_and_maybe_ddp(model):
            model = copy.deepcopy(model)
            if self.args.ddp:
                model = DDP(model, find_unused_parameters=True)
            elif self.args.fsdp:
                model = FSDP(model, use_orig_params=True)
                torch._inductor.config.triton.cudagraphs = False
                log.warn("Disabling cudagraphs for FSDP compatibility")
            return model

        # Collect the fp64 reference outputs to be used later for accuracy checking.
        fp64_outputs = None
        try:
            model_fp64, inputs_fp64 = cast_to_fp64(
                deepcopy_and_maybe_ddp(model),
                clone_inputs(example_inputs),
            )
            self.init_optimizer(name, current_device, model_fp64.parameters())
            fp64_outputs = self.run_n_iterations(model_fp64, inputs_fp64)
        except Exception:
            log.warning(
                f"fp64 golden ref were not generated for {name}. Setting accuracy check to cosine"
            )
            self.args.cosine = True
            fp64_outputs = None
            if self.args.ci and self.args.training:
                return record_status("fp64_OOM")

        tolerance, cos_similarity = self.get_tolerance_and_cosine_flag(
            self.args.training, current_device, name
        )

        # Cast the model to float16/float32 as necessary
        model, example_inputs = self.maybe_cast(model, example_inputs)
        accuracy_status = "pass"

        with self.pick_grad(name, self.args.training):
            # Get results of native pytorch
            reset_rng_state()
            model_copy = deepcopy_and_maybe_ddp(model)
            self.init_optimizer(name, current_device, model_copy.parameters())
            correct_result = self.run_n_iterations(
                model_copy, clone_inputs(example_inputs)
            )

            # Rerun native pytorch
            reset_rng_state()
            model_copy = deepcopy_and_maybe_ddp(model)
            self.init_optimizer(name, current_device, model_copy.parameters())
            correct_rerun_result = self.run_n_iterations(
                model_copy, clone_inputs(example_inputs)
            )
            if not same(
                correct_result,
                correct_rerun_result,
                fp64_outputs,
                equal_nan=self.equal_nan,
            ):
                accuracy_status = "eager_variation"
                return record_status(accuracy_status)
            correct_rerun_result = None

            # Run with Dynamo
            # Sometime CI fails with random triton compilation failure which will be skipped for now
            # TODO: revisit this after switching to new Triton runtime
            reset_rng_state()
            torch._dynamo.reset()
            try:
                model_copy = deepcopy_and_maybe_ddp(model)
                self.init_optimizer(name, current_device, model_copy.parameters())
                optimized_model_iter_fn = optimize_ctx(self.run_n_iterations)
                new_result = optimized_model_iter_fn(model_copy, example_inputs)
            except Exception as e:
                log.exception(e)
                if (
                    self.args.ci
                    and isinstance(e, BackendCompilerFailed)
                    and (
                        "Internal Triton PTX codegen error" in str(e)
                        or "cubin" in str(e)
                    )
                ):
                    accuracy_status = "pass_due_to_skip"
                    return record_status(accuracy_status)
                else:
                    print(
                        "TorchDynamo optimized model failed to run because of following error"
                    )
                    accuracy_status = "fail_to_run"
                    return record_status(accuracy_status)
            if not same(
                correct_result,
                new_result,
                fp64_outputs,
                equal_nan=self.equal_nan,
                cos_similarity=cos_similarity,
                tol=tolerance,
            ):
                if self.args.skip_accuracy_check:
                    accuracy_status = "pass_due_to_skip"
                else:
                    accuracy_status = "fail_accuracy"
                return record_status(accuracy_status)

        return record_status(accuracy_status)

    def run_performance_test(
        self, name, model, example_inputs, optimize_ctx, experiment
    ):
        def warmup(fn, model, example_inputs, mode, niters=5):
            peak_mem = 0
            try:
                if current_device == "cuda":
                    torch.cuda.reset_peak_memory_stats()
                    torch.cuda.empty_cache()
                t0 = time.perf_counter()
                for _ in range(niters):
                    fn(model, example_inputs)
                t1 = time.perf_counter()
                latency = t1 - t0
                if current_device == "cuda":
                    peak_mem = get_peak_memory()
                elif current_device == "cpu":
                    total = psutil.virtual_memory().total
                    percentage = psutil.Process(os.getpid()).memory_percent()
                    peak_mem = percentage * total / 10**9
            except Exception as e:
                log.exception(f"Failed for {mode} {e}")
                return sys.exit(-1)
            return latency, peak_mem

        # Cast the model to float16/float32 as necessary
        model, example_inputs = self.maybe_cast(model, example_inputs)
        self.init_optimizer(name, current_device, model.parameters())
        with self.pick_grad(name, self.args.training):
            ok, total = Stats.reset_counters()
            experiment_kwargs = {}
            results = []

            eager_latency, eager_peak_mem = warmup(
                self.model_iter_fn, model, example_inputs, "eager"
            )
            optimized_model_iter_fn = optimize_ctx(self.model_iter_fn)
            dynamo_latency, dynamo_peak_mem = warmup(
                optimized_model_iter_fn, model, example_inputs, "dynamo"
            )

            compilation_time = dynamo_latency - eager_latency
            compression_ratio = (
                eager_peak_mem / dynamo_peak_mem if dynamo_peak_mem else 0.0
            )
            # print(
            #     f"memory: eager: {eager_peak_mem:.2f} GB, "
            #     f"dynamo: {dynamo_peak_mem:.2f} GB, "
            #     f"ratio: {compression_ratio:.2f}"
            # )

            if experiment.func is speedup_experiment:
                experiment_kwargs["compilation_latency"] = compilation_time
                experiment_kwargs["compression_ratio"] = compression_ratio

            if experiment.func is coverage_experiment:
                ok, total = Stats.reset_counters()
                results = []
                # run with torch._dynamo few times to populate the cache
                for _ in range(3):
                    optimized_model_iter_fn(model, example_inputs)
                _, frames_second_pass = Stats.reset_counters()  # should be 0
                if frames_second_pass > 0:
                    optimized_model_iter_fn(model, example_inputs)
                    _, frames_third_pass = Stats.reset_counters()  # should be 0
                else:
                    frames_third_pass = 0

                results.append(
                    f"{ok:3}/{total:3} +{frames_third_pass} frames {compilation_time:3.0f}s"
                )

            if not hasattr(model, name):
                model.name = name
            results.append(experiment(model, example_inputs, **experiment_kwargs))
            return " ".join(map(str, results))

    def compare_branches(
        self,
        name,
        model,
        example_inputs,
        optimize_ctx,
        experiment,
        diff=False,
        branch=None,
    ):
        assert branch is None, "Branch set during top level flow."
        import git

        repo = git.Repo(
            "../torch._dynamo"
        )  # Hack assumption of torchbenchmark positioning
        curr_branch = repo.active_branch.name
        if curr_branch != "main":
            if repo.is_dirty():
                raise RuntimeError(
                    "--diff_main called on dirty branch. Commit, stash, or reset."
                )
            # Run current
            try:
                self.run_one_model(
                    name,
                    model,
                    self.model_iter_fn,
                    example_inputs,
                    optimize_ctx,
                    experiment,
                    diff=False,
                    branch=curr_branch,
                )
                # Swap to main
                repo.git.checkout("main")
                # Run main
                self.run_one_model(
                    name,
                    model,
                    self.model_iter_fn,
                    example_inputs,
                    optimize_ctx,
                    experiment,
                    diff=False,
                    branch="main",
                )
            finally:
                # Swap back
                repo.git.checkout(curr_branch)
            return
        else:
            raise RuntimeError(
                "--diff_main called on main branch, what are you diffing?"
            )

    def run_one_model(
        self,
        name,
        model,
        example_inputs,
        optimize_ctx,
        experiment,
        diff=False,
        branch=None,
        explain=False,
    ):
        if diff:
            self.compare_branches(
                name, model, example_inputs, optimize_ctx, experiment, diff, branch
            )
        elif branch:
            print("RUNNING ON BRANCH:", branch)
        mode = "train" if self.args.training else "eval"
        print(f"{current_device:4} {mode:5} {current_name:34} ", end="", flush=True)
        start_calls_captured = torch._dynamo.utils.counters["stats"]["calls_captured"]
        start_unique_graphs = torch._dynamo.utils.counters["stats"]["unique_graphs"]
        if self.args.accuracy:
            status = self.check_accuracy(
                name, model, example_inputs, optimize_ctx, experiment
            )
            print(status)
        elif self.args.performance:
            status = self.run_performance_test(
                name, model, example_inputs, optimize_ctx, experiment
            )
            print(status)
        end_calls_captured = torch._dynamo.utils.counters["stats"]["calls_captured"]
        end_unique_graphs = torch._dynamo.utils.counters["stats"]["unique_graphs"]
        if explain:
            print(
                f"Dynamo produced {end_unique_graphs-start_unique_graphs} graph(s) "
                f"covering {end_calls_captured-start_calls_captured} ops"
            )


def help(fn):
    return fn.__doc__


def parse_args(args=None):
    parser = argparse.ArgumentParser()
    parser.add_argument(
        "--filter", "-k", action="append", help="filter benchmarks with regexp"
    )
    parser.add_argument(
        "--exclude", "-x", action="append", help="filter benchmarks with regexp"
    )
    parser.add_argument(
        "--total-partitions",
        type=int,
        default=1,
        choices=range(1, 10),
        help="Total number of partitions we want to divide the benchmark suite into",
    )
    parser.add_argument(
        "--partition-id",
        type=int,
        default=0,
        help="ID of the benchmark suite partition to be run. Used to divide CI tasks",
    )
    parser.add_argument(
        "--devices", "--device", "-d", action="append", help="cpu or cuda"
    )
    parser.add_argument("--device-index", help="CUDA device index")
    parser.add_argument(
        "--repeat", "-n", type=int, default=30, help="number of timing runs"
    )
    iterations_per_run_help = """
        Run this may iterations for each time measurement. This is mainly used for
        XLA training. We want to run multiple iterations per measurement so the
        tracing and computation for different iteartions can overlap with each
        other. This makes sure we have an accurate xla baseline.
    """
    parser.add_argument(
        "--iterations-per-run", type=int, default=1, help=iterations_per_run_help
    )
    parser.add_argument(
        "--randomize-input",
        action="store_true",
        help="Whether to randomize the input values. Dimensions will be kept the same.",
    )
    parser.add_argument(
        "--threads",
        "-t",
        type=int,
        help="number of threads to use for eager and inductor",
    )
    parser.add_argument(
        "--nopython", action="store_true", help="Turn graph breaks into errors"
    )
    parser.add_argument(
        "--no-skip",
        action="store_true",
        help="run models that are in the global SKIP list",
    )
    parser.add_argument(
        "--prims-nvfuser", action="store_true", help="user prims + nvfuser backend"
    )
    parser.add_argument(
        "--dump-raw-metrics",
        action="store_true",
        help="dump raw timing metrics from speedup experiment",
    )
    parser.add_argument(
        "--log-operator-inputs",
        action="store_true",
        default=False,
    )
    parser.add_argument(
        "--channels-last",
        action="store_true",
        default=False,
        help="use channels last format",
    )
    parser.add_argument("--batch_size", type=int, help="batch size for benchmarking")
    parser.add_argument(
        "--batch-size-file", type=str, help="String to load batch size from"
    )
    parser.add_argument("--cosine", action="store_true", help="use cosine similarity")
    parser.add_argument(
        "--ci", action="store_true", help="Flag to tell that its a CI run"
    )
    parser.add_argument(
        "--dynamic-ci-skips-only",
        action="store_true",
        help=(
            "Run only the models that would have been skipped in CI "
            "if dynamic-shapes, compared to running without dynamic-shapes.  "
            "This is useful for checking if more models are now "
            "successfully passing with dynamic shapes.  "
            "Implies --dynamic-shapes and --ci"
        ),
    )
    parser.add_argument(
        "--dashboard", action="store_true", help="Flag to tell that its a Dashboard run"
    )
    parser.add_argument(
        "--skip-fp64-check", action="store_true", help="skip accuracy check using fp64"
    )
    parser.add_argument(
        "--fast", "-f", action="store_true", help="skip slow benchmarks"
    )
    parser.add_argument(
        "--only",
        help="""Run just one model from torchbench. Or
        specify the path and class name of the model in format like:
        --only=path:<MODEL_FILE_PATH>,class:<CLASS_NAME>

        Due to the fact that dynamo changes current working directory,
        the path should be an absolute path.

        The class should have a method get_example_inputs to return the inputs
        for the model. An example looks like
        ```
        class LinearModel(nn.Module):
            def __init__(self):
                super().__init__()
                self.linear = nn.Linear(10, 10)

            def forward(self, x):
                return self.linear(x)

            def get_example_inputs(self):
                return (torch.randn(2, 10),)
        ```
    """,
    )
    parser.add_argument(
        "--training",
        action="store_true",
        help="Performs training",
    )
    parser.add_argument(
        "--ddp",
        action="store_true",
        help="Wraps model in DDP before running it, and uses dynamo DDPOptmizer (graph breaks) by default.",
    )
    parser.add_argument(
        "--fsdp",
        action="store_true",
        help="""Wraps model in FSDP before running it. Disables cudagraphs by default.
        Doesn't recursively wrap, mainly useful for checking dynamo UnspecNNModule compatibility
    """,
    )
    parser.add_argument(
        "--no-optimize-ddp",
        action="store_true",
        help="Disables dynamo DDPOptimizer (graph breaks). (Applies only when using --ddp benchmark mode).",
    )
    parser.add_argument(
        "--distributed-master-port",
        default="6789",
        help="Port to bind for for torch.distributed.  Use the default unless it's conflicting with another user",
    )
    parser.add_argument(
        "--dynamic-shapes",
        action="store_true",
        help="Runs a dynamic shapes version of the benchmark, if available.",
    )
    parser.add_argument(
        "--use-eval-mode",
        action="store_true",
        help="sets model.eval() to reduce randomness",
    )
    parser.add_argument(
        "--skip-accuracy-check",
        action="store_true",
        help="keeps running even when accuracy fails",
    )
    parser.add_argument(
        "--generate-aot-autograd-stats",
        action="store_true",
        help="Generates AOT Autograd stats like how mnay graphs are sent to AOT",
    )
    parser.add_argument(
        "--inductor-settings",
        action="store_true",
        help="Use same settings as --inductor for baseline comparisons",
    )
    parser.add_argument(
        "--suppress-errors",
        action="store_true",
        help="Suppress errors instead of raising them",
    )
    parser.add_argument(
        "--output",
        help="Overrides the output filename",
    )
    parser.add_argument(
        "--output-directory",
        help="Overrides the directory to place output files.",
    )
    parser.add_argument(
        "--part",
        default=None,
        help="Specify the part of the model to run.",
    )
    parser.add_argument(
        "--export-profiler-trace",
        action="store_true",
        help="exports trace of kineto profiler",
    )
    parser.add_argument("--profiler_trace_name", help="Overwrites exported trace name")

    parser.add_argument(
        "--diff_main",
        action="store_true",
        help="Delta this branch against main. In the future, we may add support for picking the branch.",
    )

    parser.add_argument(
        "--explain",
        action="store_true",
        help="print some graph/op statistics during the run, similar to .explain()",
    )

    parser.add_argument(
        "--cold_start_latency",
        action="store_true",
        help="Use a fresh triton cachedir when running each model, to force cold-start compile.",
    )
    parser.add_argument(
        "--disable-cudagraphs",
        action="store_true",
        help="Disables cudagraphs for Inductor",
    )
    parser.add_argument(
        "--trace-on-xla",
        action="store_true",
        help="Whether to trace the model on XLA or on eager device",
    )
    parser.add_argument(
        "--xla-tolerance",
        type=float,
        default=1e-2,
        help="XLA needs a loose tolerance to pass the correctness check",
    )
    parser.add_argument(
        "--collect-outputs",
        action="store_true",
        help="""Whether to collect outputs for training. Set this to true if we
        want to verify the numerical correctness of graidents. But that may
        cause time measurement not accurate""",
    )

    group_fuser = parser.add_mutually_exclusive_group()
    # --nvfuser is now the default, keep the option to not break scripts
    group_fuser.add_argument("--nvfuser", action="store_true", help=argparse.SUPPRESS)
    group_fuser.add_argument("--nnc", action="store_true", help="enable NNC for GPUs")

    group_prec = parser.add_mutually_exclusive_group()
    group_prec.add_argument("--float16", action="store_true", help="cast model to fp16")
    group_prec.add_argument(
        "--bfloat16", action="store_true", help="cast model to bf16"
    )
    group_prec.add_argument("--float32", action="store_true", help="cast model to fp32")
    group_prec.add_argument(
        "--amp", action="store_true", help="use automatic mixed precision"
    )

    group_printout = parser.add_mutually_exclusive_group()
    group_printout.add_argument(
        "--verbose", "-v", action="store_true", help="enable verbose debug printouts"
    )
    group_printout.add_argument(
        "--quiet", "-q", action="store_true", help="suppress debug printouts"
    )

    group = parser.add_mutually_exclusive_group()
    group.add_argument(
        "--coverage", action="store_true", help="(default) " + help(coverage_experiment)
    )
    group.add_argument(
        "--overhead", action="store_true", help=help(overhead_experiment)
    )
    group.add_argument(
        "--speedup-onnx", action="store_true", help=help(speedup_experiment_onnx)
    )
    group.add_argument(
        "--speedup-trt", action="store_true", help=help(speedup_experiment_trt)
    )
    group.add_argument(
        "--speedup-dynamo-ts",
        action="store_true",
        help="TorchDynamo frontend with torchscript backend",
    )
    group.add_argument(
        "--speedup-fx2trt", action="store_true", help=help(speedup_experiment_fx2trt)
    )
    group.add_argument(
        "--speedup-fx2trt-fp16",
        action="store_true",
        help=help(speedup_experiment_fx2trt),
    )
    group.add_argument(
        "--print-fx",
        action="store_true",
        help="Print fx traces captured from model",
    )
    group.add_argument(
        "--print-aten-ops",
        action="store_true",
        help="Print traces of aten ops captured by AOT autograd",
    )
    group.add_argument(
        "--inductor",
        action="store_true",
        help="Measure speedup with TorchInductor",
    )
    group.add_argument(
        "--inductor-dynamic",
        action="store_true",
        help="Measure speedup with TorchInductor",
    )
    group.add_argument(
        "--backend",
        choices=torch._dynamo.list_backends(),
        help="measure speedup with a given backend",
    )
    group.add_argument("--nothing", action="store_true", help=help(null_experiment))
    group.add_argument(
        "--log-conv-args",
        action="store_true",
        help="Dump convolution input/weight/bias's shape/stride/dtype and other options to json",
    )
    group.add_argument(
        "--recompile_profiler",
        action="store_true",
        help="Run the dynamo recompilation profiler on each model.",
    )
    group.add_argument(
        "--find-batch-sizes",
        action="store_true",
        help="finds the largest batch size that could fit on GPUs",
    )

    mode_group = parser.add_mutually_exclusive_group(required=True)
    mode_group.add_argument(
        "--accuracy",
        action="store_true",
        help="Checks accuracy with small batch size and eval mode",
    )
    mode_group.add_argument(
        "--performance", action="store_true", help="Measures performance speedup"
    )
    return parser.parse_args(args)


def main(runner, original_dir=None):
    args = parse_args()
    with maybe_init_distributed(
        (args.ddp or args.fsdp) and args.only, port=args.distributed_master_port
    ):
        return maybe_fresh_cache(run, args.cold_start_latency and args.only)(
            runner, args, original_dir
        )


def run(runner, args, original_dir=None):
    # Pass the parsed args object to benchmark runner object
    runner.args = args

    args.filter = args.filter or [r"."]
    args.exclude = args.exclude or [r"^$"]

    if args.dynamic_ci_skips_only:
        args.dynamic_shapes = True
        args.ci = True
        # We only have a CI skip list for aot_eager right now.  When inductor
        # comes online, add that skip list too.
        assert (
            args.backend == "aot_eager"
        ), "--dynamic-ci-skips only works with aot_eager backend at the moment"
    if args.dynamic_shapes:
        torch._dynamo.config.dynamic_shapes = True
        torch._functorch.config.use_dynamic_shapes = True
    if args.ci:
        # Only dump error on CI
        args.quiet = True
        args.repeat = 2
        if args.backend == "aot_eager":
            if args.dynamic_ci_skips_only:
                assert args.training and args.dynamic_shapes
                args.filter = list(
                    set(CI_SKIP_AOT_EAGER_DYNAMIC_TRAINING)
                    - set(CI_SKIP_AOT_EAGER_TRAINING)
                )
            else:
                args.exclude = (
                    CI_SKIP_AOT_EAGER_DYNAMIC_TRAINING
                    if args.training and args.dynamic_shapes
                    else CI_SKIP_AOT_EAGER_TRAINING
                    if args.training
                    else CI_SKIP_AOT_EAGER_INFERENCE
                )
        elif args.inductor:
            args.exclude = (
                CI_SKIP_INDUCTOR_TRAINING
                if args.training
                else CI_SKIP_INDUCTOR_INFERENCE
            )
    if args.ddp:
        # TODO: we could also hook DDP bench up to --speedup bench, _not_ for mgpu e2e perf,
        # but just to measure impact on singlenode of performing graph-breaks.
        # Left it as a follow up to keep this PR isolated.
        assert (
            args.accuracy
        ), "DDP benchmark is currently only hooked up to --accuracy bench"
        assert args.training, "DDP benchmark requires --training mode"
        if args.no_optimize_ddp:
            torch._dynamo.config.optimize_ddp = False
        else:
            # TODO(whc) after enabling DDPOptimizer by default this could be removed or assert
            torch._dynamo.config.optimize_ddp = True
        if args.only == "dlrm":
            log.error(
                "DLRM+DDP is unsupported as it requires sharding the embedding layer separately from DDP"
            )
            return sys.exit(-1)
    if args.accuracy:
        # Use small batch size. We use >1 batch size to ensure we test
        # batch_norm type of operators that work on batch dims.
        # TODO - Go through the failures for batch size = 2
        if args.batch_size is None:
            if runner.suite_name == "huggingface":
                args.batch_size = 1
            elif runner.suite_name == "torchbench":
                args.batch_size = 4
            else:
                # Larger batch size of TIMM models to have stable batch_norm
                assert runner.suite_name == "timm_models"
                args.batch_size = 8

        # Remove sources of randomness
        if runner.suite_name != "timm_models":
            # TODO - Using train mode for timm_models. Move to train mode for HF and Torchbench as well.
            args.use_eval_mode = True
        inductor_config.fallback_random = True
        torch.backends.cudnn.deterministic = True

        # Remove randomeness when torch manual seed is called
        patch_torch_manual_seed()

        # Some models e.g. yolov3 assert batch size on n_gpus
        if "CUDA_VISIBLE_DEVICES" not in os.environ:
            args.device_index = "0"

        # Stricter check to disable fallbacks
        args.suppress_errors = False

    if args.device_index is not None:
        os.environ["CUDA_VISIBLE_DEVICES"] = args.device_index

    elif args.performance:
        # Ensure that we test on real scenarios
        args.use_eval_mode = False

    if args.partition_id > args.total_partitions or args.partition_id < 0:
        print("Invalid partition id")
        return sys.exit(-1)

    if not args.devices:
        if torch.cuda.is_available():
            args.devices = ["cuda"]
        else:
            log.warning("torch.cuda.is_available() == False, using CPU")
            args.devices = ["cpu"]

    if args.devices != ["cpu"] and torch.cuda.is_available():
        global synchronize
        synchronize = torch.cuda.synchronize

    if (
        args.devices == ["cuda"]
        and torch.cuda.get_device_properties(0).total_memory < 25 * 2**30
    ):
        # OOM errors on an RTX 3090 with 24gb RAM
        runner.skip_models.update(
            {
                # torchbench
                "hf_Longformer",
                "timm_nfnet",
                "timm_efficientdet",
                # timm
                "beit_base_patch16_224",
                "cait_m36_384",
                "convmixer_768_32",
                "deit_base_distilled_patch16_224",
                "dm_nfnet_f0",
                "dpn107",
                "dm_nfnet_f0",
            }
        )
        if args.training:
            runner.skip_models.add("hf_T5")

    if torch._dynamo.config.dynamic_shapes:
        # TODO(jansel): fix bugs in these
        runner.skip_models.update(runner.failing_dynamic_shape_models)

    if args.nnc:
        torch._C._jit_override_can_fuse_on_cpu(True)
        torch._C._jit_override_can_fuse_on_gpu(True)
        torch._C._jit_set_texpr_fuser_enabled(True)
        torch._C._jit_set_nvfuser_enabled(False)

    if args.threads:
        torch.set_num_threads(args.threads)

    if args.verbose:
        torch._dynamo.config.log_level = logging.DEBUG

    if args.quiet:
        torch._dynamo.config.log_level = logging.ERROR

    torch._dynamo.config.suppress_errors = args.suppress_errors

    if args.training:
        runner.model_iter_fn = runner.forward_and_backward_pass
        runner.skip_models.update(runner.skip_not_suitable_for_training_models)
    else:
        runner.model_iter_fn = runner.forward_pass

    if args.fast:
        runner.skip_models.update(runner.slow_models)

    if args.devices == ["cpu"]:
        runner.skip_models.update(runner.very_slow_models)

    if args.inductor or args.inductor_dynamic or args.inductor_settings:
        runner.skip_models.update(runner.failing_torchinductor_models)
        if args.float16:
            # TODO(jansel): check if correctness issue is real
            runner.skip_models.add("yolov3")

    if args.float16:
        # these give `INCORRECT - Variation in Eager runs itself` sometimes
        runner.non_deterministic_models.update(
            {
                "demucs",
                "pyhpc_equation_of_state",
                "timm_efficientdet",
                "pyhpc_isoneutral_mixing",
                "pyhpc_turbulent_kinetic_energy",
                "shufflenet_v2_x1_0",
            }
        )

    if args.no_skip:
        runner.skip_models.clear()

    experiment = null_experiment
    global current_name, current_device, current_batch_size, output_filename, optimize_ctx
    optimize_ctx = NullContext()

    if args.overhead:
        optimize_ctx = torch._dynamo.optimize(dummy_fx_compile, nopython=args.nopython)
        experiment = speedup_experiment
        output_filename = "overheads.csv"
    elif args.inductor or args.inductor_dynamic:
        inductor_config.debug = args.verbose
        if args.threads:
            inductor_config.cpp.threads = args.threads

        if args.inductor_dynamic:
            inductor_config.triton.cudagraphs = False
            inductor_config.dynamic_shapes = True
        else:
            inductor_config.dynamic_shapes = False
            if args.export_profiler_trace:
                print("Profiling requested, setting cudagraphs to False")
                inductor_config.triton.cudagraphs = False

        optimize_ctx = torch._dynamo.optimize("inductor", nopython=args.nopython)
        experiment = speedup_experiment
        output_filename = "inductor.csv"
    elif args.speedup_onnx:
        experiment = speedup_experiment_onnx
        output_filename = "baseline_onnx.csv"
    elif args.speedup_trt:
        experiment = speedup_experiment_trt
        output_filename = "baseline_trt.csv"
    elif args.speedup_dynamo_ts:
        optimize_ctx = torch._dynamo.optimize(backends.ts, nopython=args.nopython)
        experiment = speedup_experiment
        output_filename = "speedup_dynamo_ts.csv"
    elif args.speedup_fx2trt:
        optimize_ctx = torch._dynamo.optimize(
            backends.fx2trt_compiler, nopython=args.nopython
        )
        experiment = speedup_experiment_fx2trt
        output_filename = "speedups_fx2trt.csv"
        runner.skip_models.update(runner.failing_fx2trt_models)
        args.float32 = True
        args.float16 = False
        args.cosine = True
    elif args.speedup_fx2trt_fp16:
        optimize_ctx = torch._dynamo.optimize(
            backends.fx2trt_compiler_fp16, nopython=args.nopython
        )
        experiment = speedup_experiment_fx2trt
        output_filename = "speedups_fx2trt_fp16.csv"
        args.float32 = False
        args.float16 = True
        args.cosine = True
    elif args.prims_nvfuser:
        optimize_ctx = torch._dynamo.optimize("prims_nvfuser", nopython=args.nopython)
        experiment = speedup_experiment
        backend_str = "prims_nvfuser"
        output_filename = f"accuracy_aot_{backend_str}.csv"
    elif args.print_fx:
        optimize_ctx = torch._dynamo.optimize(
            print_fx,
            nopython=args.nopython,
        )
    elif args.print_aten_ops:
        optimize_ctx = torch._dynamo.optimize(
            print_aten_ops,
            nopython=args.nopython,
        )
    elif args.nothing:
        optimize_ctx = nothing
        output_filename = "nothing.csv"
    elif args.backend:
        if args.backend == "ipex":
            if args.bfloat16:
                optimize_ctx = torch._dynamo.optimize(
                    backends.ipex_bf16, nopython=args.nopython
                )
            else:
                assert args.float32, "IPEX only supports fp32 and bf16 for now."
                optimize_ctx = torch._dynamo.optimize(
                    backends.ipex_fp32, nopython=args.nopython
                )
        else:
            optimize_ctx = torch._dynamo.optimize(args.backend, nopython=args.nopython)
        experiment = speedup_experiment
        if args.accuracy:
            output_filename = f"accuracy_{args.backend}.csv"
        else:
            output_filename = f"speedup_{args.backend}.csv"
    elif args.log_conv_args:
        optimize_ctx = torch._dynamo.optimize(
            conv_args_analysis, nopython=args.nopython
        )
        output_filename = "log_conv_args.csv"
    elif args.recompile_profiler:
        output_filename = "recompile_profiler_log.csv"
        experiment = recompile_profiler_experiment
    else:
        optimize_ctx = torch._dynamo.optimize(
            fx_insert_profiling, nopython=args.nopython
        )
        experiment = coverage_experiment
        output_filename = "coverage.csv"

    if args.inductor or args.backend == "inductor":
        if args.disable_cudagraphs:
            inductor_config.triton.cudagraphs = False

    runner.setup_amp()

    if args.output:
        output_filename = args.output

    if output_filename:
        if args.output_directory:
            output_filename = os.path.join(args.output_directory, output_filename)
        else:
            output_filename = os.path.join(
                torch._dynamo.config.base_dir, output_filename
            )

    if args.find_batch_sizes and args.only:
        for device in args.devices:
            batch_size = runner.batch_size_finder(device, args.only)
            print(args.only, batch_size)
            output_csv(output_filename, [], [args.only, batch_size])
        return

    if args.export_profiler_trace:
        if args.profiler_trace_name is None:
            if args.backend:
                args.profiler_trace_name = args.backend
            elif args.inductor or args.inductor_dynamic:
                args.profiler_trace_name = "inductor"
            else:
                args.profiler_trace_name = "profile"
        else:
            args.profiler_trace_name = args.profiler_trace_name

    experiment = functools.partial(experiment, args, runner.model_iter_fn)

    if args.only:
        model_name = args.only
        for device in args.devices:
            batch_size = args.batch_size
            if args.batch_size_file:
                batch_size = read_batch_size_from_file(
                    args, args.batch_size_file, model_name
                )
            if model_specified_by_path(args.only):
                model, example_inputs = load_model_from_path(args.only)
                name = model.__class__.__name__
                model = model.to(device=device)
                example_inputs = tree_map(lambda x: x.to(device=device), example_inputs)
            else:
                try:
                    if args.part:
                        (
                            device,
                            name,
                            model,
                            example_inputs,
                            batch_size,
                        ) = runner.load_model(
                            device, model_name, batch_size=batch_size, part=args.part
                        )
                    else:
                        (
                            device,
                            name,
                            model,
                            example_inputs,
                            batch_size,
                        ) = runner.load_model(device, model_name, batch_size=batch_size)
                except NotImplementedError as e:
                    print(e)
                    import traceback

                    print(traceback.format_exc())
                    logging.warn(f"{args.only} failed to load")
                    continue  # bad benchmark implementation

            if args.trace_on_xla:
                xla_dev = xm.xla_device()
                model = model.to(device=xla_dev)
                example_inputs = tree_map(
                    lambda x: x.to(device=xla_dev), example_inputs
                )

            current_name = name
            current_device = device
            current_batch_size = batch_size
            set_model_name(name)

            if args.float32:
                model, example_inputs = cast_to_fp32(model, example_inputs)
            elif args.float16:
                model, example_inputs = cast_to_fp16(model, example_inputs)
            elif args.bfloat16:
                model, example_inputs = cast_to_bf16(model, example_inputs)

            if args.log_operator_inputs:
                log_operator_inputs(
                    model, example_inputs, runner.model_iter_fn, name, args
                )
                continue

            runner.run_one_model(
                name,
                model,
                example_inputs,
                optimize_ctx,
                experiment,
                diff=args.diff_main,
                explain=args.explain,
            )
        if args.generate_aot_autograd_stats:
            stats_file = output_filename.split(".csv")[0] + "_stats.csv"
            output_csv(
                stats_file,
                ("dev", "name", "batch_size", "total_aot_graphs", "ok_aot_graphs"),
                [
                    current_device,
                    current_name,
                    current_batch_size,
                    *Stats.aot_summary(),
                ],
            )
    else:
        if output_filename and os.path.exists(output_filename):
            os.unlink(output_filename)
        if original_dir:
            os.chdir(original_dir)
        for name in runner.iter_model_names(args):
            current_name = name
            placeholder_batch_size = 0

            def write_csv():
                for device in args.devices:
                    output_csv(
                        output_filename, [], [device, name, placeholder_batch_size, 0.0]
                    )

            try:
                subprocess.check_call(
                    [sys.executable] + sys.argv + [f"--only={name}"], timeout=60 * 20
                )
            except subprocess.TimeoutExpired:
                print("TIMEOUT", file=sys.stderr)
                write_csv()
            except subprocess.SubprocessError:
                print("ERROR", file=sys.stderr)
                write_csv()
        print_summary(output_filename)


def log_operator_inputs(model, example_inputs, model_iter_fn, name, args):
    mode = "training" if args.training else "eval"
    output = os.path.join(os.path.dirname(args.output), f"{name}_{mode}.txt")

    # TODO - add option for coalescing inputs over multiple runs
    if os.path.exists(output):
        print(f"Skipping {name}, {output} already exists")
        return

    print(f"Running {name}")

    operator_mode = OperatorInputsMode()
    fake_tensor_mode = FakeTensorMode()

    with torch._subclasses.fake_tensor.FakeCopyMode(fake_tensor_mode):
        model_fake = copy.deepcopy(model)
        example_inputs_fake = copy.deepcopy(example_inputs)
    try:
        with fake_tensor_mode, operator_mode:
            model_iter_fn(model_fake, example_inputs_fake, collect_outputs=False)
    except Exception as e:
        print(f"{name} failed to run with fake tensors, trying real. Exception: {e}")
        operator_mode = OperatorInputsMode()
        try:
            with operator_mode:
                model_iter_fn(model, example_inputs, collect_outputs=False)
        except Exception as e2:
            print(f"{name} failed to run with real. Exception: {e2}")
            raise

    print(f"Writing output to {output}")
    operator_mode.log_to_file(output)


if __name__ == "__main__":
    logging.basicConfig(level=logging.WARNING)
    warnings.filterwarnings("ignore")
    main()<|MERGE_RESOLUTION|>--- conflicted
+++ resolved
@@ -93,13 +93,6 @@
     "tacotron2",  # AssertionError: Deduped args out of bounds
     "vision_maskrcnn",
     # Huggingface
-<<<<<<< HEAD
-    "DebertaV2ForQuestionAnswering",  # OOM
-=======
-    "AlbertForMaskedLM",  # OOM
-    "AlbertForQuestionAnswering",  # OOM
-    "BigBird",
->>>>>>> c0c470d3
     "M2M100ForConditionalGeneration",  # OOM
     "XGLMForCausalLM",  # OOM
     # TIMM
